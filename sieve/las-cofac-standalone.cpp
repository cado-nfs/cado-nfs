--- conflicted
+++ resolved
@@ -18,7 +18,6 @@
 #ifdef SUPPORT_LARGE_Q
 #include "cxx_mpz.hpp"
 #endif
-<<<<<<< HEAD
 #include "las-cofac-standalone.hpp"
 #include "las-cofactor.hpp"
 #include "las-coordinates.hpp"
@@ -28,17 +27,6 @@
 #include "las-where-am-i-proxy.hpp"
 #include "lock_guarded_container.hpp"
 #include "relation.hpp"
-=======
-#include "las-cofac-standalone.hpp"    // for cofac_standalone
-#include "las-cofactor.hpp"            // for factor_leftover_norms
-#include "las-coordinates.hpp"         // for convert_Nx_to_ab
-#include "las-siever-config.hpp"       // for siever_config::side_config
-#include "las-threads-work-data.hpp"   // for nfs_work_cofac
-#include "las-todo-entry.hpp"          // for las_todo_entry
-#include "las-where-am-i-proxy.hpp"    // for extern_trace_on_spot_ab
-#include "lock_guarded_container.hpp"  // for lock_guarded_container
-#include "relation.hpp"                // for relation
->>>>>>> b082645b
 
 struct qlattice_basis; // IWYU pragma: keep
 
