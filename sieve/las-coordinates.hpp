#ifndef LAS_COORDINATES_HPP_
#define LAS_COORDINATES_HPP_

#include <stdint.h>
#include "las-types.hpp"

/*  Forward declarations of conversion functions */
void xToIJ(int *i, unsigned int *j, const uint64_t X, sieve_info const & si);
void NxToIJ(int *i, unsigned int *j, const unsigned int N, const unsigned int x, sieve_info const & si);
void adjustIJsublat(int *i, unsigned int *j, sieve_info const & si);

void IJTox(uint64_t * x, int i, unsigned int j, sieve_info const & si);
void IJToNx(unsigned int *N, unsigned int * x, int i, unsigned int j, sieve_info const & si);
void IJToAB(int64_t *a, uint64_t *b, const int i, const unsigned int j, sieve_info const & si);
static inline void xToAB(int64_t *a, uint64_t *b, const uint64_t x, sieve_info const & si);
static inline void NxToAB(int64_t *a, uint64_t *b, const unsigned int N, const unsigned int x, sieve_info const & si);
int ABToIJ(int *i, unsigned int *j, const int64_t a, const uint64_t b, sieve_info const & si);
int ABTox(uint64_t *x, const int64_t a, const uint64_t b, sieve_info const & si);
int ABToNx(unsigned int * N, unsigned int *x, const int64_t a, const uint64_t b, sieve_info const & si);
/*  */

/* Warning: b might be negative, in which case we return (-a,-b) */
static inline void xToAB(int64_t *a, uint64_t *b, const uint64_t x, sieve_info const & si)
{
    int i, j;
    int64_t c;
    uint32_t I = si.I;

    i = (x & (I - 1)) - (I >> 1);
<<<<<<< HEAD
    j = x >> si.logI;
    if (si.conf.sublat.m != 0) {
        i = i*si.conf.sublat.m + si.conf.sublat.i0;
        j = j*si.conf.sublat.m + si.conf.sublat.j0;
    }
=======
    j = x >> si.conf.logI_adjusted;
>>>>>>> 36211544
    *a = (int64_t) i * si.qbasis.a0 + (int64_t) j * si.qbasis.a1;
    c =  (int64_t) i * si.qbasis.b0 + (int64_t) j * si.qbasis.b1;
    if (c >= 0)
      *b = c;
    else
      {
        *a = -*a;
        *b = -c;
      }
}
static inline void NxToAB(int64_t *a, uint64_t *b, const unsigned int N, const unsigned int x, sieve_info const & si)
{
    xToAB(a, b, (((uint64_t)N) << LOG_BUCKET_REGION) + (uint64_t)x, si);
}

#ifdef SUPPORT_LARGE_Q
/* Warning: b might be negative, in which case we return (-a,-b) */
static inline void xToABmpz(mpz_t a, mpz_t b,
        const uint64_t x, sieve_info const & si)
{
    int i, j;
    uint32_t I = si.I;

    i = (x & (I - 1)) - (I >> 1);
<<<<<<< HEAD
    j = x >> si.logI;
    if (si.conf.sublat.m != 0) {
        i = i*si.conf.sublat.m + si.conf.sublat.i0;
        j = j*si.conf.sublat.m + si.conf.sublat.j0;
    }

=======
    j = x >> si.conf.logI_adjusted;
>>>>>>> 36211544
    
    mpz_t aux_i, aux_j;
    mpz_t aux;
    mpz_init(aux);
    mpz_init_set_si(aux_i, i);
    mpz_init_set_ui(aux_j, j);
    
    mpz_mul_si(a, aux_i, si.qbasis.a0);
    mpz_mul_si(aux, aux_j, si.qbasis.a1);
    mpz_add(a, a, aux);

    mpz_mul_si(b, aux_i, si.qbasis.b0);
    mpz_mul_si(aux, aux_j, si.qbasis.b1);
    mpz_add(b, b, aux);

    if (mpz_sgn(b) < 0) {
        mpz_neg(a, a);
        mpz_neg(b, b);
    }
    mpz_clear(aux);
    mpz_clear(aux_i);
    mpz_clear(aux_j);
}

static inline void NxToABmpz(mpz_t a, mpz_t b,
        const unsigned int N, const unsigned int x, sieve_info const & si)
{
    xToABmpz(a, b, (((uint64_t)N) << LOG_BUCKET_REGION) + (uint64_t)x, si);
}
#endif

#endif	/* LAS_COORDINATES_HPP_ */<|MERGE_RESOLUTION|>--- conflicted
+++ resolved
@@ -27,15 +27,11 @@
     uint32_t I = si.I;
 
     i = (x & (I - 1)) - (I >> 1);
-<<<<<<< HEAD
-    j = x >> si.logI;
+    j = x >> si.conf.logI_adjusted;
     if (si.conf.sublat.m != 0) {
         i = i*si.conf.sublat.m + si.conf.sublat.i0;
         j = j*si.conf.sublat.m + si.conf.sublat.j0;
     }
-=======
-    j = x >> si.conf.logI_adjusted;
->>>>>>> 36211544
     *a = (int64_t) i * si.qbasis.a0 + (int64_t) j * si.qbasis.a1;
     c =  (int64_t) i * si.qbasis.b0 + (int64_t) j * si.qbasis.b1;
     if (c >= 0)
@@ -60,17 +56,12 @@
     uint32_t I = si.I;
 
     i = (x & (I - 1)) - (I >> 1);
-<<<<<<< HEAD
-    j = x >> si.logI;
+    j = x >> si.conf.logI_adjusted;
     if (si.conf.sublat.m != 0) {
         i = i*si.conf.sublat.m + si.conf.sublat.i0;
         j = j*si.conf.sublat.m + si.conf.sublat.j0;
     }
 
-=======
-    j = x >> si.conf.logI_adjusted;
->>>>>>> 36211544
-    
     mpz_t aux_i, aux_j;
     mpz_t aux;
     mpz_init(aux);
