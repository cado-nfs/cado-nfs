#ifndef SIEVE_LAS_SPECIAL_Q_TASK_COLLECTION_HPP_
#define SIEVE_LAS_SPECIAL_Q_TASK_COLLECTION_HPP_

#include <cstdio>
#include <cstdlib>
#include <cmath>

#include <condition_variable>
#include <list>
#include <memory>
#include <mutex>
#include <set>
#include <deque>

#include "cado_poly.h"
#include "params.h"
#include "special-q.hpp"
#include "relation.hpp"
#include "las-todo-list.hpp"
#include "tdict.hpp"
#include "timing.h"

#include "las-special-q-task.hpp"
#include "las-special-q-task-tree.hpp"
#include "las-special-q-task-simple.hpp"

/* A "task collection" designates the set of special-q's that a single
 * las process handles over its lifetime.
 *
 * If we're doing a special-q descent, we use the complicated
 * special_q_task_collection_tree object. Otherwise (normal case) we use
 * the much simpler special_q_task_collection_simple.
 *
 * In most cases, special q tasks are created as unique_ptr's, and used
 * via the base interface special_q_task * (which can point to an
 * instance of either special_q_task_simple or special_q_task_tree).
 *
 * Within the special_q_task_collection, a special q can exist in several
 * different states, which are encoded by special_q_task::status_code.
 *
 *  - PENDING: this task has been created, but no las thread currently
 *    works on this special-q. Either it was very recently allocated, or
 *    it is sitting in a storage area, waiting to be picked up (pulled)
 *    by a thread willing to do work.
 *  - IN_PROGRESS: this task was pulled by a thread, which is currently
 *    actively collecting relation for this special-q
 *  - IN_RECURSION (for the descent only): relation collection for this
 *    task is done, but some children tasks were created out of it. These
 *    tasks are not done yet, so the final state of this task depends on
 *    them.
 *  - ABANDONED (for the descent only): we could not find any useful
 *    relation for this task, or all the relations that we found have
 *    failed.  Some extra attempts are allowed, but once this is over,
 *    the task is marked as failed (and the parent task has to try
 *    another relation). 
 *  - DONE: everything is good.
 *
 * The state machine is as follows. Most of what is here only applies to
 * the recursive descent case. The "normal", non-descent case is simple
 * enough and does not need much further detail.
 *
 * Creation of a task is done either from the las_todo_list object, or
 * antonomously from the recursion (in the descent case). When a task is
 * created, the counter `created` is increased by one.
 *
 * Pulling a task (via the `pull()` method) either picks a task from the
 * `all_pending` structure/
 */

struct special_q_task_collection_base {

    /* this is the source from which we pull the work to be done */
    las_todo_list todo;

    /* done+abandoned is always <= created
     * pulled - (done + abandoned) is the number of retries
     */

    size_t created = 0;
    size_t pulled = 0;
    size_t done = 0;
    size_t abandoned = 0;

    special_q_task_collection_base(cxx_cado_poly const & cpoly, cxx_param_list & pl)
        : todo(cpoly, pl)
    { }
    special_q_task_collection_base(special_q_task_collection_base const& t) = delete;
    special_q_task_collection_base(special_q_task_collection_base && t) = delete;
    special_q_task_collection_base& operator=(special_q_task_collection_base const& t) = delete;
    special_q_task_collection_base& operator=(special_q_task_collection_base && t) = delete;
    virtual ~special_q_task_collection_base() = default;

<<<<<<< HEAD
    virtual special_q_task * pull() = 0;
    virtual void postprocess(special_q_task * task, int, timetree_t & timer_special_q) = 0;
=======
    public:
>>>>>>> d84ae397
    virtual bool must_avoid(relation_ab const& ab) const = 0;

    virtual void new_candidate_relation(las_info const &, special_q_task *, relation &) = 0;

<<<<<<< HEAD
=======
    public:
    virtual special_q_task * pull() = 0;
    virtual void postprocess(special_q_task * task, int, timetree_t & timer_special_q) = 0;

>>>>>>> d84ae397
    virtual void display_summary(int, int) {}

    static std::unique_ptr<special_q_task_collection_base> create(cxx_cado_poly const & cpoly, cxx_param_list & pl);
};

struct special_q_task_collection_simple : public special_q_task_collection_base {
    typedef special_q_task::status_code status_code;

    std::mutex history_lock;
    std::list<std::unique_ptr<special_q_task_simple>> history;

    special_q_task_collection_simple(cxx_cado_poly const & cpoly, cxx_param_list & pl)
        : special_q_task_collection_base(cpoly, pl)
    { }

    public:
    bool must_avoid(relation_ab const&) const override { return false; }
    void new_candidate_relation(las_info const &, special_q_task *, relation &) override {}

<<<<<<< HEAD
    void postprocess(special_q_task *, int, timetree_t &) override {};

    void new_candidate_relation(las_info const &, special_q_task *, relation &) override {}
=======
    public:
    special_q_task * pull() override;
    void postprocess(special_q_task *, int, timetree_t &) override {};
>>>>>>> d84ae397
};

struct special_q_task_collection_tree : public special_q_task_collection_base {
    private:
        /* we have const members which need to lock the mutex */
        mutable std::mutex tree_lock;
        std::condition_variable work_to_do;
    public:
    /* A "descent tree" is really a set of descent trees, one for each
     * top-level special-q we've considered in the main loop in las. The
     * top-level roots are found in [forest].
     */

    typedef special_q_task::status_code status_code;

    /* We abuse the tree structure to make one of them a parent of all
     * trees that we'll consider. By doing so, we'll be able to
     * distinguish between pending, in-progress, and done special-qs.
     */
    special_q_task_tree forest;

    std::set<relation_ab> visited;

    std::deque<special_q_task_tree *> all_pending;

    special_q_task_collection_tree(cxx_cado_poly const & cpoly, cxx_param_list & pl)
        : special_q_task_collection_base(cpoly, pl)
    {
        forest.status = status_code::IN_RECURSION;
        forest.spent = -seconds();
        // created++;
        // pulled++;
    }

    private:
    void new_node_unlocked(special_q const & doing, special_q_task_tree * parent);

    void done_node_unlocked(special_q_task_tree * item);
    void recurse_node_unlocked(special_q_task_tree * item);

    void abandon_node_unlocked(special_q_task_tree *, int, bool only_down = false);

    /***/

    void new_node(special_q const & doing, special_q_task_tree * parent) {
        const std::lock_guard<std::mutex> lock(tree_lock);
        new_node_unlocked(doing, parent);
    }

    void done_node(special_q_task_tree * item) {
        const std::lock_guard<std::mutex> lock(tree_lock);
        done_node_unlocked(item);
    }

    void recurse_node(special_q_task_tree * item) {
        const std::lock_guard<std::mutex> lock(tree_lock);
        recurse_node_unlocked(item);
    }

    void take_decision(special_q_task_tree * t);

<<<<<<< HEAD
    void abandon_node_unlocked(special_q_task_tree *, int, bool only_down = false);

=======
>>>>>>> d84ae397
    void abandon_node(special_q_task_tree * item, int);

    special_q_task_tree * pull_internal();

    public:
    bool must_avoid(relation_ab const& ab) const override {
        const std::lock_guard<std::mutex> lock(tree_lock);
        return visited.find(ab) != visited.end();
    }

<<<<<<< HEAD
    void postprocess(special_q_task *, int, timetree_t &) override;
    void new_candidate_relation(las_info const & las, special_q_task * task, relation & rel) override {
        dynamic_cast<special_q_task_tree *>(task)->new_candidate_relation(las, rel, tree_lock);
    }
=======
    void new_candidate_relation(las_info const & las, special_q_task * task, relation & rel) override {
        dynamic_cast<special_q_task_tree *>(task)->new_candidate_relation(las, rel, tree_lock);
    }

    public:
    special_q_task * pull() override;
    void postprocess(special_q_task *, int, timetree_t &) override;
>>>>>>> d84ae397
    void display_summary(int, int) override;
};




#endif	/* SIEVE_LAS_SPECIAL_Q_TASK_COLLECTION_HPP_ */<|MERGE_RESOLUTION|>--- conflicted
+++ resolved
@@ -90,23 +90,15 @@
     special_q_task_collection_base& operator=(special_q_task_collection_base && t) = delete;
     virtual ~special_q_task_collection_base() = default;
 
-<<<<<<< HEAD
+    public:
+    virtual bool must_avoid(relation_ab const& ab) const = 0;
+
+    virtual void new_candidate_relation(las_info const &, special_q_task *, relation &) = 0;
+
+    public:
     virtual special_q_task * pull() = 0;
     virtual void postprocess(special_q_task * task, int, timetree_t & timer_special_q) = 0;
-=======
-    public:
->>>>>>> d84ae397
-    virtual bool must_avoid(relation_ab const& ab) const = 0;
-
-    virtual void new_candidate_relation(las_info const &, special_q_task *, relation &) = 0;
-
-<<<<<<< HEAD
-=======
-    public:
-    virtual special_q_task * pull() = 0;
-    virtual void postprocess(special_q_task * task, int, timetree_t & timer_special_q) = 0;
-
->>>>>>> d84ae397
+
     virtual void display_summary(int, int) {}
 
     static std::unique_ptr<special_q_task_collection_base> create(cxx_cado_poly const & cpoly, cxx_param_list & pl);
@@ -126,15 +118,9 @@
     bool must_avoid(relation_ab const&) const override { return false; }
     void new_candidate_relation(las_info const &, special_q_task *, relation &) override {}
 
-<<<<<<< HEAD
-    void postprocess(special_q_task *, int, timetree_t &) override {};
-
-    void new_candidate_relation(las_info const &, special_q_task *, relation &) override {}
-=======
     public:
     special_q_task * pull() override;
     void postprocess(special_q_task *, int, timetree_t &) override {};
->>>>>>> d84ae397
 };
 
 struct special_q_task_collection_tree : public special_q_task_collection_base {
@@ -196,11 +182,6 @@
 
     void take_decision(special_q_task_tree * t);
 
-<<<<<<< HEAD
-    void abandon_node_unlocked(special_q_task_tree *, int, bool only_down = false);
-
-=======
->>>>>>> d84ae397
     void abandon_node(special_q_task_tree * item, int);
 
     special_q_task_tree * pull_internal();
@@ -211,20 +192,13 @@
         return visited.find(ab) != visited.end();
     }
 
-<<<<<<< HEAD
-    void postprocess(special_q_task *, int, timetree_t &) override;
     void new_candidate_relation(las_info const & las, special_q_task * task, relation & rel) override {
         dynamic_cast<special_q_task_tree *>(task)->new_candidate_relation(las, rel, tree_lock);
     }
-=======
-    void new_candidate_relation(las_info const & las, special_q_task * task, relation & rel) override {
-        dynamic_cast<special_q_task_tree *>(task)->new_candidate_relation(las, rel, tree_lock);
-    }
 
     public:
     special_q_task * pull() override;
     void postprocess(special_q_task *, int, timetree_t &) override;
->>>>>>> d84ae397
     void display_summary(int, int) override;
 };
 
