#ifndef LAS_TYPES_HPP_
#define LAS_TYPES_HPP_

#include <stdint.h>
#include "las-config.h"
#include "las-base.hpp"
#include "las-todo-entry.hpp"
#include "las-siever-config.hpp"
#include "las-norms.hpp"
#ifdef DLP_DESCENT
#include "las-dlog-base.hpp"
#endif
#include "fb.hpp"
#include "trialdiv.h"
// #include "bucket.hpp"
#include "cado_poly.h"
#include "ecm/facul.h"
#include "fb-types.h"
#include "las-plattice.hpp"
#include "las-fill-in-buckets.hpp"
#include "las-forwardtypes.hpp"
#include "las-report-stats.hpp"
#include "las-unsieve.hpp"
#include "las-qlattice.hpp"
#include "las-smallsieve.hpp"
<<<<<<< HEAD
#include "las-dlog-base.hpp"
#include "las-plattice.hpp"
=======
>>>>>>> 8ee19fba
#include "ecm/batch.h"
#include <list>
#include <vector>
#include <stack>

#include <memory>
#ifdef HAVE_BOOST_SHARED_PTR
#include <boost/shared_ptr.hpp>
#include <boost/make_shared.hpp>
namespace std { using boost::shared_ptr; using boost::make_shared; }
#endif

<<<<<<< HEAD
typedef std::vector<plattices_dense_vector_t *> precomp_plattice_dense_t;

struct siever_config;
struct sieve_info;
struct las_info;
struct sieve_range_adjust;

/* {{{ siever_config */
/* The following structure lists the fields with an impact on the siever.
 * Different values for these fields will correspond to different siever
 * structures.
 */
struct siever_config {
    /* The bit size of the special-q. Counting in bits is no necessity,
     * we could imagine being more accurate */
    unsigned int bitsize;  /* bitsize == 0 indicates end of table */
    int side;
    int logA;


    /* For a given logA, we may trigger configurations for various logI
     * values. logI_adjusted is a sieving-only parameter. */
    int logI_adjusted;
    sublat_t sublat;

    unsigned long bucket_thresh;    // bucket sieve primes >= bucket_thresh
    unsigned long bucket_thresh1;   // primes above are 2-level bucket-sieved
    unsigned int td_thresh;
    unsigned int skipped;           // don't sieve below this
    double bk_multiplier;           // how much margin when allocating buckets
    unsigned int unsieve_thresh;
    struct side_config {
        unsigned long lim; /* factor base bound */
        unsigned long powlim; /* bound on powers in the factor base */
        int lpb;           /* large prime bound is 2^lpb */
        int mfb;           /* bound for residuals is 2^mfb */
        int ncurves;       /* number of cofactorization curves */
        double lambda;     /* lambda sieve parameter */
        unsigned long qmax; /* largest q sieved on this side, for dup sup */
    };
    side_config sides[2];
    siever_config() { memset(this, 0, sizeof(*this)); }

    /* The comparator functions below also exist as function objects in
     * las.cpp -- the reason we don't write the comparator code here is
     * that there's some inherently verbose code attached to the
     * function objects (in pre-c++11, at least). */
    bool operator==(siever_config const & o) const { return memcmp(this, &o, sizeof(*this)) == 0; }

    bool has_same_config_q(siever_config const & o) const {
        return side == o.side && bitsize == o.bitsize;
    }

    bool has_same_fb_parameters(siever_config const & o) const {
        bool ok = true;
        // ok = ok && logI_adjusted == o.logI_adjusted;
        ok = ok && bucket_thresh == o.bucket_thresh;
        ok = ok && bucket_thresh1 == o.bucket_thresh1;
        ok = ok && td_thresh == o.td_thresh;
        ok = ok && skipped == o.skipped;
        // ok = ok && bk_multiplier == o.bk_multiplier;
        ok = ok && unsieve_thresh == o.unsieve_thresh;
        for(int side = 0 ; side < 2 ; side++) {
            ok = ok && sides[side].lim == o.sides[side].lim;
            ok = ok && sides[side].powlim == o.sides[side].powlim;
        }
        return ok;
    }
    bool has_same_sieving(siever_config const & o) const {
        bool ok = has_same_fb_parameters(o);
        return ok;
    }
    bool has_same_cofactoring(siever_config const & o) const {
        bool ok = true;
        for(int side = 0 ; side < 2 ; side++) {
            ok = ok && sides[side].lambda == o.sides[side].lambda;
            ok = ok && sides[side].lpb == o.sides[side].lpb;
            ok = ok && sides[side].mfb == o.sides[side].mfb;
            ok = ok && sides[side].ncurves == o.sides[side].ncurves;
        }
        return ok;
    }

};

/* }}} */

=======
>>>>>>> 8ee19fba
/* This one wants to have siever_config defined */
#include "las-descent-trees.hpp"

/* {{{ sieve_info
 *
 * General information about the siever, based on some input-dependent
 * configuration data with an impact on the output (as opposed to e.g.
 * file names, or verbosity flags, which do not affect the output).
 */
struct sieve_info {
    cado_poly_srcptr cpoly; /* The polynomial pair */

    /* This conditions the validity of the sieve_info_side members
     * sides[0,1], as well as some other members */
    siever_config conf;

    las_todo_entry doing;

    // sieving area. Note that in the (conf) member struct, we find
    // logI_adjusted (will be renamed eventually), as well as logA.
    uint32_t J;
    uint32_t I;

    // description of the q-lattice. The values here should remain
    // compatible with those in ->conf (this concerns notably the bit
    // size as well as the special-q side).
    qlattice_basis qbasis;

    // parameters for bucket sieving
    /* Actual number of buckets at toplevel used by current special-q */
    uint32_t nb_buckets[FB_MAX_PARTS];

    /* Largest level for which the corresponding fb_part is not empty */
    int toplevel;

    /* {{{ sieve_side_info */
    struct side_info {
        std::shared_ptr<lognorm_base> lognorms;

        std::shared_ptr<trialdiv_divisor_t> trialdiv_data;
        std::shared_ptr<std::vector<fb_general_entry> > fb_smallsieved;
        struct {
            int pow2[2];
            int pow3[2];
            int td[2];
            int rs[2];
            int rest[2];
            int skipped[2];
        } fb_parts_x[1];

        /* The reading, mapping or generating the factor base all create the
         * factor base in several pieces: small primes, and large primes split
         * into one piece for each thread.
         */
        std::shared_ptr<fb_factorbase> fb;

        /* Caching of the FK-basis in sublat mode */
        precomp_plattice_dense_t precomp_plattice_dense;

        /* When threads pick up this sieve_info structure, they should check
         * their bucket allocation */
        double max_bucket_fill_ratio[FB_MAX_PARTS];

        /* This is updated by applying the special-q lattice transform to
         * the factor base. */
        small_sieve_data_t ssd[1];
        /* And this is just created as an extraction of the above */
        small_sieve_data_t rsd[1];
    };
    /* }}} */

    side_info sides[2];

    /* Most of the member functions below which take a side argument
     * should be members of the side_info structure instead.
     *
     * Note that have have only init_* functions below, no clear_*. In
     * fact, it's mostly a misnomer, and I apologize for it. The
     * automatic dtor will work fine for all these fields, hence there is
     * no need for specific clear_* functions. The magic lies most of the
     * time in the use of shared_ptr's. Maybe the init_* ones should have
     * been named setup_* or something like this.
     */

    /* in las-fb.cpp */
    void init_factor_bases( param_list_ptr pl);
    void share_factor_bases(sieve_info & other);

    void init_fb_smallsieved(int side);
    void print_fb_statistics(int side);

    /* in las-trialdiv.cpp */
    void init_trialdiv(int side);

    /* in las-unsieve.cpp */
    /* Data for unsieving locations where gcd(i,j) > 1 */
    /* This gets initialized only when I is finally decided */
    unsieve_data us;
    void init_unsieve_data() { us = unsieve_data(conf.logI_adjusted, conf.logA); }

    /* in las-unsieve.cpp */
    /* Data for divisibility tests p|i in lines where p|j */
    /* This gets initialized only when J is finally decided. */
    j_divisibility_helper j_div;
    void init_j_div() { j_div = j_divisibility_helper(J); }

    /* in las-cofactor.cpp */
    std::shared_ptr<facul_strategies_t> strategies;
    void init_strategies(param_list_ptr pl);

    /* These functions must be called before actually sieving */
    void update_norm_data ();
    void update (size_t nr_workspaces);

    sieve_info(siever_config const & sc, cado_poly_srcptr cpoly, std::list<sieve_info> & sievers, cxx_param_list & pl);
    sieve_info(siever_config const & sc, cado_poly_srcptr cpoly, cxx_param_list & pl);

    sieve_info() {
        cpoly = NULL;
        I = J = 0;
        memset(nb_buckets, 0, sizeof(nb_buckets));
        toplevel = 0;
    }

    /* This constructor is meant to cover the case where we want to store
     * all that to a common registry. It would be cleaner if the registry
     * were a hidden feature of the class, buried in las-types.cpp. The
     * danger is with the static initialization order fiasco which lurks
     * near, so I've been refraining so far.
     */
    static sieve_info & get_sieve_info_from_config(siever_config const & sc, cado_poly_srcptr cpoly, std::list<sieve_info> & registry, cxx_param_list & pl);

    void recover_per_sq_values(sieve_range_adjust const& Adj) {
        doing = Adj.doing;
        qbasis = Adj.Q;
        qbasis.set_q(doing.p, doing.prime_sq);
        if (!qbasis.prime_sq) {
            qbasis.prime_factors = doing.prime_factors;
        }
        ASSERT_ALWAYS(conf.logI_adjusted == Adj.logI);
        ASSERT_ALWAYS(I == (1UL << Adj.logI));
        J = Adj.J;
    }
};

/* }}} */

/* {{{ las_info
 *
 * las_info holds general data, mostly unrelated to what is actually
 * computed within a sieve. las_info also contains outer data, which
 * lives outside the choice of one particular way to configure the siever
 * versus another.
 */
struct las_info : private NonCopyable {
    // ----- general operational flags
    int nb_threads;
    FILE *output;
    const char * outputname; /* keep track of whether it's gzipped or not */
    const char * galois; /* a string to indicate which galois to use in las */
    int verbose;
    int suppress_duplicates;

    /* It's not ``general operational'', but global enough to be here */
    cado_poly cpoly;
    gmp_randstate_t rstate;

    // ----- default config and adaptive configs
    siever_config_pool config_pool;

    /* There may be several configured sievers. This is used mostly for
     * the descent.
     * TODO: For now these different sievers share nothing of their
     * factor bases, which is a shame. We should examine ways to get
     * around this limitation, but it is hard. One could imagine some,
     * though. Among them, given the fact that only _one_ siever is
     * active at a time, it might be possible to sort the factor base
     * again each time a new siever is used (but maybe it's too
     * expensive). Another way could be to work only on sharing
     * bucket-sieved primes.
     */
    /* TODO: not sure std::list is the right container. The difficult
     * part is that we really don't want to copy the factor bases */
    std::list<sieve_info> sievers;

    // ----- todo list and various specification of what the siever will
    // be doing.
    std::stack<las_todo_entry> todo;
    unsigned int nq_pushed;
    unsigned int nq_max;
    int random_sampling;
    cxx_mpz todo_q0;
    cxx_mpz todo_q1;
    FILE * todo_list_fd;
 
    /* For composite special-q */
    bool allow_composite_q;
    uint64_t qfac_min;
    uint64_t qfac_max;

    // ----- stuff roughly related to the descent
    unsigned int max_hint_bitsize[2];
    int * hint_lookups[2]; /* quick access indices into hint_table */
    /* This is an opaque pointer to C++ code. */
    void * descent_helper;
#ifdef  DLP_DESCENT
    las_dlog_base dlog_base;
#endif
    mutable descent_tree tree;
    void init_hint_table(param_list_ptr);
    void clear_hint_table();
    // ----- batch mode
    int batch; /* batch mode for cofactorization */
    int batch_print_survivors;
    cofac_list L; /* store (a,b) and corresponding cofactors in batch mode */

    /* ----- cofactorization statistics for the default config */
    FILE *cof_stats_file; // null means no stats.
    uint32_t **cof_call; /* cof_call[r][a] is the number of calls of the
                          * cofactorization routine with a cofactor of r
                          * bits on the rational side, and a bits on the
                          * algebraic side */
    uint32_t **cof_succ; /* cof_succ[r][a] is the corresponding number of
                          * successes, i.e., of call that lead to a
                          * relation */
    void init_cof_stats(param_list_ptr);
    void clear_cof_stats();
    void print_cof_stats();


    las_info(cxx_param_list &);
    ~las_info();
};
/* }}} */

enum {
  OUTPUT_CHANNEL,
  ERROR_CHANNEL,
  STATS_CHANNEL,
  TRACE_CHANNEL,
  NR_CHANNELS /* This must be the last element of the enum */
};

#endif	/* LAS_TYPES_HPP_ */<|MERGE_RESOLUTION|>--- conflicted
+++ resolved
@@ -23,11 +23,6 @@
 #include "las-unsieve.hpp"
 #include "las-qlattice.hpp"
 #include "las-smallsieve.hpp"
-<<<<<<< HEAD
-#include "las-dlog-base.hpp"
-#include "las-plattice.hpp"
-=======
->>>>>>> 8ee19fba
 #include "ecm/batch.h"
 #include <list>
 #include <vector>
@@ -40,96 +35,6 @@
 namespace std { using boost::shared_ptr; using boost::make_shared; }
 #endif
 
-<<<<<<< HEAD
-typedef std::vector<plattices_dense_vector_t *> precomp_plattice_dense_t;
-
-struct siever_config;
-struct sieve_info;
-struct las_info;
-struct sieve_range_adjust;
-
-/* {{{ siever_config */
-/* The following structure lists the fields with an impact on the siever.
- * Different values for these fields will correspond to different siever
- * structures.
- */
-struct siever_config {
-    /* The bit size of the special-q. Counting in bits is no necessity,
-     * we could imagine being more accurate */
-    unsigned int bitsize;  /* bitsize == 0 indicates end of table */
-    int side;
-    int logA;
-
-
-    /* For a given logA, we may trigger configurations for various logI
-     * values. logI_adjusted is a sieving-only parameter. */
-    int logI_adjusted;
-    sublat_t sublat;
-
-    unsigned long bucket_thresh;    // bucket sieve primes >= bucket_thresh
-    unsigned long bucket_thresh1;   // primes above are 2-level bucket-sieved
-    unsigned int td_thresh;
-    unsigned int skipped;           // don't sieve below this
-    double bk_multiplier;           // how much margin when allocating buckets
-    unsigned int unsieve_thresh;
-    struct side_config {
-        unsigned long lim; /* factor base bound */
-        unsigned long powlim; /* bound on powers in the factor base */
-        int lpb;           /* large prime bound is 2^lpb */
-        int mfb;           /* bound for residuals is 2^mfb */
-        int ncurves;       /* number of cofactorization curves */
-        double lambda;     /* lambda sieve parameter */
-        unsigned long qmax; /* largest q sieved on this side, for dup sup */
-    };
-    side_config sides[2];
-    siever_config() { memset(this, 0, sizeof(*this)); }
-
-    /* The comparator functions below also exist as function objects in
-     * las.cpp -- the reason we don't write the comparator code here is
-     * that there's some inherently verbose code attached to the
-     * function objects (in pre-c++11, at least). */
-    bool operator==(siever_config const & o) const { return memcmp(this, &o, sizeof(*this)) == 0; }
-
-    bool has_same_config_q(siever_config const & o) const {
-        return side == o.side && bitsize == o.bitsize;
-    }
-
-    bool has_same_fb_parameters(siever_config const & o) const {
-        bool ok = true;
-        // ok = ok && logI_adjusted == o.logI_adjusted;
-        ok = ok && bucket_thresh == o.bucket_thresh;
-        ok = ok && bucket_thresh1 == o.bucket_thresh1;
-        ok = ok && td_thresh == o.td_thresh;
-        ok = ok && skipped == o.skipped;
-        // ok = ok && bk_multiplier == o.bk_multiplier;
-        ok = ok && unsieve_thresh == o.unsieve_thresh;
-        for(int side = 0 ; side < 2 ; side++) {
-            ok = ok && sides[side].lim == o.sides[side].lim;
-            ok = ok && sides[side].powlim == o.sides[side].powlim;
-        }
-        return ok;
-    }
-    bool has_same_sieving(siever_config const & o) const {
-        bool ok = has_same_fb_parameters(o);
-        return ok;
-    }
-    bool has_same_cofactoring(siever_config const & o) const {
-        bool ok = true;
-        for(int side = 0 ; side < 2 ; side++) {
-            ok = ok && sides[side].lambda == o.sides[side].lambda;
-            ok = ok && sides[side].lpb == o.sides[side].lpb;
-            ok = ok && sides[side].mfb == o.sides[side].mfb;
-            ok = ok && sides[side].ncurves == o.sides[side].ncurves;
-        }
-        return ok;
-    }
-
-};
-
-/* }}} */
-
-=======
->>>>>>> 8ee19fba
 /* This one wants to have siever_config defined */
 #include "las-descent-trees.hpp"
 
