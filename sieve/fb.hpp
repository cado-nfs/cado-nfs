--- conflicted
+++ resolved
@@ -74,11 +74,7 @@
 
   fb_general_root (){}
   fb_general_root (const fbroot_t r, const unsigned char nexp,
-<<<<<<< HEAD
-                   const unsigned char oldexp, const bool proj) :
-=======
                    const unsigned char oldexp, const bool proj=false) :
->>>>>>> d048d71d
                    r(r), proj(proj), exp(nexp), oldexp(oldexp) {}
   fb_general_root (const fbroot_t r)
                    : r(r)
@@ -91,22 +87,10 @@
 
 private:
   friend class fb_entry_general;
-  fb_general_root (const fbroot_t r) : fb_general_root(r, 1, 0, false) {}
-  /* Constructor from the old format of storing projective roots, which has q
-     added to the root if the root is projective */
-<<<<<<< HEAD
-  /* used in transform() --- should go away at some point */
-  fb_general_root (const unsigned long long old_r, const fbprime_t q,
-                   const unsigned char nexp, const unsigned char oldexp) :
-                   r((old_r >= q) ? (old_r - q) : old_r),
-                   proj(old_r >= q), exp(nexp), oldexp(oldexp) {}
-public:
-=======
   fb_general_root (const fb_root_p1 R,
                    const unsigned char nexp=1, const unsigned char oldexp=0) :
                    r(R.r), proj(R.proj),
                    exp(nexp), oldexp(oldexp) {}
->>>>>>> d048d71d
 
   /* A root is simple if it is not projective and the exp goes from 0 to 1 */
   bool is_simple() const {return exp == 1 && oldexp == 0 && !proj;}
