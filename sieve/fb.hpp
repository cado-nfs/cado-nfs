#ifndef CADO_FB_HPP
#define CADO_FB_HPP

#include <cstddef>
#include <cstdio>

#include <algorithm>
#include <array>
#include <iosfwd>
#include <limits>
#include <list>
#include <map>
#include <mutex>
#include <type_traits>
#include <utility>
#include <vector>

#include "cado_poly.h"
#include "macros.h"
#include "mpz_poly.h"

#include "fb-types.hpp"
#include "las-config.h"
#include "lock_guarded_container.hpp"
#include "mmappable_vector.hpp"
#include "multityped_array.hpp"

struct qlattice_basis;
struct cxx_param_list;

/* The *factor base* is made of *entries*. We have several vectors of
 * entries, each with primes splitting in the same number of roots.
 *
 * For each set of *thresholds* and each *scale* value, we define a
 * *slicing*. A slicing is a division of the factor base into *parts*.
 * Then each part contains several vectors of *slices* (in the same
 * manner as we have several vectors of entries in the factor base). A
 * slice is formed by basically two pointers into the vector of entries
 * in the factor base that have this number of roots.
 *
 * The factor base also contains auxiliary data attached to each vector
 * of entries, namely the cumulative distribution function of the weight.
 * This is used to subdivide slices into pieces of equal weight when
 * needed.
 */

/* {{{ fb entries: sets of prime ideals above one single rational prime p. */
/* Forward declaration so fb_entry_general can use it in constructors */
template <int Nr_roots> class fb_entry_x_roots;

<<<<<<< HEAD
class fb_entry_general;

/* A root modulo a prime power q. q is specified externally */
=======
/* A root modulo a prime power q=p^k. q is specified externally */
>>>>>>> 17b39c76
struct fb_general_root {
    /* exp and oldexp are maximal such that:
       If not projective and a == br (mod p^k), then p^exp | F(a,b)
       -"-                   a == br (mod p^(k-1)), then p^oldexp | F(a,b)
       If projective and ar == b  -"- */

    /* Note that we must arrange so that this structure has no hidden
     * padding, and has all its fields default-initialized to zero, so that
     * we can write to the factor base cache file without transferring
     * potentially uninitialized bytes.
     */
    fbroot_t r = 0;
    bool proj = false;
    unsigned char exp = 0, oldexp = 0;

  private:
    unsigned char dummy_padding_byte MAYBE_UNUSED_PRIVATE_DATA_MEMBER = 0;

  public:
    fb_general_root() = default;
    fb_general_root(fbroot_t const r, unsigned char const nexp,
                    unsigned char const oldexp, bool const proj = false)
        : r(r)
        , proj(proj)
        , exp(nexp)
        , oldexp(oldexp)
    {
    }
    explicit fb_general_root(fbroot_t r)
        : r(r)
        , exp(1)
    {
    }
    /* Create a root from a linear polynomial */
    static fb_general_root fb_linear_root(fbprime_t q,
                                          cxx_mpz_poly const & poly,
                                          unsigned char nexp,
                                          unsigned char oldexp);

  private:
    friend class fb_entry_general;
    /* Constructor from the old format of storing projective roots, which has q
       added to the root if the root is projective */
    explicit fb_general_root(fb_root_p1 const R, unsigned char const nexp = 1,
                    unsigned char const oldexp = 0)
        : r(R.r)
        , proj(R.proj)
        , exp(nexp)
        , oldexp(oldexp)
    {
    }

    /* A root is simple if it is not projective and the exp goes from 0 to 1 */
    bool is_simple() const { return exp == 1 && oldexp == 0 && !proj; }

    /* Convert a root to the old format of storing projective roots with q added
     */
    unsigned long long to_old_format(fbprime_t const q) const
    {
        return (unsigned long long)r + (proj ? q : 0);
    }

    /* Print one root. Projective roots are printed as r+q */
    void fprint(FILE * out, fbprime_t const q) const
    {
        fprintf(out, "%llu", to_old_format(q));
        if (oldexp != 0 || exp != 1)
            fprintf(out, ":%hhu:%hhu", oldexp, exp);
    }

    void transform(fb_general_root & result, fbprime_t q,
                   redc_invp_t invq, qlattice_basis const & basis) const;
};
/* std::has_unique_object_representations should be almost what we want,
 * but unfortunately it does not seem to work as it should (tested on
 * g++13 and clang-{14,15,16})
 */
static_assert(std::has_unique_object_representations_v<fb_general_root>,
              "fb_general_root must have no padding");
static_assert(sizeof(fb_general_root) == 8,
              "fb_general_root must have no padding");

/* General entries are anything that needs auxiliary information:
   Prime powers, projective roots, ramified primes where exp != oldexp + 1,
   etc. They could, of course, also store the simple cases, but for those we
   use the simple struct to conserve memory and to decide algorithms (batch
   inversion, etc.) statically. */
class fb_entry_general
{
    void read_roots(char const *, unsigned char, unsigned char, unsigned long);

  public:
    typedef fb_entry_general transformed_entry_t;
    fbprime_t q, p;   /* q = p^k */
    redc_invp_t invq; /* invq = -1/q (mod 2^32), or (mod 2^64), depending on
                         the size of redc_invp_t */
    unsigned char k, nr_roots;

  private:
    unsigned char dummy_padding_byte1 MAYBE_UNUSED_PRIVATE_DATA_MEMBER = 0;
    unsigned char dummy_padding_byte2 MAYBE_UNUSED_PRIVATE_DATA_MEMBER = 0;

  public:
    fb_general_root roots[MAX_DEGREE];
    /* Static class members to allow fb_vector<> to distinguish between and
       operate on both kind of entries */
    static bool const is_general_type = true;
    static unsigned char const fixed_nr_roots = 0;
    int get_nr_roots() const { return nr_roots; }

    fb_entry_general() = default;
    template <int Nr_roots>
    explicit fb_entry_general(fb_entry_x_roots<Nr_roots> const & e);
    fbprime_t get_q() const { return q; }
    fbroot_t get_r(size_t const i) const { return roots[i].r; };
    fbroot_t get_proj(size_t const i) const { return roots[i].proj; };
    void parse_line(char const * line, unsigned long linenr);
    bool can_merge(fb_entry_general const &) const;
    void merge(fb_entry_general const &);
    void fprint(FILE * out) const;
    bool is_simple() const;
    void transform_roots(transformed_entry_t &, qlattice_basis const &) const;
    double weight() const { return 1. / q * nr_roots; }
    /* Allow sorting by p */
    bool operator<(fb_entry_general const & other) const
    {
        return this->p < other.p;
    }
    bool operator>(fb_entry_general const & other) const
    {
        return this->p > other.p;
    }
    struct sort_byq {
        bool operator()(fb_entry_general const & a,
                        fb_entry_general const & b) const
        {
            return a.get_q() < b.get_q();
        };
    };
};
/* std::has_unique_object_representations should be almost what we want,
 * but unfortunately it does not seem to work as it should (tested on
 * g++13 and clang-{14,15,16})
 */
static_assert(std::has_unique_object_representations_v<fb_entry_general>,
              "fb_entry_general must have no padding");
static_assert(sizeof(fb_entry_general) == 4 * 4 + MAX_DEGREE * 8,
              "fb_entry_general must have no padding");

template <int Nr_roots> class fb_transformed_entry_x_roots
{
  public:
    fbprime_t p;
    std::array<fbroot_t, Nr_roots> roots;
    std::array<bool, Nr_roots> proj;
    static unsigned char const k = 1, nr_roots = Nr_roots;
    /* Static class members to allow fb_vector<> to distinguish between and
       operate on both kind of entries */
    static bool const is_general_type = false;
    static unsigned char const fixed_nr_roots = Nr_roots;
    fbprime_t get_q() const { return p; }
    fbroot_t get_r(size_t const i) const { return roots[i]; };
    fbroot_t get_proj(size_t const i) const { return proj[i]; };
};

/* "Simple" factor base entries. We imply q=p, k=1, oldexp=0, exp=1,
   and projective=false for all roots. */
template <int Nr_roots> class fb_entry_x_roots
{
  public:
    typedef fb_transformed_entry_x_roots<Nr_roots> transformed_entry_t;
    fbprime_t p;
    redc_invp_t invq; /* invq = -1/q (mod 2^32), or (mod 2^64), depending on
                         the size of redc_invp_t */
    std::array<fbroot_t, Nr_roots> roots;
    /* Static class members to allow fb_vector<> to distinguish between and
       operate on both kind of entries */
    static unsigned char const k = 1, nr_roots = Nr_roots;
    static bool const is_general_type = false;
    static unsigned char const fixed_nr_roots = Nr_roots;
    int get_nr_roots() const { return Nr_roots; }
    // fb_entry_x_roots() {};
    fb_entry_x_roots(fbprime_t p, redc_invp_t invq, const fbroot_t * roots)
        : p(p)
        , invq(invq)
    {
        std::copy_n(roots, Nr_roots, this->roots.begin());
    }
    /* Allow assignment-construction from general entries */
    explicit fb_entry_x_roots(fb_entry_general const & e)
        : p(e.p)
        , invq(e.invq)
    {
        ASSERT_ALWAYS(Nr_roots == e.nr_roots);
        ASSERT(e.is_simple());
        for (int i = 0; i < Nr_roots; i++)
            roots[i] = e.roots[i].r;
    }
    fbprime_t get_q() const { return p; }
    fbroot_t get_r(size_t const i) const { return roots[i]; }
    fbroot_t get_proj(size_t const i MAYBE_UNUSED) const { return false; }
    double weight() const { return 1. / p * Nr_roots; }
    /* Allow sorting by p */
    bool operator<(fb_entry_x_roots<Nr_roots> const & other) const
    {
        return this->p < other.p;
    }
    bool operator>(fb_entry_x_roots<Nr_roots> const & other) const
    {
        return this->p > other.p;
    }
    void fprint(FILE *) const;
    void transform_roots(transformed_entry_t &, qlattice_basis const &) const;
};

static_assert(
    std::has_unique_object_representations_v<fb_entry_x_roots<1>>,
    "fb_entry_x_roots<1> must not have padding");
static_assert(
    std::has_unique_object_representations_v<fb_entry_x_roots<2>>,
    "fb_entry_x_roots<2> must not have padding");

/* }}} */

class fb_slice_interface
{
  public:
    fb_slice_interface() = default;
    virtual ~fb_slice_interface() = default;
    virtual size_t size() const = 0;
    virtual unsigned char get_logp() const = 0;
    virtual fbprime_t get_prime(slice_offset_t offset) const = 0;
    virtual unsigned char get_k(slice_offset_t offset) const = 0;
    /* global index across all fb parts */
    virtual slice_index_t get_index() const = 0;
    virtual double get_weight() const = 0;
    virtual bool is_general() const = 0;
    virtual int get_nr_roots() const = 0;
};

/* see fb_slice_weight.hpp */
template <typename FB_ENTRY_TYPE> class fb_slice_weight_estimator;

template <typename FB_ENTRY_TYPE> class fb_slice : public fb_slice_interface
{
    friend class fb_slice_weight_estimator<FB_ENTRY_TYPE>;
    typedef mmappable_vector<FB_ENTRY_TYPE> fb_entry_vector;
    typename fb_entry_vector::const_iterator _begin, _end;
    unsigned char logp;
    slice_index_t index; /* global index across all fb parts */
    double weight;
    friend struct helper_functor_subdivide_slices;
    fb_slice(typename fb_entry_vector::const_iterator it, unsigned char logp)
        : _begin(it)
        , _end(it)
        , logp(logp)
        , index(0)
        , weight(0)
    {
    }
    fb_slice(typename fb_entry_vector::const_iterator it,
             typename fb_entry_vector::const_iterator jt, unsigned char logp)
        : _begin(it)
        , _end(jt)
        , logp(logp)
        , index(0)
        , weight(0)
    {
    }

  public:
    typedef FB_ENTRY_TYPE entry_t;
    typename fb_entry_vector::const_iterator begin() const
    {
        return _begin;
    }
    typename fb_entry_vector::const_iterator end() const { return _end; }
    size_t size() const override { return _end - _begin; }
    unsigned char get_logp() const override { return logp; }
    fbprime_t get_prime(slice_offset_t offset) const override
    {
        /* While it may make sense to manipulate slices that exceed the
         * expected max size during the work to construct them, it should
         * be pretty clear that we'll never ever try to use get_prime,
         * which is limited in its type, on a slice that has more prime
         * ideals that this function can address */
        ASSERT(size() <= std::numeric_limits<slice_offset_t>::max());
        return _begin[offset].p;
    }
    unsigned char get_k(slice_offset_t offset) const override
    {
        return _begin[offset].k;
        /* power. Well, most often it's a constant ! We need to
         * access it from the virtual base though. This is way we're
         * not folding it to a template access.  */
    }
    /* global index across all fb parts */
    slice_index_t get_index() const override { return index; }
    double get_weight() const override { return weight; }
    bool is_general() const override { return FB_ENTRY_TYPE::is_general_type; }
    /* get_nr_roots() on a fb_slice returns zero for slices of general
     * type ! */
    int get_nr_roots() const override { return FB_ENTRY_TYPE::fixed_nr_roots; }
};

/* entries and general_entries: we declare general entries, as well
 * as entries for all numbers of roots between 1 and MAX_ROOTS
 *
 * (notationally, general_entries corresponds to -1 as a number of
 * roots).
 * */

template <typename T> struct entries_and_cdf {
    typedef mmappable_vector<T> container_type;
    typedef mmappable_vector<double> weight_container_type;
    struct type : public container_type {
        typedef typename entries_and_cdf<T>::container_type container_type;
        typedef typename entries_and_cdf<T>::weight_container_type
            weight_container_type;
        /* cumulative distribution function. This is set up by
         * helper_functor_append. We use it to split into slices.
         * weight_cdf[i] is \sum_{j < i} super[j].weight
         *
         * Thus we always need a lone 0 to initialize. See
         * helper_functor_put_first_0, used in the fb_factorbase ctor.
         */
        /* We *might* want to consider the cdf only for several entries
         * at a time (say, 16), so as to minimize the cost of finding the
         * split points */
        weight_container_type weight_cdf;
        weight_container_type::const_iterator weight_begin() const
        {
            return weight_cdf.begin();
        }
        weight_container_type::const_iterator weight_end() const
        {
            return weight_cdf.end();
        }
        weight_container_type::size_type weight_size() const
        {
            return weight_cdf.size();
        }
        double weight_delta(size_t a, size_t b) const
        {
            return weight_cdf[b] - weight_cdf[a];
        }
        double weight_delta(typename container_type::const_iterator a,
                            typename container_type::const_iterator b) const
        {
            return weight_cdf[b - container_type::begin()] -
                   weight_cdf[a - container_type::begin()];
        }
        double weight_cdf_at(size_t a) const { return weight_cdf[a]; }
        double weight_cdf_at(typename container_type::const_iterator a) const
        {
            return weight_cdf[a - container_type::begin()];
        }
    };
};
template <typename T>
using entries_and_cdf_t = typename entries_and_cdf<T>::type;

template <int n>
struct works_with_mmappable_vector<fb_entry_x_roots<n>>
    : public std::true_type {
};
template <>
struct works_with_mmappable_vector<fb_entry_general> : public std::true_type {
};

template <int n> struct fb_entries_factory {
    using type = entries_and_cdf_t<fb_entry_x_roots<n>>;
};
template <> struct fb_entries_factory<-1> {
    using type = entries_and_cdf_t<fb_entry_general>;
};
template <int n> struct fb_slices_factory {
    using type = std::vector<fb_slice<fb_entry_x_roots<n>>>;
};
template <> struct fb_slices_factory<-1> {
    using type = std::vector<fb_slice<fb_entry_general>>;
};

class fb_factorbase
{
  public:
    /* Has to be <= MAX_DEGREE */
    static int const MAX_ROOTS = MAX_DEGREE;

  private:
    cxx_mpz_poly f;
    int side;
    unsigned long lim;
    unsigned long powlim;

  public:
    bool empty() const { return lim == 0; }

  private:
    typedef multityped_array<fb_entries_factory, -1, MAX_ROOTS + 1> entries_t;
    entries_t entries;

  public:
    typedef std::array<size_t, MAX_ROOTS + 2> threshold_pos;
    threshold_pos get_threshold_pos(fbprime_t) const;

  private:
    /* The threshold position cache is used to accelerate the creation of
     * slicings. */
    mutable std::map<fbprime_t, threshold_pos> threshold_pos_cache;

    /* {{{ append. This inserts a pool of entries to the factor base. We
     * do it with many entries in a row so as to avoid looping MAX_ROOTS
     * times for each root, and so that we don't feel sorry to use
     * multityped_array_foreach (even though in truth, it's quite
     * probably fine)
     */
  private:
    struct helper_functor_append;

  public:
    void append(std::list<fb_entry_general> & pool);
    /* }}} */

    /* {{{ Various ways to count primes, prime ideals, and hit ratio
     * ("weight") of entries in the whole factor base, or in subranges
     */
  private:
    struct helper_functor_count_primes;
    struct helper_functor_count_prime_ideals;
    struct helper_functor_count_weight;
    struct helper_functor_count_combined;
    struct helper_functor_count_primes_interval;
    struct helper_functor_count_prime_ideals_interval;
    struct helper_functor_count_weight_interval;
    struct helper_functor_count_combined_interval;

  public:
    size_t count_primes() const;
    size_t count_prime_ideals() const;
    size_t count_weight() const;
    /* }}} */

    /* the key type lists the things with respect to which we're willing
     * to divide the views on our factor base.
     */
    struct key_type {
        std::array<fbprime_t, FB_MAX_PARTS> thresholds;
        fbprime_t td_thresh;
        fbprime_t skipped;
        double scale;
        /* This might seem non obvious, but this parameters controls
         * the size of the slices, because we want to enforce some
         * relatively-even division. It's not entirely clear that we
         * want it here, but we definitely want it somewhere. */
        unsigned int nb_threads;

        bool operator<(key_type const & x) const
        {
            int r;
            for (int i = 0; i < FB_MAX_PARTS; ++i) {
                r = (thresholds[i] > x.thresholds[i]) -
                    (x.thresholds[i] > thresholds[i]);
                if (r)
                    return r < 0;
            }
            r = (td_thresh > x.td_thresh) - (x.td_thresh > td_thresh);
            if (r)
                return r < 0;
            r = (skipped > x.skipped) - (x.skipped > skipped);
            if (r)
                return r < 0;
            return scale < x.scale;
        }
    };

  public:
    class slicing
    {
      public:
        struct stats_type {
            /* explicit-initializing as below forces zero-initialization
             * of members */
            std::array<size_t, FB_MAX_PARTS> primes {{}};
            std::array<size_t, FB_MAX_PARTS> ideals {{}};
            std::array<double, FB_MAX_PARTS> weight {{}};
        };
        stats_type stats;

        class part
        {
            /* slices and general_slices: actually general_slices is
             * slices for number of roots -1, and that is
             * always a vector of length 1. And we have slices (vectors
             * of fb_slice objects) for all numbers of roots between 1 and
             * MAX_ROOTS.
             */
            typedef multityped_array<fb_slices_factory, -1, MAX_ROOTS + 1>
                slices_t;
            friend struct helper_functor_subdivide_slices;
            slices_t slices;
            slice_index_t first_slice_index = 0;

          public:
            template <int n>
            typename fb_slices_factory<n>::type & get_slices_vector_for_nroots()
            {
                return slices.get<n>();
            }

          private:
            /* the general vector (the one with index -1 in the
             * multityped array) is made of "anything that is not
             * simple" (as per the logic that used to be in
             * fb_part::append and fb_entry_general::is_simple). That means:
             *  - all powers go to the general vector
             *  - everything below bkthresh, too (but see below).
             *  - primes with multiple roots as well (but to be honest,
             *    it's not entirely clear to me why -- after all, there's
             *    no special treatment to speak of).
             */

            friend class slicing;

            /* We use this to access our arrays called slices and
             * general_slices.
             *
             * 0 <= i <slicesG.size()   -->  return &(slicesG[i])
             * slicesG.size() <= i < slices0.size() --> return
             * &(slices0[i-slicesG.size()]) slices0.size() <= i < slices1.size()
             * --> return &(slices1[i-slicesG.size()-slices0.size()]) and so on.
             */
            struct helper_functor_get {
                typedef fb_slice_interface const * type;
                typedef slice_index_t key_type;
                template <typename T>
                type operator()(T const & x, slice_index_t & k)
                {
                    if ((size_t)k < x.size()) {
                        return &(x[k]);
                    } else {
                        k -= x.size();
                        return nullptr;
                    }
                }
            };

            /* index is the global index across all fb parts */
            fb_slice_interface const * get(slice_index_t index) const
            {
                /* used to be in fb_vector::get_slice
                 *
                 * and in fb_part::get_slice for the lookup of the
                 * vector.
                 *
                 * TODO: dichotomy, perhaps ? Can we do the dichotomy
                 * elegantly ?
                 */
                if (index < first_slice_index)
                    return nullptr;
                const slice_index_t idx = index - first_slice_index;
                if (idx >= nslices()) {
                    // index = idx - nslices();
                    return nullptr;
                }
                fb_slice_interface const * res =
                    multityped_array_locate<helper_functor_get>()(slices, idx);
                ASSERT_ALWAYS(res);
                ASSERT_ALWAYS(res->get_index() == index);
                return res;
            }

            /* {{{ use caching for the number of slices, as it's a handy
             * thing to query */
            mutable slice_index_t _nslices =
                std::numeric_limits<slice_index_t>::max();
            struct helper_functor_nslices {
                template <typename T>
                slice_index_t operator()(slice_index_t t, T const & x) const
                {
                    return t + x.size();
                }
            };

          public:
            slice_index_t nslices() const
            {
                if (_nslices != std::numeric_limits<slice_index_t>::max())
                    return _nslices;
                helper_functor_nslices N;
                return _nslices = multityped_array_fold(N, 0, slices);
            }
            /* }}} */

          private:
            template <typename F> struct foreach_slice_s {
                F & f;
                template <typename T> void operator()(T & x)
                {
                    for (auto & a: x)
                        f(a);
                }
                template <typename T> void operator()(T const & x)
                {
                    for (auto const & a: x)
                        f(a);
                }
            };

          public:
            template <typename F> void foreach_slice(F & f)
            {
                foreach_slice_s<F> FF {f};
                multityped_array_foreach(FF, slices);
            }
            template <typename F> void foreach_slice(F & f) const
            {
                foreach_slice_s<F> FF {f};
                multityped_array_foreach(FF, slices);
            }
            /*
             * old g++ seems to have difficulties with this variant, and
             * is puzzled by the apparent ambiguity -- newer g++ groks it
             * correctly, as does clang
            template<typename F>
            void foreach_slice(F && f) {
                multityped_array_foreach(foreach_slice_s<F> { f }, slices);
            }
            template<typename F>
            void foreach_slice(F && f) const {
                multityped_array_foreach(foreach_slice_s<F> { f }, slices);
            }
            */

            /* index: global index across all fb parts */
            fb_slice_interface const & operator[](slice_index_t index) const
            {
                /* This bombs out at runtime if get returns nullptr, but
                 * then it should be an indication of a programmer
                 * mistake.
                 */
                return *get(index);
            }
        };

      private:
        /* We have "parts" that correspond to the various layers of the
         * bucket sieving
         *
         *  ==> THERE IS NO "part" FOR THE SMALL SIEVE <==
         *
         * This means that parts[0] will always be a meaningless
         * placeholder. Indeed, the small sieve does not care about
         * slices!
         */
        std::array<part, FB_MAX_PARTS> parts;

        /* toplevel is set by the ctor */
        int toplevel = 0;

        /* index: global index across all fb parts */
        fb_slice_interface const * get(slice_index_t index) const
        {
            for (auto const & p: parts) {
                if (index < p.first_slice_index + p.nslices())
                    return p.get(index);
            }
            return nullptr;
        }

      public:
        part const & get_part(int i) const { return parts[i]; }

        int get_toplevel() const { return toplevel; }

        /* This accesses the *fb_slice* with this index. Not the vector of
         * slices !
         * index: global index across all fb parts */
        fb_slice_interface const & operator[](slice_index_t index) const
        {
            return *get(index);
        }

      public:
        /* Here, when computing the slices, we stow away the small
         * primes, and arrange them according to the internal logic of
         * the small sieve. In particular, we want to keep track of where
         * the resieved primes are.
         *
         * Note that the data that we prepare here is still not attached
         * to any special-q. We're replacing what used to be done in
         * init_fb_smallsieved, but not in small_sieve_init.
         *
         * Primes below the bucket-sieve threshold are small-sieved. Some
         * will be treated specially when cofactoring:
         *
         *  - primes such that nb_roots / p >= 1/tdhresh will be
         *    trial-divided.
         *  - primes (ideals) that are not trial divided and that are not
         *    powers are resieved.
         *
         * And of course, depending on the special-q, small-sieved prime
         * ideals become projective, and therefore escape the general
         * treatment.
         *
         * Note that the condition on trial division is not clear-cut
         * w.r.t p. The small sieve code is somewhat dependent on the
         * number of hits per row, which is I/p. And it matters to have
         * small-sieved primes sorted according to this value. Hence, as
         * p increases, we might have:
         *  small p's that are trial-divided because 1/p >=
         *  1/td_thresh.
         *  some p's with p<=2*td_thresh, among which some are trial
         *   divided if 2 roots or more are above, otherwise they're
         *   resieved.
         *  some p's with p<=3*td_thresh, again with a distinction...
         *  and so on up to p>d*tdshresh, (d being the polynomial
         *  degree). Above this bound we're sure that we no longer see
         *  any trial-divided prime.
         *
         * For each slicing, we elect to compute two copies of the lists
         * of prime ideals below bkthresh:
         *  - first, prime ideals that we know will be resieved. Those
         *    form the largest part of the list.
         *  - second, prime ideals above primes that will be trial-divided.
         *
         */

        /* This contains all factor base prime ideals below the bucket
         * threshold.  */
        struct small_sieve_entries_t {
            /* general ones. Not powers, not trial-divided ones. */
            std::vector<fb_entry_general> resieved;
            /* the rest. some are powers, others are trial-divided */
            std::vector<fb_entry_general> rest;
            /* from "rest" above, we can infer the list of trial-divided
             * primes by merely restricting to entries with k==1 */

            /* this is sort of a trash can. We won't use these primes for
             * the small sieve, but they do matter for trial division */
            std::vector<unsigned long> skipped;
        };
        small_sieve_entries_t small_sieve_entries;
        /* TODO: I doubt that the struct above will stay. Seems awkward.
         * We'd better have a single vector, and the position of the
         * "end-of-resieved" thing.
         */

        template <typename T> void foreach_slice(T & f)
        {
            for (auto & p: parts) {
                p.foreach_slice(f);
            }
        }

        slicing() = default;
        slicing(fb_factorbase const & fb, key_type const & K);
    };

  private:
    lock_guarded_container<std::map<key_type, slicing>> cache;
    int read(char const * filename);

  public:
    /* accessors.
     * As in the std::map case, the non-const accessor is allowed to
     * create stuff. */

    slicing & operator[](key_type const & K)
    {
        const std::lock_guard<std::mutex> foo(cache.mutex());
        auto it = cache.find(K);
        if (it != cache.end())
            return it->second;

        /* create a new slot */
        slicing & res(cache[K] = slicing(*this, K));
        return res;
    }

    slicing const & operator[](key_type const & K) const
    {
        return cache.at(K);
    }

  private:
    void make_linear();
    void make_linear_threadpool(unsigned int nb_threads);

  public:
    /* Note that the intent here is to read the factor base once and
     * for all. In the descent context, where we have several
     * different fb lim parameters, we should get away with different
     * slicings, instead of trying to redo the factor base
     * initialization.
     */
    fb_factorbase(cxx_cado_poly const & cpoly, int side, cxx_param_list & pl,
                  char const * fbc_filename, int nthreads = 1);
    fb_factorbase() = default;
    fb_factorbase(fb_factorbase &&) = default;
    fb_factorbase & operator=(fb_factorbase &&) = default;

  private:
    struct sorter {
        template <typename T> void operator()(T & x)
        {
            /* not entirely clear to me. Shall we sort by q or by p ?
             */
            typedef typename T::value_type X;
            auto by_q = [](X const & a, X const & b) {
                return a.get_q() < b.get_q();
            };
            /*
            auto by_p_then_q = [](X const & a, X const & b) {
                return
                    a.get_p() < b.get_p() ||
                    a.get_p() == b.get_p() &&
                    a.get_q() < b.get_q();
            };
            */
            std::sort(x.begin(), x.end(), by_q);
        }
    };

  public:
    void finalize()
    {
        sorter S;
        multityped_array_foreach(S, entries);
    }
};

std::ostream & operator<<(std::ostream & o, fb_factorbase::key_type const &);

unsigned char fb_log(double x, double y, double z);
unsigned char fb_log_delta(fbprime_t, unsigned long, unsigned long, double);
fbprime_t fb_is_power(fbprime_t, unsigned long *);

#endif /* CADO_FB_HPP */<|MERGE_RESOLUTION|>--- conflicted
+++ resolved
@@ -48,13 +48,7 @@
 /* Forward declaration so fb_entry_general can use it in constructors */
 template <int Nr_roots> class fb_entry_x_roots;
 
-<<<<<<< HEAD
-class fb_entry_general;
-
-/* A root modulo a prime power q. q is specified externally */
-=======
 /* A root modulo a prime power q=p^k. q is specified externally */
->>>>>>> 17b39c76
 struct fb_general_root {
     /* exp and oldexp are maximal such that:
        If not projective and a == br (mod p^k), then p^exp | F(a,b)
