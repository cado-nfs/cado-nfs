#ifndef LAS_FBROOT_QLATTICE_HPP_
#define LAS_FBROOT_QLATTICE_HPP_

#include <cstdio>             // for fprintf, stderr
#include <cstdint>             // for int64_t, uint64_t, INT64_C, uint32_t

#include "fb-types.h"          // for fbprime_t, redc_invp_t, sublat_t
#include "las-arith.hpp"       // for redc_32, invmod_redc_32, invmod_po2
#include "las-qlattice.hpp"
#include "macros.h"            // for LIKELY, UNLIKELY, ASSERT_ALWAYS, ASSERT

<<<<<<< HEAD
/* CARRYCHECK is a ternary value here: 0 means no carry check, 1 means carry
   check, and 2 means that the function should choose the value of CARRYCHECK
   depending on the value of p. */
template <int CARRYCHECK = 2>
static inline fbprime_t
fb_root_in_qlattice_31bits (const fbprime_t p, const fbprime_t R,
        const redc_invp_t invp, const qlattice_basis &basis);
template <int CARRYCHECK = 2>
static inline fbprime_t
fb_root_in_qlattice_127bits (const fbprime_t p, const fbprime_t R,
        const redc_invp_t invp, const qlattice_basis &basis);
template <int CARRYCHECK = 2>
static inline bool
fb_root_in_qlattice_31bits_batch (fbroot_t *r_ij, const fbprime_t p,
        const fbroot_t *r_ab, const redc_invp_t invp,
        const qlattice_basis &basis, const size_t n_roots);
template <int CARRYCHECK = 2>
static inline bool
fb_root_in_qlattice_127bits_batch (fbroot_t *r_ij, const fbprime_t p,
        const fbroot_t *r_ab, const redc_invp_t invp, const qlattice_basis &basis,
        const size_t n_roots);

/* Specialize the case CARRYCHECK=2 and call the template instance
   with CARRYCHECK=0 or 1, depending on the value of p. */
template<> inline fbprime_t
fb_root_in_qlattice_31bits<2>(const fbprime_t p, const fbprime_t R,
        const redc_invp_t invp, const qlattice_basis &basis)
{
    if (redc_no_carry(p))
        return fb_root_in_qlattice_31bits<0>(p, R, invp, basis);
    else
        return fb_root_in_qlattice_31bits<1>(p, R, invp, basis);
}

template<> inline  bool
fb_root_in_qlattice_31bits_batch<2> (fbroot_t *r_ij, const fbprime_t p,
        const fbroot_t *r_ab, const redc_invp_t invp, const qlattice_basis &basis,
        const size_t n_roots)
{
    if (redc_no_carry(p))
        return fb_root_in_qlattice_31bits_batch<0> (r_ij, p, r_ab, invp, basis,
                                                 n_roots);
    else
        return fb_root_in_qlattice_31bits_batch<1> (r_ij, p, r_ab, invp, basis,
                                                 n_roots);
}
=======
static inline fb_root_p1
fb_root_in_qlattice_31bits (const fbprime_t p, const fb_root_p1 R,
        const uint32_t invp, const qlattice_basis &basis);

static inline fb_root_p1
fb_root_in_qlattice_127bits (const fbprime_t p, const fb_root_p1 R,
        const uint64_t invp, const qlattice_basis &basis);
>>>>>>> d048d71d

template<> inline fbprime_t
fb_root_in_qlattice_127bits<2>(const fbprime_t p, const fbprime_t R,
        const redc_invp_t invp, const qlattice_basis &basis)
{
    if (redc_no_carry(p))
        return fb_root_in_qlattice_127bits<0>(p, R, invp, basis);
    else
        return fb_root_in_qlattice_127bits<1>(p, R, invp, basis);
}

template<> inline bool
fb_root_in_qlattice_127bits_batch<2> (fbroot_t *r_ij, const fbprime_t p,
        const fbroot_t *r_ab, const redc_invp_t invp, const qlattice_basis &basis,
        const size_t n_roots)
{
    if (redc_no_carry(p))
        return fb_root_in_qlattice_127bits_batch<0> (r_ij, p, r_ab, invp, basis,
                                              n_roots);
    else
        return fb_root_in_qlattice_127bits_batch<1> (r_ij, p, r_ab, invp, basis,
                                              n_roots);
}

/* fb_root_in_qlattice returns (R*b1-a1)/(a0-R*b0) mod p */
#if defined(SUPPORT_LARGE_Q)
/* The reason why the special-q is constrained to some limit is quite
 * clearly linked to the fb_root_in_qlattice variant being used. However,
 * it does not seem to be exactly 31 or 127 bits. This should be
 * investigated */
#define MAX_SPECIALQ_BITSIZE    126
static inline fb_root_p1
fb_root_in_qlattice(const fbprime_t p, const fb_root_p1 R,
        const redc_invp_t invp, const qlattice_basis &basis);
static inline fb_root_p1
fb_root_in_qlattice(const fbprime_t p, const fb_root_p1 R,
        const redc_invp_t invp, const qlattice_basis &basis)
{
    return fb_root_in_qlattice_127bits(p, R, invp, basis);
}
static inline bool
fb_root_in_qlattice_batch (fbroot_t *r_ij, const fbprime_t p,
        const fbroot_t *r_ab, const redc_invp_t invp, const qlattice_basis &basis,
        const size_t n_roots)
{
    return fb_root_in_qlattice_127bits_batch (r_ij, p, r_ab, invp, basis,
                                              n_roots);
}
#else

#define MAX_SPECIALQ_BITSIZE    30
static inline fb_root_p1
fb_root_in_qlattice(const fbprime_t p, const fb_root_p1 R,
        const redc_invp_t invp, const qlattice_basis &basis);
static inline fb_root_p1
fb_root_in_qlattice(const fbprime_t p, const fb_root_p1 R,
        const redc_invp_t invp, const qlattice_basis &basis)
{
    return fb_root_in_qlattice_31bits(p, R, invp, basis);
}
static inline bool
fb_root_in_qlattice_batch (fbroot_t *r_ij, const fbprime_t p,
        const fbroot_t *r_ab, const redc_invp_t invp, const qlattice_basis &basis,
        const size_t n_roots)
{
    return fb_root_in_qlattice_31bits_batch (r_ij, p, r_ab, invp, basis,
                                             n_roots);
}
#endif

/* This helper function is used for powers of 2. See below */
static inline fb_root_p1
fb_root_in_qlattice_po2 (const fbprime_t p, const fb_root_p1 R,
        const qlattice_basis &basis);

/* This version fb_root_in_qlattice_31bits mandates that the coordinates
 * of the q-lattice are at most 31 bits, so that combinations such as
 * R*b1-a1 always fit within the interval ]-2^32p, +2^32p[.
 * It makes 3 calls to redc_32 and 1 to invmod_redc_32.
 * If CARRYCHECK is 0, we require that p satisfies redc_no_carry(p).
 */
<<<<<<< HEAD
template <int CARRYCHECK>
static inline fbprime_t
fb_root_in_qlattice_31bits (const fbprime_t p, const fbprime_t R,
        const redc_invp_t invp, const qlattice_basis &basis)
=======
static inline fb_root_p1
fb_root_in_qlattice_31bits (const fbprime_t p, const fb_root_p1 R,
        const uint32_t invp, const qlattice_basis &basis)
>>>>>>> d048d71d
{
  int64_t aux1, aux2;
  uint32_t u, v;

  // ASSERT_EXPENSIVE(basis.fits_31bits());
  static_assert (CARRYCHECK == 0 || CARRYCHECK == 1 , "Invalid CARRYCHECK value" );
  
  /* Handle powers of 2 separately, REDC doesn't like them */
  if (UNLIKELY(!(p & 1)))
    return fb_root_in_qlattice_po2(p, R, basis);

    // Use Signed Redc for the computation:
    // Numerator and denominator will get divided by 2^32, but this does
    // not matter, since we take their quotient.

<<<<<<< HEAD
  if (LIKELY(R < p)) /* Root in a,b-plane is affine */
    {
      /* With 0 <= R <= 2^32-1, -2^31 <= a1, b1 <= 2^31-1, we have
       * -2^63 + 1 <= aux1 <= 2^63 - 2^32 + 1
       * With 0 <= R <= p-1, -2^31 <= a1, b1 <= 2^31-1, we have
       * -2^31*p + 1 <= aux1 <= (p-1)*2^31 + 1, thus -2^32*p < aux1 < 2^32*p
       */
      aux1 = (int64_t)R * basis.b1 - basis.a1;
      /* With 0 <= R <= 2^32-1, -2^31 <= a0, b0 <= 2^31-1, we have
       * -2^63 + 2^32 - 1 <= aux2 <= 2^63 - 1
       * With 0 <= R <= p-1, -2^31 <= a0, b0 <= 2^31-1, we have
       * -p(2^31 - 1) - 1 <= aux2 <= p*2^31 - 1, thus -2^32*p < aux2 < 2^32*p
       */
      aux2 = basis.a0 - (int64_t)R *basis.b0;
=======
  if (R.is_affine()) {
      aux1 = (int64_t)R.r * basis.b1 - basis.a1;
      aux2 = basis.a0 - (int64_t)R.r *basis.b0;
>>>>>>> d048d71d
    }
  else /* Root in a,b-plane is projective */
    {
      aux1 = basis.b1 - (int64_t)(R.r) * basis.a1;
      aux2 = (int64_t)(R.r) * basis.a0 - basis.b0;
    }
  /* USE_NATIVE_MOD is slightly slower on Intel i5-4590 with gcc 9.2.1:
   * test_fb_root 10000 reports 14.49s instead of 13.26s
   * (same pattern on i7-8550U)
   */
// #define USE_NATIVE_MOD 1
#ifdef USE_NATIVE_MOD
  u = (aux1 >= 0) ? aux1 % p : p - ((-aux1) % p);
  v = (aux2 >= 0) ? aux2 % p : p - ((-aux2) % p);
#else
  u = redc_32<CARRYCHECK>(aux1, p, invp); /* 0 <= u < p */
  v = redc_32<CARRYCHECK>(aux2, p, invp); /* 0 <= v < p */
#endif

  aux2 = invmod_redc_32(v, p, invp);
  if (LIKELY(aux2)) {
      return fb_root_p1::affine_root(redc_u32 (aux2 * u, p, invp));
  } else {
      /* root in i,j-plane is projective */
      aux2 = invmod_redc_32(u, p, invp);
      if (UNLIKELY(!aux2))
	{
	  fprintf (stderr, "fb_root_in_qlattice_31bits(%" FBPRIME_FORMAT ", %"
                   FBROOT_FORMAT ", %" PRIu32 "): Error, root %" PRIu32 "/%"
                   PRIu32 " in (i,j)-plane is projective\n", p, R, invp, u, v);
          ASSERT_ALWAYS(0);
	}
<<<<<<< HEAD
      aux1 = p;
      aux2 *= v;
    }
  return (fbprime_t) (redc_u32<CARRYCHECK> (aux2, p, invp) + aux1);
}

/** Transforms roots r_ab (mod p) according to a lattice basis.
 *
 * Each transformed root r_ij[i] is
 * (r_ab[i] * b1 - a1) / (r_ab[i] * a0 - b0) mod p, where a0, a1, b0, b1
 * are the lattice basis coordinates.
 * This version mandates that each lattice coordinate is in [-2^31, 2^31-1].
 * It makes 3 calls to redc_32 per root and 1 to batchinvredc_u32 for the
 * whole batch.
 *
 * \param [out] r_ij    If all transformed roots are affine, contains the
 *                      transformed roots, i.e., in i,j-coordinates in the
 *                      q-lattice. Otherwise, contents undefined
 * \param [in]  p       The modulus for the root transform
 * \param [in]  r_ab    The roots in a,b-coordinates (not in q-lattice)
 * \param [in]  invp    Must satisfy p*invp == -1 (mod p)
 * \param [in]  basis   The basis of the q-lattice
 * \param [in]  n_roots The number of roots in r_ab and r_ij
 * \return true if all inverses exist, and false otherwise.
 */

template <int CARRYCHECK>
static inline bool
fb_root_in_qlattice_31bits_batch (fbroot_t *r_ij, const fbprime_t p, 
        const fbroot_t *r_ab, const redc_invp_t invp, const qlattice_basis &basis,
        const size_t n_roots)
{
  /* p must be odd for REDC to work */
  ASSERT(p % 2 == 1);
  // ASSERT_ALWAYS(basis.fits_31bits());
  static_assert (CARRYCHECK == 0 || CARRYCHECK == 1 , "Invalid CARRYCHECK value" );

  for (size_t i_root = 0; i_root < n_roots; i_root++) {
      int64_t den = basis.a0 - (int64_t)r_ab[i_root] *basis.b0;
      /* USE_NATIVE_MOD is slightly slower on Intel i5-4590 with gcc 9.2.1:
       * test_fb_root 10000 reports 14.49s instead of 13.26s
       * (same pattern on i7-8550U)
       */
//#define USE_NATIVE_MOD
#ifdef USE_NATIVE_MOD
      r_ij[i_root] = (den >= 0) ? den % p : p - ((-den) % p);
#else
      // Use Signed Redc for the computation:
      // Numerator and denominator will get divided by 2^32, but this does
      // not matter, since we take their quotient.
      // We use r_ij[] as temp storage
      r_ij[i_root] = redc_32<CARRYCHECK>(den, p, invp); /* 0 <= v < p */
#endif
  }

  uint32_t inverses[n_roots];
  // If any transformed root is projective, return false.
  if (batchinvredc_u32<CARRYCHECK>(inverses, r_ij, n_roots, p, invp) == 0) {
      return false;
  }

  for (size_t i_root = 0; i_root < n_roots; i_root++) {
      int64_t num = (int64_t)r_ab[i_root] * basis.b1 - basis.a1;
#ifdef USE_NATIVE_MOD
      uint32_t u = (num >= 0) ? num % p : p - ((-num) % p);
#else
      uint32_t u = redc_32<CARRYCHECK>(num, p, invp); /* 0 <= u < p */
#endif
      num = (int64_t) u * (int64_t) inverses[i_root];
      r_ij[i_root] = (fbroot_t) (redc_u32<CARRYCHECK>(num, p, invp));
  }

  return true;
=======
      return fb_root_p1::projective_root(redc_u32 (aux2 * v, p, invp));
  }
>>>>>>> d048d71d
}

/* This one is slower, but should be correct under the relaxed condition
 * that q be at most 127 bits or so, so that the coordinates of the
 * Q-lattice can be as large as 63 bits. We call redc 7 times here, instead
 * of 3 for fb_root_in_qlattice_31bits.
 */
<<<<<<< HEAD
template <int CARRYCHECK>
static inline fbprime_t
fb_root_in_qlattice_127bits (const fbprime_t p, const fbprime_t R,
        const redc_invp_t invp, const qlattice_basis &basis)
=======
static inline fb_root_p1
fb_root_in_qlattice_127bits (const fbprime_t p, const fb_root_p1 R,
        const uint64_t invp, const qlattice_basis &basis)
>>>>>>> d048d71d
{
  int64_t aux1, aux2;
  uint64_t u, v;
  
  static_assert (CARRYCHECK == 0 || CARRYCHECK == 1 , "Invalid CARRYCHECK value" );
    /* Handle powers of 2 separately, REDC doesn't like them */
  if (UNLIKELY(!(p & 1 )))
    return fb_root_in_qlattice_po2(p, R, basis);
  
  if (R.is_affine()) {
        /* The products R*redc(b1) must not overflow. Therefore we must
         * be extra careful when p exceeds NextPrime(Floor(2^31.5))==3037000507
      aux1 = ((int64_t)R)*(int64_t) redc_32(basis.b1, p, invp) - (int64_t) redc_32(basis.a1, p, invp);
      aux2 = (int64_t) redc_32(basis.a0, p, invp) - ((int64_t)R)*(int64_t) redc_32(basis.b0, p, invp);
         */
<<<<<<< HEAD
        uint64_t Rl = R;
        uint64_t b1l = redc_32<CARRYCHECK>(basis.b1, p, invp);
        uint64_t b0l = redc_32<CARRYCHECK>(basis.b0, p, invp);
=======
        uint64_t Rl = R.r;
        uint64_t b1l = redc_32(basis.b1, p, invp);
        uint64_t b0l = redc_32(basis.b0, p, invp);
>>>>>>> d048d71d
        aux1 = Rl*b1l;
        aux2 = Rl*b0l;
        /* If we have an overflow in the products above, replace by
         * something which is in the same congruence class mod p, and is
         * also within the correct range.
         *
         * aux1 < 0 can happen if 2^31.5 <= p <= 2^32-1 < 2^32, which
         * implies in particular
         *      2^63 <= (p-1)^2 <= 2^64-2*2^32+1
         *                      <= 2^64-2*p
         * we also have
         *      2^63.5 <= p*2^32
         *             <= (2^32-1)*2^32
         *             <= 2^64-p
         * If aux1 < 0, then it is a representative of something in the range
         * [2^63..2^64-2*p[
         * when we subtract a correction equal to p*2^32, we have;
         *      2^63-2^64+p <= aux1 - correction <= 2^64-2*p-2^63.5
         *          -2^63+p <= aux1 - correction <= 0.58*2^63-2*p
         *
         * (we could have used p<=2^32-5 as well, since p is prime -- but
         * assuming p odd is sufficient)
         */
        if (aux1 < 0) aux1 -= ((uint64_t)p)<<32;
        if (aux2 < 0) aux2 -= ((uint64_t)p)<<32;
        /* We don't want any of the two subtractions below to overflow
         * either.  The bounds above show that it can't happen if we
         * added a correction, because we are bounded away from the type
         * limits.
         *
         * If we did _not_ have to add a correction, then we're happy as
         * well, since aux1 is positive in that case, and the range
         * [0..2^63-1[ is safe for both subtractions below.
         */
        aux1 = aux1 - redc_32<CARRYCHECK>(basis.a1, p, invp);
        aux2 = redc_32<CARRYCHECK>(basis.a0, p, invp) - aux2;
    }
  else /* Root in a,b-plane is projective */
    {
        /*
      aux1 = (int64_t) redc_32(basis.b1, p, invp) - ((int64_t)(R - p))*(int64_t) redc_32(basis.a1, p, invp);
      aux2 = ((int64_t)(R - p))*(int64_t) redc_32(basis.a0, p, invp) - (int64_t) redc_32(basis.b0, p, invp);
      */
<<<<<<< HEAD
        uint64_t Rpl = R - p;
        uint64_t a1l = redc_32<CARRYCHECK>(basis.a1, p, invp);
        uint64_t a0l = redc_32<CARRYCHECK>(basis.a0, p, invp);
=======
        uint64_t Rpl = R.r;
        uint64_t a1l = redc_32(basis.a1, p, invp);
        uint64_t a0l = redc_32(basis.a0, p, invp);
>>>>>>> d048d71d
        aux1 = Rpl*a1l;
        aux2 = Rpl*a0l;
        /* same analysis as above */
        if (aux1 < 0) aux1 -= ((uint64_t)p)<<32;
        if (aux2 < 0) aux2 -= ((uint64_t)p)<<32;
        aux1 = aux1 - redc_32<CARRYCHECK>(basis.b1, p, invp);
        aux2 = redc_32<CARRYCHECK>(basis.b0, p, invp) - aux2;
    }
  
  /* The root in the (i,j) plane is (aux1:aux2). Now let's put it
   * in of the two forms:
   * (x:1) -> we return x=aux1/aux2.
   * (1:x), with p|x -> we return p+x = p+aux2/aux1
   *
   * (note that p is not necessarily a prime, it may be a prime power
   */
#ifdef USE_NATIVE_MOD
  u = (aux1 >= 0) ? aux1 % p : p - ((-aux1) % p);
  v = (aux2 >= 0) ? aux2 % p : p - ((-aux2) % p);
#else
  u = redc_32<CARRYCHECK>(aux1, p, invp); /* 0 <= u < p */
  v = redc_32<CARRYCHECK>(aux2, p, invp); /* 0 <= v < p */
#endif
  
  aux2 = invmod_redc_32(v, p, invp);
  if (LIKELY(aux2)) {
    /* Warning: since 0 <= u < p and 0 <= aux2 < p, we have
       0 <= aux2 < p^2, which might overflow the int64_t range
       if p >= 3037000507. To avoid this, we subtract p if aux2 >= 2^31:
       * if aux2 < 2^31, then aux2 * u < 2^31*p < 2^63
       * if aux2 >= 2^31, this implies that p >= 2^31 since aux2 < p,
       then (aux2 - p) * u > (2^31-p) * u > -2^31*p > -2^63 */

      /* gcc-10.2.1 turns this into a cmov:
          db4a:       48 3d ff ff ff 7f       cmp    $0x7fffffff,%rax
          db50:       48 0f 4f c2             cmovg  %rdx,%rax
       */
      if (aux2 >= 2147483648L)
          aux2 -= p;
      return fb_root_p1::affine_root(redc_32 (aux2 * u, p, invp));
  } else {
      /* root in i,j-plane is projective */
      aux2 = invmod_redc_32(u, p, invp);
      if (UNLIKELY(!aux2))
	{
	  fprintf (stderr, "Error, root in (i,j)-plane is projective\n");
	  ASSERT_ALWAYS(0);
	}
      /* Warning: we have the same overflow problem as above. */
      return fb_root_p1::projective_root(redc_32 (aux2 * v, p, invp));
    }
<<<<<<< HEAD
  return (fbprime_t) (redc_32<CARRYCHECK>(aux2, p, invp) + aux1);
=======
>>>>>>> d048d71d
}

/** Transforms roots r_ab (mod p) according to a lattice basis.
 *
 * Each transformed root r_ij[i] is
 * (r_ab[i] * b1 - a1) / (r_ab[i] * a0 - b0) mod p, where a0, a1, b0, b1
 * are the lattice basis coordinates.
 * This version allows the lattice coordinates in [-2^63, 2^63-1].
 * It makes 7 calls to redc_32 per root and 1 to batchinvredc_u32 for the
 * whole batch.
 *
 * \param [out] r_ij    If all transformed roots are affine, contains the
 *                      transformed roots, i.e., in i,j-coordinates in the
 *                      q-lattice. Otherwise, contents undefined
 * \param [in]  p       The modulus for the root transform
 * \param [in]  r_ab    The roots in a,b-coordinates (not in q-lattice)
 * \param [in]  invp    Must satisfy p*invp == -1 (mod p)
 * \param [in]  basis   The basis of the q-lattice
 * \param [in]  n_roots The number of roots in r_ab and r_ij
 * \return true if all inverses exist, and false otherwise.
 */
template <int CARRYCHECK>
static inline bool
fb_root_in_qlattice_127bits_batch (fbroot_t *r_ij, const fbprime_t p,
        const fbroot_t *r_ab, const redc_invp_t invp, const qlattice_basis &basis,
        const size_t n_roots)
{
    ASSERT(p % 2 == 1);
    static_assert (CARRYCHECK == 0 || CARRYCHECK == 1 , "Invalid CARRYCHECK value" );

    for (size_t i_root = 0; i_root < n_roots; i_root++) {
        int64_t den;
        uint64_t Rl = r_ab[i_root];
        uint64_t b0l = redc_32<CARRYCHECK>(basis.b0, p, invp);
        den = Rl*b0l;
        if (den < 0) den -= ((uint64_t)p)<<32;
        den = redc_32<CARRYCHECK>(basis.a0, p, invp) - den;

      // We use r_ij[] as temp storage
#ifdef USE_NATIVE_MOD
        r_ij[i_root] = (den >= 0) ? den % p : p - ((-den) % p);
#else
        r_ij[i_root] = redc_32<CARRYCHECK>(den, p, invp); /* 0 <= r_ij[i_root]v < p */
#endif
    }

    uint32_t inverses[n_roots];
    // If any transformed root is projective, return false.
    if (batchinvredc_u32<CARRYCHECK>(inverses, r_ij, n_roots, p, invp) == 0) {
        return false;
    }

    for (size_t i_root = 0; i_root < n_roots; i_root++) {
        int64_t aux1;
        uint32_t u;
        uint64_t Rl = r_ab[i_root];
        uint64_t b1l = redc_32<CARRYCHECK>(basis.b1, p, invp);
        aux1 = Rl*b1l;
        if (aux1 < 0) aux1 -= ((uint64_t)p)<<32;
        aux1 = aux1 - redc_32<CARRYCHECK>(basis.a1, p, invp);

#ifdef USE_NATIVE_MOD
        u = (aux1 >= 0) ? aux1 % p : p - ((-aux1) % p);
#else
        u = redc_32<CARRYCHECK>(aux1, p, invp); /* 0 <= u < p */
#endif
        r_ij[i_root] = (fbprime_t) mulmodredc_u32<CARRYCHECK>(u, inverses[i_root], p, invp);
    }

    return true;
}


/* This is just for powers of 2, and is used by both versions above */

static inline fb_root_p1 fb_root_in_qlattice_po2 (const fbprime_t p, const fb_root_p1 R, const qlattice_basis &basis)
{
    fbprime_t u, v;
    ASSERT(p == (p & -p)); /* Test that p is power of 2 */
    if (R.is_affine()) {
	u = (int64_t)R.r * (basis.b1 % p) - basis.a1;
	v = basis.a0 - (int64_t)R.r * (basis.b0 % p);
    } else {
        u = basis.b1 - (int64_t)(R.r) * (basis.a1 % p);
        v = (int64_t)(R.r) * (basis.a0 % p) - basis.b0;
    }
    
    if (v & 1) {
        /* root in i,j-plane is non-projective */
        v = invmod_po2 (v);
        return fb_root_p1::affine_root((u * v) & (p - 1));
    } else {
        /* root in i,j-plane is projective */
        u = invmod_po2 (u);
        return fb_root_p1::projective_root((u * v) & (p - 1));
    }
}

#endif	/* LAS_FBROOT_QLATTICE_HPP_ */<|MERGE_RESOLUTION|>--- conflicted
+++ resolved
@@ -9,18 +9,19 @@
 #include "las-qlattice.hpp"
 #include "macros.h"            // for LIKELY, UNLIKELY, ASSERT_ALWAYS, ASSERT
 
-<<<<<<< HEAD
 /* CARRYCHECK is a ternary value here: 0 means no carry check, 1 means carry
    check, and 2 means that the function should choose the value of CARRYCHECK
    depending on the value of p. */
 template <int CARRYCHECK = 2>
-static inline fbprime_t
-fb_root_in_qlattice_31bits (const fbprime_t p, const fbprime_t R,
+static inline fb_root_p1
+fb_root_in_qlattice_31bits (const fbprime_t p, const fb_root_p1 R,
         const redc_invp_t invp, const qlattice_basis &basis);
 template <int CARRYCHECK = 2>
-static inline fbprime_t
-fb_root_in_qlattice_127bits (const fbprime_t p, const fbprime_t R,
+static inline fb_root_p1
+fb_root_in_qlattice_127bits (const fbprime_t p, const fb_root_p1 R,
         const redc_invp_t invp, const qlattice_basis &basis);
+
+/* batch calls expect affine inputs and affine outputs */
 template <int CARRYCHECK = 2>
 static inline bool
 fb_root_in_qlattice_31bits_batch (fbroot_t *r_ij, const fbprime_t p,
@@ -34,8 +35,8 @@
 
 /* Specialize the case CARRYCHECK=2 and call the template instance
    with CARRYCHECK=0 or 1, depending on the value of p. */
-template<> inline fbprime_t
-fb_root_in_qlattice_31bits<2>(const fbprime_t p, const fbprime_t R,
+template<> inline fb_root_p1
+fb_root_in_qlattice_31bits<2>(const fbprime_t p, const fb_root_p1 R,
         const redc_invp_t invp, const qlattice_basis &basis)
 {
     if (redc_no_carry(p))
@@ -56,18 +57,9 @@
         return fb_root_in_qlattice_31bits_batch<1> (r_ij, p, r_ab, invp, basis,
                                                  n_roots);
 }
-=======
-static inline fb_root_p1
-fb_root_in_qlattice_31bits (const fbprime_t p, const fb_root_p1 R,
-        const uint32_t invp, const qlattice_basis &basis);
-
-static inline fb_root_p1
-fb_root_in_qlattice_127bits (const fbprime_t p, const fb_root_p1 R,
-        const uint64_t invp, const qlattice_basis &basis);
->>>>>>> d048d71d
-
-template<> inline fbprime_t
-fb_root_in_qlattice_127bits<2>(const fbprime_t p, const fbprime_t R,
+
+template<> inline fb_root_p1
+fb_root_in_qlattice_127bits<2>(const fbprime_t p, const fb_root_p1 R,
         const redc_invp_t invp, const qlattice_basis &basis)
 {
     if (redc_no_carry(p))
@@ -146,16 +138,10 @@
  * It makes 3 calls to redc_32 and 1 to invmod_redc_32.
  * If CARRYCHECK is 0, we require that p satisfies redc_no_carry(p).
  */
-<<<<<<< HEAD
 template <int CARRYCHECK>
-static inline fbprime_t
-fb_root_in_qlattice_31bits (const fbprime_t p, const fbprime_t R,
+static inline fb_root_p1
+fb_root_in_qlattice_31bits (const fbprime_t p, const fb_root_p1 R,
         const redc_invp_t invp, const qlattice_basis &basis)
-=======
-static inline fb_root_p1
-fb_root_in_qlattice_31bits (const fbprime_t p, const fb_root_p1 R,
-        const uint32_t invp, const qlattice_basis &basis)
->>>>>>> d048d71d
 {
   int64_t aux1, aux2;
   uint32_t u, v;
@@ -171,26 +157,19 @@
     // Numerator and denominator will get divided by 2^32, but this does
     // not matter, since we take their quotient.
 
-<<<<<<< HEAD
-  if (LIKELY(R < p)) /* Root in a,b-plane is affine */
-    {
+  if (R.is_affine()) {
       /* With 0 <= R <= 2^32-1, -2^31 <= a1, b1 <= 2^31-1, we have
        * -2^63 + 1 <= aux1 <= 2^63 - 2^32 + 1
        * With 0 <= R <= p-1, -2^31 <= a1, b1 <= 2^31-1, we have
        * -2^31*p + 1 <= aux1 <= (p-1)*2^31 + 1, thus -2^32*p < aux1 < 2^32*p
        */
-      aux1 = (int64_t)R * basis.b1 - basis.a1;
+      aux1 = (int64_t)R.r * basis.b1 - basis.a1;
       /* With 0 <= R <= 2^32-1, -2^31 <= a0, b0 <= 2^31-1, we have
        * -2^63 + 2^32 - 1 <= aux2 <= 2^63 - 1
        * With 0 <= R <= p-1, -2^31 <= a0, b0 <= 2^31-1, we have
        * -p(2^31 - 1) - 1 <= aux2 <= p*2^31 - 1, thus -2^32*p < aux2 < 2^32*p
        */
-      aux2 = basis.a0 - (int64_t)R *basis.b0;
-=======
-  if (R.is_affine()) {
-      aux1 = (int64_t)R.r * basis.b1 - basis.a1;
       aux2 = basis.a0 - (int64_t)R.r *basis.b0;
->>>>>>> d048d71d
     }
   else /* Root in a,b-plane is projective */
     {
@@ -212,7 +191,7 @@
 
   aux2 = invmod_redc_32(v, p, invp);
   if (LIKELY(aux2)) {
-      return fb_root_p1::affine_root(redc_u32 (aux2 * u, p, invp));
+      return fb_root_p1::affine_root(redc_u32<CARRYCHECK> (aux2 * u, p, invp));
   } else {
       /* root in i,j-plane is projective */
       aux2 = invmod_redc_32(u, p, invp);
@@ -220,14 +199,11 @@
 	{
 	  fprintf (stderr, "fb_root_in_qlattice_31bits(%" FBPRIME_FORMAT ", %"
                    FBROOT_FORMAT ", %" PRIu32 "): Error, root %" PRIu32 "/%"
-                   PRIu32 " in (i,j)-plane is projective\n", p, R, invp, u, v);
+                   PRIu32 " in (i,j)-plane is projective\n", p, R.to_old_format(p), invp, u, v);
           ASSERT_ALWAYS(0);
 	}
-<<<<<<< HEAD
-      aux1 = p;
-      aux2 *= v;
-    }
-  return (fbprime_t) (redc_u32<CARRYCHECK> (aux2, p, invp) + aux1);
+      return fb_root_p1::projective_root(redc_u32<CARRYCHECK> (aux2 * v, p, invp));
+  }
 }
 
 /** Transforms roots r_ab (mod p) according to a lattice basis.
@@ -297,10 +273,6 @@
   }
 
   return true;
-=======
-      return fb_root_p1::projective_root(redc_u32 (aux2 * v, p, invp));
-  }
->>>>>>> d048d71d
 }
 
 /* This one is slower, but should be correct under the relaxed condition
@@ -308,16 +280,10 @@
  * Q-lattice can be as large as 63 bits. We call redc 7 times here, instead
  * of 3 for fb_root_in_qlattice_31bits.
  */
-<<<<<<< HEAD
 template <int CARRYCHECK>
-static inline fbprime_t
-fb_root_in_qlattice_127bits (const fbprime_t p, const fbprime_t R,
+static inline fb_root_p1
+fb_root_in_qlattice_127bits (const fbprime_t p, const fb_root_p1 R,
         const redc_invp_t invp, const qlattice_basis &basis)
-=======
-static inline fb_root_p1
-fb_root_in_qlattice_127bits (const fbprime_t p, const fb_root_p1 R,
-        const uint64_t invp, const qlattice_basis &basis)
->>>>>>> d048d71d
 {
   int64_t aux1, aux2;
   uint64_t u, v;
@@ -333,15 +299,9 @@
       aux1 = ((int64_t)R)*(int64_t) redc_32(basis.b1, p, invp) - (int64_t) redc_32(basis.a1, p, invp);
       aux2 = (int64_t) redc_32(basis.a0, p, invp) - ((int64_t)R)*(int64_t) redc_32(basis.b0, p, invp);
          */
-<<<<<<< HEAD
-        uint64_t Rl = R;
+        uint64_t Rl = R.r;
         uint64_t b1l = redc_32<CARRYCHECK>(basis.b1, p, invp);
         uint64_t b0l = redc_32<CARRYCHECK>(basis.b0, p, invp);
-=======
-        uint64_t Rl = R.r;
-        uint64_t b1l = redc_32(basis.b1, p, invp);
-        uint64_t b0l = redc_32(basis.b0, p, invp);
->>>>>>> d048d71d
         aux1 = Rl*b1l;
         aux2 = Rl*b0l;
         /* If we have an overflow in the products above, replace by
@@ -385,15 +345,9 @@
       aux1 = (int64_t) redc_32(basis.b1, p, invp) - ((int64_t)(R - p))*(int64_t) redc_32(basis.a1, p, invp);
       aux2 = ((int64_t)(R - p))*(int64_t) redc_32(basis.a0, p, invp) - (int64_t) redc_32(basis.b0, p, invp);
       */
-<<<<<<< HEAD
-        uint64_t Rpl = R - p;
+        uint64_t Rpl = R.r;
         uint64_t a1l = redc_32<CARRYCHECK>(basis.a1, p, invp);
         uint64_t a0l = redc_32<CARRYCHECK>(basis.a0, p, invp);
-=======
-        uint64_t Rpl = R.r;
-        uint64_t a1l = redc_32(basis.a1, p, invp);
-        uint64_t a0l = redc_32(basis.a0, p, invp);
->>>>>>> d048d71d
         aux1 = Rpl*a1l;
         aux2 = Rpl*a0l;
         /* same analysis as above */
@@ -433,7 +387,7 @@
        */
       if (aux2 >= 2147483648L)
           aux2 -= p;
-      return fb_root_p1::affine_root(redc_32 (aux2 * u, p, invp));
+      return fb_root_p1::affine_root(redc_32<CARRYCHECK> (aux2 * u, p, invp));
   } else {
       /* root in i,j-plane is projective */
       aux2 = invmod_redc_32(u, p, invp);
@@ -443,12 +397,8 @@
 	  ASSERT_ALWAYS(0);
 	}
       /* Warning: we have the same overflow problem as above. */
-      return fb_root_p1::projective_root(redc_32 (aux2 * v, p, invp));
-    }
-<<<<<<< HEAD
-  return (fbprime_t) (redc_32<CARRYCHECK>(aux2, p, invp) + aux1);
-=======
->>>>>>> d048d71d
+      return fb_root_p1::projective_root(redc_32<CARRYCHECK> (aux2 * v, p, invp));
+    }
 }
 
 /** Transforms roots r_ab (mod p) according to a lattice basis.
