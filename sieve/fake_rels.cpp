--- conflicted
+++ resolved
@@ -595,12 +595,8 @@
     param_list_decl_usage(pl, "sqside", "side of the special-q");
     param_list_decl_usage(pl, "sample", "file where to find a sample of relations");
     param_list_decl_usage(pl, "renumber", "renumber table");
-<<<<<<< HEAD
+    param_list_decl_usage(pl, "shrink-factor", "simulate with a matrix that number (integer >= 1) times smaller");
     param_list_decl_usage(pl, "dl", "dl mode");
-=======
-    param_list_decl_usage(pl, "shrink-factor", "simulate with a matrix that number (integer >= 1) times smaller");
-    param_list_decl_usage(pl, "dl", "(switch) dl mode");
->>>>>>> b2028953
     param_list_decl_usage(pl, "allow-compsq", "(switch) allows composite sq");
     param_list_decl_usage(pl, "qfac-min", "factors of q must be at least that");
     param_list_decl_usage(pl, "qfac-max", "factors of q must be at most that");
