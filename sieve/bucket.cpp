--- conflicted
+++ resolved
@@ -392,13 +392,12 @@
             }
         }
     }
-    /* read the projective updates, and put the surviving ones to the
-     * main array.
-     */
+    // read the projective updates, and put the surviving ones to the
+    // main array.
     for (auto const & ru: BA.row_updates[i]) {
         fbprime_t p = fb[ru.slice_index].get_prime(ru.hint);
         // longhint_t h(0, ru.hint, ru.slice_index);
-        /* have to walk the updates to see the ones that match */
+        // have to walk the updates to see the ones that match
         bucket_update_t<1, shorthint_t> u = ru;
         for (int nx = ru.n + 1; nx--;) {
             if (UNLIKELY(S[u.x] != 255)) {
@@ -600,18 +599,6 @@
         }
 #endif
     }
-    /* It's only for bookkeeping (see the assert in the function below).
-     * longhint_t contains the slice index already: each update contains
-     * its own slice_index, directly used by apply_one_bucket and purge.
-     * So we don't need to write slice indices separately. For some
-     * reason we keep this end marker, but we can certainly do away with
-     * it if we like.
-     *
-     * (in fact, most of the logic beyond here prefers to rely on the
-     * only marker being for slice index zero)
-    BA_out.add_slice_index(
-            std::numeric_limits<slice_index_t>::max());
-     */
 }
 
 template <int INPUT_LEVEL>
@@ -674,7 +661,6 @@
             BA_out.push_update(it.x >> logB, u_low, w);
         }
     }
-<<<<<<< HEAD
     for (auto const & ru: BA_in.row_updates[bucket_number]) {
         WHERE_AM_I_UPDATE(w, i, ru.slice_index);
         // we have no slice offset here, so no p.
@@ -685,12 +671,6 @@
         lower_row_update_t ru_low(u_low, ru.slice_index, ru.inc, ru.n);
         BA_out.row_updates[ru.x >> logB].push_back(ru_low);
     }
-=======
-    /*
-    BA_out.add_slice_index(
-            std::numeric_limits<slice_index_t>::max());
-            */
->>>>>>> 630a957b
 }
 
 template <int INPUT_LEVEL>
