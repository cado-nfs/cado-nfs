#include "cado.h" // IWYU pragma: keep

#include <cerrno>         // for errno
#include <climits>        // for ULONG_MAX
#include <cstdint>        // for uint32_t, uint64_t, UINT64_C, UINT64_MAX
#include <cstring>        // for strchr, strerror, strlen
#include <algorithm>       // for max, lower_bound, sort, is_sorted
#include <cctype>          // for isspace
#include <cmath>           // for fabs, floor, log2, pow, trunc
#include <cstdlib>         // for exit, EXIT_FAILURE
#include <iomanip>         // for operator<<, setprecision
#include <sstream>         // std::ostringstream // IWYU pragma: keep
#include <istream>         // std::istream // IWYU pragma: keep
#include <ostream>         // std::ostream // IWYU pragma: keep
#include <memory>          // for allocator_traits<>::value_type
#include <queue>           // for priority_queue
#include <stdexcept>       // for runtime_error
#include <string>          // for basic_string, string
#include <type_traits>     // for is_same
/* need all that for mmap() stuff */
// #include <sys/types.h>
#include <sys/stat.h>
#include <fcntl.h>
// #include <sys/mman.h>
#include <unistd.h>
#include <gmp.h>           // for mpz_t, mpz_fdiv_ui, mpz_gcd_ui
#include "fb.hpp"
#include "getprime.h"               // for getprime_mt, prime_info_clear
#ifndef NDEBUG
#include "gmp_aux.h"                // for ulong_isprime // IWYU pragma: keep
#endif
#include "gzip.h"       // fopen_maybe_compressed
#include "las-fbroot-qlattice.hpp"     // for fb_root_in_qlattice
#include "macros.h"     // ASSERT // IWYU pragma: keep
#include "misc.h"                   // for strtoul_const, strtoull_const
#include "mod_ul.h"                 // for modul_set_ul_reduced, modul_clear
#include "params.h"                 // for cxx_param_list, param_list_parse_...
#include "threadpool.hpp"  // for thread_pool, task_result, task_parameters
#include "timing.h"                 // for seconds, wct_seconds
#include "ularith.h"       // for ularith_invmod
#include "u64arith.h"       // for u64arith_invmod
#include "verbose.h"             // verbose_output_print
#include "las-side-config.hpp"
struct qlattice_basis; // IWYU pragma: keep

/* {{{ fb_log fb_pow and friends */
/* Returns floor(log_2(n)) for n > 0, and 0 for n == 0 */
static unsigned int
fb_log_2 (fbprime_t n)
{
  unsigned int k;
  for (k = 0; n > 1; n /= 2, k++);
  return k;
}

/* Return p^e. Trivial exponentiation for small e, no check for overflow */
static fbprime_t
fb_pow (const fbprime_t p, const unsigned long e)
{
    fbprime_t r = 1;

    for (unsigned long i = 0; i < e; i++)
      r *= p;
    return r;
}

/* the idea here is that we want to return the rounding of log(p^k) minus
 * the rounding of log(p^(k-1)). So it's close, in spirit, to log(p)...
 *
 * Note that the old fb_log function was taking log_scale as something
 * relative to natural logarithm. So while we had a precomputed scale so
 * that the-log-we-want(p) = log2(p) * scale, here we were feedint
 * scale/log(2), which is pretty awkward.
 *
 * (log2 is C99. I do recall that some bsd libm lacks it. It's a bug,
 * period).
 */
unsigned char
fb_log (double n, double log_scale, double offset)
{
  const long l = floor (log2 (n) * log_scale + offset + 0.5);
  return static_cast<unsigned char>(l);
}

unsigned char
fb_log_delta (const fbprime_t p, const unsigned long newexp,
              const unsigned long oldexp, const double log_scale)
{
  return fb_log (fb_pow(p, newexp), log_scale, 0.)
         - fb_log (fb_pow(p, oldexp), log_scale, 0.);
}
/* }}} */

static fb_root_p1 fb_linear_root (cxx_mpz_poly const & poly, const fbprime_t q);

static inline redc_invp_t
compute_invq(fbprime_t q)
{
  /* FIXME in most cases, we're wasting time here, since we really only
   * ever do redc_32, at least as long as p does not grow above 2^32 */
  if (q % 2 != 0) {
    if (sizeof(unsigned long) >= sizeof(redc_invp_t)) {
        return (redc_invp_t) (- ularith_invmod (q));
    } else {
        ASSERT(sizeof(redc_invp_t) == 8);
        return (redc_invp_t) (- u64arith_invmod (q));
    }
  } else {
    return 0;
  }
}

/* If q = p^k, with k maximal and k > 1, return q.
   Otherwise return 0. If final_k is not NULL, write k there. */
fbprime_t
fb_is_power (fbprime_t q, unsigned long *final_k)
{
  unsigned long maxk, k;
  uint32_t p;

  maxk = fb_log_2(q);
  for (k = maxk; k >= 2; k--)
    {
      double dp = pow ((double) q, 1.0 / (double) k);
      double rdp = trunc(dp + 0.5);
      if (fabs(dp - rdp) < 0.001) {
        p = (uint32_t) rdp ;
        if (q % p == 0) {
          // ASSERT (fb_pow (p, k) == q);
          if (final_k != NULL)
            *final_k = k;
          return p;
        }
      }
    }
  return 0;
}


/* Allow construction of a root from a linear polynomial and a prime (power) */
fb_general_root fb_general_root::fb_linear_root (fbprime_t q, cxx_mpz_poly const & poly,
        const unsigned char nexp, const unsigned char oldexp)
{
    fb_general_root R;
    R.exp = nexp;
    R.oldexp = oldexp;
    auto L = ::fb_linear_root (poly, q);
    R.proj = L.proj;
    R.r = L.r;
    return R;
}


void fb_general_root::transform(fb_general_root &result, const fbprime_t q,
        const redc_invp_t invq,
        const qlattice_basis &basis) const {
    auto R = fb_root_in_qlattice(q, fb_root_p1 { r, proj }, invq, basis);
    result = fb_general_root(R, exp, oldexp);
}

/* Allow assignment-construction of general entries from simple entries */
template <int Nr_roots>
fb_entry_general::fb_entry_general (const fb_entry_x_roots<Nr_roots> &e) {
  p = q = e.p;
  k = 1;
  invq = e.invq;
  for (int i = 0; i != Nr_roots; i++) {
    /* Use simple constructor for root */
    // with Nr_roots==0, coverity likes to complain
    // coverity[dead_error_line]
    roots[i] = e.roots[i];
  }
  nr_roots = Nr_roots;
}

/* Return whether this is a simple factor base prime.
   It is simple if it is a prime (not a power) and all its roots are simple. */
bool
fb_entry_general::is_simple() const
{
  bool is_simple = (k == 1);
  for (unsigned char i = 0; i != nr_roots; i++) {
    is_simple &= roots[i].is_simple();
  }
  return is_simple;
}


/* Read roots from a factor base file line and store them in roots.
   line must point at the first character of the first root on the line.
   linenr is used only for printing error messages in case of parsing error.
   Returns the number of roots read. */
void
fb_entry_general::read_roots (const char *lineptr, const unsigned char nexp,
                              const unsigned char oldexp,
                              const unsigned long linenr)
{
    unsigned long long last_t = 0;

    nr_roots = 0;
    while (*lineptr != '\0')
    {
        if (nr_roots == MAX_DEGREE) {
            verbose_output_print (1, 0,
                    "# Error, too many roots for prime (power) %" FBPRIME_FORMAT
                    " in factor base line %lu\n", q, linenr);
            exit(EXIT_FAILURE);
        }
        /* Projective roots r, i.e., ar == b (mod q), are stored as q + r in
           the factor base file; since q can be a 32-bit value, we read the
           root as a 64-bit integer first and subtract q if necessary. */
        const unsigned long long t = strtoull_const (lineptr, &lineptr, 10);
        if (nr_roots > 0 && t <= last_t) {
            verbose_output_print (1, 0,
                "# Error, roots must be sorted in the fb file, line %lu\n",
                linenr);
            exit(EXIT_FAILURE);
        }
        last_t = t;

        fb_root_p1 R = fb_root_p1::from_old_format(t, q);

        roots[nr_roots++] = fb_general_root(R, nexp, oldexp);
        if (*lineptr != '\0' && *lineptr != ',') {
            verbose_output_print (1, 0,
                    "# Incorrect format in factor base file line %lu\n",
                    linenr);
            exit(EXIT_FAILURE);
        }
        if (*lineptr == ',')
            lineptr++;
    }

    if (nr_roots == 0) {
        verbose_output_print (1, 0, "# Error, no root for prime (power) %"
                FBPRIME_FORMAT " in factor base line %lu\n", q, linenr - 1);
        exit(EXIT_FAILURE);
    }
}

/* Parse a factor base line.
   Return 1 if the line could be parsed and was a "short version", i.e.,
   without explicit old and new exponent.
   Return 2 if the line could be parsed and was a "long version".
   Otherwise return 0. */
void
fb_entry_general::parse_line (const char * lineptr, const unsigned long linenr)
{
    q = strtoul_const (lineptr, &lineptr, 10);
    if (q == 0) {
        verbose_output_print (1, 0, "# fb_read: prime is not an integer on line %lu\n",
                              linenr);
        exit (EXIT_FAILURE);
    } else if (*lineptr != ':') {
        verbose_output_print (1, 0,
                "# fb_read: prime is not followed by colon on line %lu",
                linenr);
        exit (EXIT_FAILURE);
    }

    invq = compute_invq(q);
    lineptr++; /* Skip colon after q */
    const bool longversion = (strchr(lineptr, ':') != NULL);

    /* NB: a short version is not permitted for a prime power, so we
     * do the test for prime powers only for long version */
    p = q;
    unsigned char nexp = 1, oldexp = 0;
    k = 1;
    if (longversion) {
        unsigned long k_ul;
        const fbprime_t base = fb_is_power (q, &k_ul);
        ASSERT(ulong_isprime(base != 0 ? base : q));
        /* If q is not a power, then base==0, and we use p = q */
        if (base != 0) {
            p = base;
            k = static_cast<unsigned char>(k_ul);
        }

        /* read the multiple of logp, if any */
        /* this must be of the form  q:nlogp,oldlogp: ... */
        /* if the information is not present, it means q:1,0: ... */
        nexp = strtoul_const (lineptr, &lineptr, 10);

        if (nexp == 0) {
            verbose_output_print (1, 0, "# Error in fb_read: could not parse "
                "the integer after the colon of prime %" FBPRIME_FORMAT "\n",
                q);
            exit (EXIT_FAILURE);
        }
        if (*lineptr != ',') {
            verbose_output_print (1, 0,
		    "# fb_read: exp is not followed by comma on line %lu",
		    linenr);
            exit (EXIT_FAILURE);
        }
        lineptr++; /* skip comma */
        oldexp = strtoul_const (lineptr, &lineptr, 10);
        if (*lineptr != ':') {
            verbose_output_print (1, 0,
		    "# fb_read: oldlogp is not followed by colon on line %lu",
		    linenr);
            exit (EXIT_FAILURE);
        }
        ASSERT (nexp > oldexp);
        lineptr++; /* skip colon */
    }

    read_roots(lineptr, nexp, oldexp, linenr);

    /* exp and oldexp are a property of a root, not of a prime (power).
       The factor base file should specify them per root, but specifies
       them per prime instead - a bit of a design bug.
       For long version lines, we thus use the exp and oldexp values for all
       roots specified in that line. */
    for (unsigned char i = 1; i < nr_roots; i++) {
      roots[i].exp = roots[0].exp;
      roots[i].oldexp = roots[0].oldexp;
    }
}

void
fb_entry_general::fprint(FILE *out) const
{
  fprintf(out, "%" FBPRIME_FORMAT ": ", q);
  for (unsigned char i_root = 0; i_root != nr_roots; i_root++) {
    roots[i_root].fprint(out, q);
    if (i_root + 1 < nr_roots)
      fprintf(out, ",");
  }
  fprintf(out, "\n");
}

bool
fb_entry_general::can_merge (const fb_entry_general &other) const
{
  ASSERT_ALWAYS(nr_roots);
  if (p != other.p) return false;
  if (q != other.q) return false;
  if (k != other.k) return false;
#ifdef BUCKET_SIEVE_POWERS
  for (unsigned char i_root = 0; i_root < other.nr_roots; i_root++) {
    if (roots[0].exp != other.roots[i_root].exp) return false;
    if (roots[0].oldexp != other.roots[i_root].oldexp) return false;
  }
#endif
  return true;
}

void
fb_entry_general::merge (const fb_entry_general &other)
{
  ASSERT_ALWAYS(can_merge(other));
  ASSERT_ALWAYS(nr_roots + other.nr_roots < MAX_DEGREE);
  for (unsigned char i_root = 0; i_root < other.nr_roots; i_root++) {
    roots[nr_roots++] = other.roots[i_root];
  }
}

void
fb_entry_general::transform_roots(fb_entry_general::transformed_entry_t &result,
                                  const qlattice_basis &basis) const
{
  result.p = p;
  result.q = q;
  result.invq = invq;
  result.k = k;
  result.nr_roots = nr_roots;
  /* TODO: Use batch-inversion here */
  for (unsigned char i_root = 0; i_root != nr_roots; i_root++)
    roots[i_root].transform(result.roots[i_root], q, invq, basis);
}


template <int Nr_roots>
void
fb_entry_x_roots<Nr_roots>::transform_roots(fb_entry_x_roots<Nr_roots>::transformed_entry_t &result, const qlattice_basis &basis) const
{
  result.p = p;
  /* Try batch transform; if that fails because any root is projective, do
   * the roots one at a time. */
  if (fb_root_in_qlattice_batch (result.roots.data(), p, roots.data(), invq, basis,
      Nr_roots)) {
    /* If the batch transform worked, mark all roots as affine */
    for (unsigned char i_root = 0; i_root != nr_roots; i_root++) {
      result.proj[i_root] = false;
    }
//#define COMPARE_BATCH_ROOTS_TRANSFORM 1
#ifdef COMPARE_BATCH_ROOTS_TRANSFORM
    for (unsigned char i_root = 0; i_root != nr_roots; i_root++) {
      const unsigned long long t = fb_root_in_qlattice(p, roots[i_root], invq, basis);
      if (t >= p || t != result.roots[i_root]) {
          verbose_output_print(1, 0, "%hhu-th batch transformed root modulo %" FBPRIME_FORMAT 
              " is wrong: %" FBROOT_FORMAT ", correct: %llu\n",
              i_root, p, result.roots[i_root], t);
          verbose_output_print(1, 0,
            "Root in a,b-plane: %" FBROOT_FORMAT " modulo %" FBPRIME_FORMAT "\n"
            "Lattice basis: a0=%" PRId64 ", b0=%" PRId64 ", a1=%" PRId64 ", b1=%" PRId64 "\n",
            roots[i_root], p, basis.a0, basis.b0, basis.a1, basis.b1);
          ASSERT(0);
      }
    }
#endif
  } else {
    // Batch transform failed: do roots one at a time.
    for (unsigned char i_root = 0; i_root != nr_roots; i_root++) {
      auto R = fb_root_in_qlattice(p, roots[i_root], invq, basis);
      result.proj[i_root] = R.proj;
      result.roots[i_root] = R.r;
    }
  }
}

template<>
void
fb_entry_x_roots<0>::transform_roots(fb_entry_x_roots<0>::transformed_entry_t &result, const qlattice_basis &basis MAYBE_UNUSED) const
{
  result.p = p;
}

/* With only one root, batch transform does not save anything and just adds
 * a little overhead */
template<>
void
fb_entry_x_roots<1>::transform_roots(fb_entry_x_roots<1>::transformed_entry_t &result, const qlattice_basis &basis) const
{
  result.p = p;
  auto R = fb_root_in_qlattice(p, roots[0], invq, basis);
  result.proj[0] = R.proj;
  result.roots[0] = R.r;
}

// FIXME: why do I have to make those instances explicit???
// If someone knows how to avoid that...

template void 
fb_entry_x_roots<2>::transform_roots(fb_transformed_entry_x_roots<2> &, qlattice_basis const&) const; 
template void 
fb_entry_x_roots<3>::transform_roots(fb_transformed_entry_x_roots<3> &, qlattice_basis const&) const; 
template void 
fb_entry_x_roots<4>::transform_roots(fb_transformed_entry_x_roots<4> &, qlattice_basis const&) const; 
template void 
fb_entry_x_roots<5>::transform_roots(fb_transformed_entry_x_roots<5> &, qlattice_basis const&) const; 
template void 
fb_entry_x_roots<6>::transform_roots(fb_transformed_entry_x_roots<6> &, qlattice_basis const&) const; 
template void 
fb_entry_x_roots<7>::transform_roots(fb_transformed_entry_x_roots<7> &, qlattice_basis const&) const; 
template void 
fb_entry_x_roots<8>::transform_roots(fb_transformed_entry_x_roots<8> &, qlattice_basis const&) const; 
template void 
fb_entry_x_roots<9>::transform_roots(fb_transformed_entry_x_roots<9> &, qlattice_basis const&) const; 
template void 
fb_entry_x_roots<10>::transform_roots(fb_transformed_entry_x_roots<10> &, qlattice_basis const&) const; 



template <int Nr_roots>
void
fb_entry_x_roots<Nr_roots>::fprint(FILE *out) const
{
  fprintf(out, "%" FBPRIME_FORMAT ": ", p);
  for (int i = 0; i != Nr_roots; i++) {
    fprintf(out, "%" FBROOT_FORMAT "%s", roots[i],
	    (i + 1 < Nr_roots) ? "," : "");
  }
  fprintf(out, "\n");
}

/* Make one factor base entry for a linear polynomial poly[1] * x + poly[0]
   and the prime (power) q. We assume that poly[0] and poly[1] are coprime.
   Non-projective roots a/b such that poly[1] * a + poly[0] * b == 0 (mod q)
   with gcd(poly[1], q) = 1 are stored as a/b mod q.
   If do_projective != 0, also stores projective roots with gcd(q, f_1) > 1,
   but stores the reciprocal root.
   Returns true if the roots was projective, and false otherwise. */

static fb_root_p1
fb_linear_root (cxx_mpz_poly const & poly, const fbprime_t q)
{
  modulusul_t m;
  residueul_t r0, r1;
  fb_root_p1 R = 0;

  modul_initmod_ul (m, q);
  modul_init_noset0 (r0, m);
  modul_init_noset0 (r1, m);

<<<<<<< HEAD
  /* Set r0 = poly[0] % q, r1 = poly[1] (mod q) */
  modul_set_ul_reduced (r0, mpz_fdiv_ui (poly->coeff[0], q), m);
  modul_set_ul_reduced (r1, mpz_fdiv_ui (poly->coeff[1], q), m);
=======
  modul_set_ul_reduced (r0, mpz_fdiv_ui (mpz_poly_coeff_const(poly, 0), q), m);
  modul_set_ul_reduced (r1, mpz_fdiv_ui (mpz_poly_coeff_const(poly, 1), q), m);
>>>>>>> 0fcefd22

  /* We want poly[1] * a + poly[0] * b == 0 <=>
     a/b == - poly[0] / poly[1] */
  R.proj = (modul_inv (r1, r1, m) == 0); /* r1 = 1 / poly[1] */

  if (R.proj)
    {
<<<<<<< HEAD
      ASSERT_ALWAYS(mpz_gcd_ui(NULL, poly->coeff[1], q) > 1);
      /* invert r0 instead. */
      int rc = modul_inv (r0, r0, m);
=======
      ASSERT_ALWAYS(mpz_gcd_ui(NULL, mpz_poly_coeff_const(poly, 1), q) > 1);
      /* Set r1 = poly[0] % q, r0 = poly[1] (mod q) */
      modul_set (r1, r0, m);
      modul_set_ul_reduced (r0, mpz_fdiv_ui (mpz_poly_coeff_const(poly, 1), q), m);
      int rc = modul_inv (r1, r1, m);
>>>>>>> 0fcefd22
      ASSERT_ALWAYS(rc != 0);
    }

  modul_mul (r1, r0, r1, m); /* r1 = poly[0] / poly[1] */
  modul_neg (r1, r1, m); /* r1 = - poly[0] / poly[1] */

  R.r = modul_get_ul (r1, m);

  modul_clear (r0, m);
  modul_clear (r1, m);
  modul_clearmod (m);

  return R;
}

std::ostream& operator<<(std::ostream& o, fb_factorbase::key_type const & k)
{
    o << "scale=" << k.scale
      << ", "
      << "thresholds={";
    for(int i = 0 ; i < FB_MAX_PARTS ; i++) {
        if (i) o << ", ";
        o << k.thresholds[i];
    }
    o << "}";
    return o;
}

/* {{{ counting primes, prime ideals, and so on in the whole factor base.
 * In fact, these functions are not used presently.
 */
struct fb_factorbase::helper_functor_count_primes {
        template<typename T>
        size_t operator()(size_t t0, T const  & x) const {
            return t0 + x.size();
        }
};
struct fb_factorbase::helper_functor_count_prime_ideals {
        template<typename T>
        size_t operator()(size_t t0, T const  & x) const {
            if (T::value_type::is_general_type) {
                for(auto const & a : x)
                    t0 += a.get_nr_roots();
                return t0;
            } else {
                return t0 + T::value_type::fixed_nr_roots * x.size();
            }
        }
};
struct fb_factorbase::helper_functor_count_weight {
        template<typename T>
        double operator()(double t, T const  & x) const {
            for(auto const & e : x)
                t += e.weight();
            return t;
        }
};
struct fb_factorbase::helper_functor_count_combined {
    size_t & nprimes;
    size_t & nideals;
    double & weight;
    template<typename T>
    void operator()(T const  & x) const {
        for(auto const & e : x) {
            nprimes++;
            nideals += e.get_nr_roots();
            weight += e.weight();
        }
    }
};
struct fb_factorbase::helper_functor_count_primes_interval {
        fbprime_t pmin = 0;
        fbprime_t pmax = std::numeric_limits<fbprime_t>::max();
        template<typename T>
        size_t operator()(size_t t, T const  & x) const {
            for(auto const & e : x) {
                if (e.get_q() >= pmin && e.get_q() < pmax)
                    t++;
            }
            return t;
        }
};
struct fb_factorbase::helper_functor_count_prime_ideals_interval {
        fbprime_t pmin = 0;
        fbprime_t pmax = std::numeric_limits<fbprime_t>::max();
        template<typename T>
        size_t operator()(size_t t, T const  & x) const {
            for(auto const & e : x) {
                if (e.get_q() >= pmin && e.get_q() < pmax)
                    t += e.get_nr_roots();
            }
            return t;
        }
};
struct fb_factorbase::helper_functor_count_weight_interval {
        fbprime_t pmin = 0;
        fbprime_t pmax = std::numeric_limits<fbprime_t>::max();
        template<typename T>
        double operator()(double t, T const  & x) const {
            for(auto const & e : x)
                if (e.get_q() >= pmin && e.get_q() < pmax)
                    t += e.weight();
            return t;
        }
};
struct fb_factorbase::helper_functor_count_combined_interval {
    size_t & nprimes;
    size_t & nideals;
    double & weight;
    helper_functor_count_combined_interval(size_t & np, size_t & ni, double & w) :
        nprimes(np), nideals(ni), weight(w) {}
    fbprime_t pmin = 0;
    fbprime_t pmax = std::numeric_limits<fbprime_t>::max();
    template<typename T>
    void operator()(T const & x) const {
        for(auto const & e : x) {
            nprimes++;
            nideals += e.get_nr_roots();
            weight += e.weight();
        }
    }
};

/* outside visible interface */
size_t fb_factorbase::count_primes() const {
    helper_functor_count_primes C;
    return multityped_array_fold(C, 0, entries);
}
size_t fb_factorbase::count_prime_ideals() const {
    helper_functor_count_prime_ideals C;
    return multityped_array_fold(C, 0, entries);
}
size_t fb_factorbase::count_weight() const {
    helper_functor_count_weight C;
    return multityped_array_fold(C, 0, entries);
}
/* }}} */

/* {{{ append. */

/* FIXME: bizarrely, std::dequeue does not work, here. */
struct fb_factorbase::helper_functor_append {
    std::list<fb_entry_general> &pool;
    int deg;
    bool positive = true;
    helper_functor_append(std::list<fb_entry_general> &pool, int deg)
        : pool(pool), deg(deg) {}
    void switch_to_general_entries_only() { positive = false; }
    template<typename T>
        void operator()(T & x) {
            ASSERT_ALWAYS(x.weight_cdf.size() == x.size() + 1);
            typedef typename T::value_type FB_ENTRY_TYPE;
            constexpr bool isG = FB_ENTRY_TYPE::is_general_type;
            constexpr unsigned char N = FB_ENTRY_TYPE::fixed_nr_roots;
            if (positive != !isG) return;
            /* normally we should not have primes with zero prime
             * ideals above them in the factor base */
            if (!isG && N == 0) return;
            /* likewise, no more roots than the degree of the number
             * field */
            if (!isG && N > deg) return;
            for(auto it = pool.begin(); it != pool.end(); ) {
                fb_entry_general E = std::move(*it);
                /* see above */
                ASSERT(E.nr_roots > 0 && E.nr_roots <= deg);
                /* why E.nr_roots == deg-1 ? Because it *can* happen,
                 * really. Archetypal case is x^2-2 at 0 mod 2: there's a
                 * double root, yet the valuation reaches 1, not more.
                 * Because we're ramifying, that's it.
                 * 
                 * (on the rsa155 polynomial, this happens mod 11 and 43).
                 */
                bool must_go_to_general = !E.is_simple() || E.k > 1
                    || E.nr_roots == (deg-1)
                    /* || E.q < powlim TODO */;

                bool ok1 = isG && must_go_to_general;
                bool ok2 = !isG && !must_go_to_general && N == E.nr_roots;
                if (ok1 || ok2) {
                    auto it_next = it;
                    ++it_next;
                    double w = E.weight();
                    if (!x.weight_cdf.empty()) w += x.weight_cdf.back();
                    x.weight_cdf.push_back(w);
                    x.push_back(std::move(E));
                    pool.erase(it);
                    it = it_next;
                } else {
                    ++it;
                }
            }
            ASSERT_ALWAYS(x.weight_cdf.size() == x.size() + 1);
        }
};
void fb_factorbase::append(std::list<fb_entry_general> &pool) {
    /* The "positive" hack and the two passes are just here so that we
     * don't needlessly to a complete pass over the full list just to
     * trim a pocketful of special entries.
     */
    helper_functor_append A { pool, mpz_poly_degree(f) };
    multityped_array_foreach(A, entries);
    A.switch_to_general_entries_only();
    multityped_array_foreach(A, entries);
    ASSERT_ALWAYS(pool.empty());
}
/* }}} */

/* {{{ Tool to find the position of the threshold primes */
struct helper_functor_find_threshold_pos {
    fbprime_t threshold;
    fb_factorbase::threshold_pos & res;
    template<typename T>
        void operator()(T const  & x) {
            /* T is fb_entries_factory<n>::type for some n */
            typedef typename T::value_type FB_ENTRY_TYPE;
            constexpr int n = FB_ENTRY_TYPE::is_general_type ? -1 : FB_ENTRY_TYPE::fixed_nr_roots;
            size_t & target(res[n + 1]);
            if (threshold == std::numeric_limits<fbprime_t>::max()) {
                target = x.size();
                return;
            }
            for(size_t k = 0 ; k != x.size() ; ++k) {
                if (x[k].get_q() >= threshold) {
                    target = k;
                    return;
                }
            }
            target = x.size();
        }
};
fb_factorbase::threshold_pos fb_factorbase::get_threshold_pos(fbprime_t thr) const {
    if (thr >= lim)
        thr = std::numeric_limits<fbprime_t>::max();
    auto it = threshold_pos_cache.find(thr);
    if (it != threshold_pos_cache.end())
        return it->second;
    threshold_pos res;
    helper_functor_find_threshold_pos H { thr, res };
    multityped_array_foreach(H, entries);
    threshold_pos_cache[thr] = res;
    return res;
}
/* }}} */

template<int n>
struct fb_entries_interval_factory {
    struct type {
        typedef typename fb_entries_factory<n>::type container_type;
        typename container_type::const_iterator begin, end;
        typedef typename container_type::weight_container_type weight_container_type;
        typename weight_container_type::const_iterator weight_begin, weight_end;
    };
};

/* Goal: count the weight, the number of primes and so on. For this, we
 * use positions that have been computed via get_threshold_pos
 */
struct helper_functor_count_weight_parts : public fb_factorbase::slicing::stats_type {
    std::array<fb_factorbase::threshold_pos, FB_MAX_PARTS+1> local_thresholds;
    helper_functor_count_weight_parts(std::array<fb_factorbase::threshold_pos, FB_MAX_PARTS+1> const & l) : local_thresholds(l) {}

    template<typename T>
        int operator()(int toplevel, T const  & x) {
            /* T is fb_entries_factory<n>::type for some n */
            typedef typename T::value_type FB_ENTRY_TYPE;

            constexpr int n = FB_ENTRY_TYPE::is_general_type ? -1 : FB_ENTRY_TYPE::fixed_nr_roots;

            for(int i = 0 ; i < FB_MAX_PARTS ; i++) {
                size_t k0 = local_thresholds[i][1+n];
                size_t k1 = local_thresholds[i+1][1+n];
                if (k1 != k0 && i > toplevel) toplevel = i;
                primes[i] += k1 - k0;
                weight[i] += x.weight_delta(k0, k1);
                if (FB_ENTRY_TYPE::is_general_type) {
                    for(size_t k = k0 ; k < k1 ; ++k)
                        ideals[i] += x[k].get_nr_roots();
                } else {
                    ideals[i] += (k1 - k0) * n;
                }
            }
            return toplevel;
        }
};

struct helper_functor_dispatch_small_sieved_primes {
    fb_factorbase::slicing & S;
    fb_factorbase::key_type K;
    std::array<fb_factorbase::threshold_pos, FB_MAX_PARTS+1> local_thresholds;
    /* TODO: it's a bit unsatisfactory that we do this comparison on
     * it->p for each prime.
     */
    template<typename T>
        void operator()(T const  & x) {
            /* T is fb_entries_factory<n>::type for some n */
            typedef typename T::value_type FB_ENTRY_TYPE;
            constexpr int n = FB_ENTRY_TYPE::is_general_type ? -1 : FB_ENTRY_TYPE::fixed_nr_roots;
            /* entries between x[local_thresholds[0][1+n]] and
             * x[local_thresholds[1][1+n]] go to the vectors of
             * small-sieved primes */
            /* the product td_thresh * it->get_nr_roots() will be
             * folded outside the loop for the most common cases.
             */
            size_t k0 = local_thresholds[0][1+n];
            size_t k1 = local_thresholds[1][1+n];
            for(size_t k = k0 ; k < k1 ; ++k) {
                FB_ENTRY_TYPE const & E(x[k]);
                if (E.get_q() < K.skipped) {
                    if (E.k == 1)
                        S.small_sieve_entries.skipped.push_back(E.p);
                    continue;
                }
                fb_entry_general G(E);
                /* Currently, trial division gobbles factors as long as
                 * they are found. Therefore it does not make sense to
                 * resieve powers of trial-divided primes.
                 *
                 * Resieving powers of resieved primes, however (this
                 * could occur, e.g., if tdthresh=1024 and
                 * bkthresh=2^21), does make sense: this may eliminate
                 * the need to loop on the divisibility condition in
                 * divide_primes_from_bucket, if we bucket-sieve powers
                 * (currently we don't).
                 *
                 * Given a prime power in the small sieve entries, we
                 * would need to decide whether the corresponding prime
                 * was trial-divided. The tricky part is that this
                 * depends on the number of roots at the base valuation.
                 *
                 * TODO.
                 *
                 * One way (just a suggestion) to do that could be:
                 *  - compute sqrt(bkthresh = K.thresholds[0]).
                 *  Powers of primes above that would certainly not be
                 *  resieved. More exactly, we could compute an arry of
                 *  thresholds (with b = bkthresh = K.thresholds[0]):
                 *      T[] = { b^(1/n), b^(1/(n-1)), ..., b^(1/2) }
                 *  with n largest so that b^(1/n) >= K.tdthresh.
                 *  (realistically, we'll have n=2 anyway).
                 *
                 *  Now when we see a resieved prime (not power) in the
                 *  loop below, we can check it against the thresholds in
                 *  t. This gives the max power that we could be led to
                 *  consider within resieving. This will most often, very
                 *  quickly be: none. When there are some, we need to
                 *  provision for accepting p^i for resieving, for the
                 *  relevant values of i. We may put that in a temporary
                 *  list, and take the appopriate action when we
                 *  encounter p^i later on.
                 *
                 *  This strategy, in the case logI=21, tdthresh=1024,
                 *  would lead us to special-case all prime squares
                 *  between 2^20 and 2^21 (57 primes only...).
                 *
                 *
                 *  Maybe we could also special-case only the case where
                 *  we have ramification.
                 *  
                 *
                 *  Or we could assume that the number of roots for p^k
                 *  is the same as for p, and then the condition for p to
                 *  be trial-divided would be simply
                 *      E.p <= K.td_thresh * E.get_nr_roots()
                 *
                 *  This may be wrong on only rare cases, and we would
                 *  have harmless "p does not divide"'s anyway.
                 */
                if (E.k > 1 || E.p <= K.td_thresh * E.get_nr_roots()) {
                    S.small_sieve_entries.rest.push_back(G);
                } else {
                    S.small_sieve_entries.resieved.push_back(G);
                }
            }
        }
};

/* In order to subdivide into sub-ranges with constant logp, we have a
 * fairly simple problem to solve. Given:
 *      a random access iterator type T (here,
 *      mmappable_vector<FB_ENTRY_TYPE>::const_iterator).
 *      a function F that computes something from a object of type T (here, x -> fb_log(x->get_q(), K.scale, 0)), 
 *      a range R of iterators of type T, such that F is monotonic (that
 *      is, for a,b two iterators within the range R, a<=b => F(*a) <=
 *      F(*b), for some ordering relation on the return type of F
 *      (or, more precisely, if F(*a)==F(*b) then F(*c) for any a<=c<=b).
 * return a vector of iterators i within R to points where F(*i) changes,
 * that is F(i[-1]) < F(*i).
 *
 * begin(R) is always included in the returned vector, except when the
 * range is empty.
 */

struct find_value_change_points_naive {
    template<typename T, typename F>
    std::vector<T> operator()(F const & f, T a, T b) const {
        std::vector<T> pool;
        if (a == b) return pool;
        T it = a;
        pool.push_back(it);
        auto last = f(it);
        for( ; it != b ; ++it) {
            auto cur = f(it);
            if (cur == last) continue;
            last = cur;
            pool.push_back(it);
        }
        return pool;
    }
};

/* This version is of course much faster. */
struct find_value_change_points_recursive {
    template<typename T, typename F>
    void recurse(F const & f, T a, T b, std::vector<T>& pool) const {
        /* pool contains all the positions of the value changes up to
         * (and including) the point that led to the value f(a).
         */
        if (f(*a) == f(*b)) return;
        if ((b-a) == 1) { pool.push_back(b); return; }
        T c = a + (b-a)/2;
        recurse(f, a, c, pool);
        recurse(f, c, b, pool);
        /* post-condition: same as pre-condition, up to the value f(b) */
    }

    template<typename T, typename F>
    std::vector<T> operator()(F const & f, T a, T b, bool include_begin = true) const {
        std::vector<T> pool;
        if (a == b) return pool;
        if (include_begin) pool.push_back(a);
        recurse(f, a, --b, pool);
        return pool;
    }
};

#if 0
/* test code */
int main(int argc, char * argv[])
{
    double scale = 1;
    if (argc == 2) {
        std::istringstream (argv[1]) >> scale;
        std::cout << "running with scale="<<scale<<std::endl;
    }

    std::vector<int> X;
    for(int i = 10 ; i < 10000000 ; ++i) X.push_back(i);

    typedef std::vector<int>::const_iterator it_t;
    auto f = [scale](auto x) { return (int) (scale*log(*x)); };

    // std::vector<it_t> pool = find_value_change_points()(f, X.cbegin(), X.cend());
    std::vector<it_t> pool = find_value_change_points_recursive()(f, X.cbegin(), X.cend());

    for(auto const & p : pool) {
        std::cout << *p << " " << scale*log(*p) << std::endl;
    }
}
#endif

template<typename T>
struct slice_classifier {
    double scale;
    slice_classifier(double scale) : scale(scale) {}
    int operator()(T const & it) const {
        return fb_log(it.get_q(), scale, 0);
    }
};
#ifdef BUCKET_SIEVE_POWERS
/* general entries include non-trivial powers. If we ever want to
 * bucket-sieve them, we must keep track of k0 and k1 */
struct slice_classifier_general_result {
    int l;
    /* We need the conversion below because this is what goes in the
     * slice's logp field */
    operator int() const { return l; }
    unsigned char exp,oldexp;
    bool operator==(slice_classifier_general_result const & o) const {
        return l == o.l && exp == o.exp && oldexp == o.oldexp;
    }
};
template<>
struct slice_classifier<fb_entry_general> {
    double scale;
    slice_classifier(double scale) : scale(scale) {}
    slice_classifier_general_result operator()(fb_entry_general const & it) const {
        ASSERT_ALWAYS(it.nr_roots >= 1);
        /* make sure that all roots here have the same pair (oldexp, exp)
         */
        for(unsigned char i = 1 ; i < it.nr_roots ; i++) {
            ASSERT_ALWAYS(it.roots[i].exp == it.roots[0].exp);
            ASSERT_ALWAYS(it.roots[i].oldexp == it.roots[0].oldexp);
        }
        return slice_classifier_general_result {
            fb_log_delta(it.p, it.roots[0].exp, it.roots[0].oldexp, scale),
                it.roots[0].exp,
                it.roots[0].oldexp
        };
    }
};
#endif

struct helper_functor_subdivide_slices {
    fb_factorbase::slicing::part & dst;
    int side;   /* for printing */
    int part_index;
    fb_factorbase::key_type K;
    std::array<fb_factorbase::threshold_pos, FB_MAX_PARTS+1> local_thresholds;
    double max_slice_weight;
    slice_index_t index;
    // helper_functor_subdivide_slices(fb_factorbase::slicing::part & dst, fb_factorbase::key_type const & K) : dst(dst), K(K), index(0) {}
    template<typename T>
        void operator()(T const & x) {
            /* T is fb_entries_factory<n>::type for some n */
            typedef typename T::container_type ventry_t;
            typedef typename ventry_t::value_type FB_ENTRY_TYPE;
            typedef fb_slice<FB_ENTRY_TYPE> slice_t;
            static_assert(std::is_same<typename slice_t::fb_entry_vector, ventry_t>::value, "template helper_functor_subdivide_slices is misused");
            typedef std::vector<slice_t> vslice_t;

            constexpr int n = FB_ENTRY_TYPE::is_general_type ? -1 : FB_ENTRY_TYPE::fixed_nr_roots;
            size_t k0 = local_thresholds[part_index][1+n];
            size_t k1 = local_thresholds[part_index + 1][1+n];

            size_t interval_width = k1 - k0;
            if (!interval_width) return;
            typedef typename ventry_t::const_iterator it_t;

            /* first scan to separate by values of logp */
            auto f = slice_classifier<FB_ENTRY_TYPE>(K.scale);
            std::vector<it_t> splits = find_value_change_points_recursive()(f,
                    x.begin() + k0,
                    x.begin() + k1,
                    false);
            splits.push_back(x.begin() + k1);

            /* Now use our splitting points and the precomputed primitive
             * of the weight function to deduce the slice weight.
             */
            typename std::vector<slice_t> pool;
            it_t it = x.begin() + k0;
            for(it_t jt : splits) {
                slice_t s(it, jt, f(*it));
                s.weight = x.weight_delta(it, jt);
                pool.push_back(s);
                it = jt;
            }
            std::ostringstream n_eq;
            n_eq << "n=";
            if (n < 0) n_eq << "*"; else n_eq << n;
            verbose_output_print (0, 4, "# slices for side-%d part %d, %s roots: %zu entries, %zu logp values\n", side, part_index, n_eq.str().c_str(), interval_width, pool.size());

            /* We now divide into several slices of roughly equal weight.
             * We can assess this weight by looking at the cdf.
             */
            vslice_t & sdst(dst.slices.get<n>());
            for(auto const & s : pool) {
                /* s is a slice with common logp value. Maybe we have to
                 * split it. */
                unsigned char cur_logp = s.logp;
                auto swb = x.weight_begin() + (s.begin() - x.begin());
                auto swe = x.weight_begin() + (s.end() - x.begin());
                double w0 = *swb;
                size_t npieces_for_addressable_slices = iceildiv(s.size(), std::numeric_limits<slice_offset_t>::max());
                size_t npieces_for_no_bulky_slice = ceil(s.weight / max_slice_weight);
                if (npieces_for_no_bulky_slice > 1 || npieces_for_addressable_slices > 1)
                    verbose_output_print (0, 4, "# [side-%d part %d %s logp=%d; %zu entries, weight=%f]: min %zu slices to be addressable, min %zu to make sure weight does not exceed cap %f\n",
                            side,
                            part_index,
                            n_eq.str().c_str(),
                            (int) s.get_logp(),
                            s.size(),
                            s.weight,
                            npieces_for_addressable_slices,
                            npieces_for_no_bulky_slice, max_slice_weight);
                for(size_t npieces = std::max(npieces_for_no_bulky_slice, npieces_for_addressable_slices) ; ; ) {
                    /* Compute the split points for splitting into
                     * exactly npieces of roughly equal weight */
                    std::vector<it_t> ssplits;
                    /* Note that we have more discrepancy for the larger
                     * primes of the range, and hence the very last
                     * slices. The most efficient strategy is probably to
                     * try to build these at the beginning, and bail out
                     * as soon as we can based on how much they overflow.
                     * And if the large slices don't overflow, it's
                     * probably a good sign.
                     */
                    it_t jt = s.end();
                    ssplits.push_back(jt);
                    for(size_t k = 1 ; k <= npieces ; ++k) {
                        double target = w0 + ((npieces-k) * s.weight) / npieces;
                        /* Find first position where the cdf is >= target */
                        it_t it;
                        if (k == npieces) {
                            it = s.begin();
                        } else {
                            auto jw = std::lower_bound(swb, swe, target);
                            it = x.begin() + (jw - x.weight_begin());
                            ASSERT(it >= s.begin() && jt <= s.end());
                        }
                        if (jt - it > std::numeric_limits<slice_offset_t>::max()) {
                            /* overflow. Do not push the split point, we'll try
                             * with more pieces */
                            size_t new_npieces = round(npieces * (double) (jt-it) / std::numeric_limits<slice_offset_t>::max());
                            if (new_npieces == npieces)
                                new_npieces++;
                            verbose_output_print (0, 4, "# [side-%d part %d %s logp=%d; %zu entries, weight=%f]: slice %zu/%zu overflows (%zu/%zu entries). Trying %zu slices\n",
                                    side,
                                    part_index,
                                    n_eq.str().c_str(),
                                    (int) s.get_logp(),
                                    s.size(),
                                    s.get_weight(),
                                    npieces-k,
                                    npieces,
                                    (size_t) (jt-it),
                                    (size_t) std::numeric_limits<slice_offset_t>::max(),
                                    new_npieces);
                            npieces = new_npieces;
                            break;
                        } else {
                            /* we're pushing them in the reverse order.
                             * No big deal, since we'll rescan all that
                             * before pushing to the final list.
                             */
                            ssplits.push_back(it);
                        }
                        jt = it;
                    }
                    if (ssplits.size() < 1 + npieces) {
                        /* try more pieces */
                        continue;
                    }
                    /* We're satisfied with those split points. Re-do the
                     * sub-slices, and push them to the final list. We
                     * can drop the list of split points afterwards */
                    for(size_t k = 0 ; k < npieces ; k++) {
                        it_t it = ssplits[npieces-k];
                        it_t jt = ssplits[npieces-k-1];
                        slice_t ss(it, jt, cur_logp);
                        ss.weight = x.weight_delta(it, jt);
                        sdst.push_back(ss);
                    }
                    break;
                }
            }

            /* And then we number all slices */
            for(auto & s : sdst) s.index = index++;

            for(auto const & s : sdst) {
                verbose_output_print (0, 4, "# [side-%d %lu] %s logp=%d: %zu entries, weight=%f\n",
                        side,
                        (unsigned long) s.get_index(),
                        n_eq.str().c_str(),
                        (int) s.get_logp(),
                        s.size(),
                        s.get_weight());
            }
        }
};



fb_factorbase::slicing::slicing(fb_factorbase const & fb, fb_factorbase::key_type const & K) {

    /* we're going to divide our vector in several parts, and compute
     * slices.
     *
     * parts[0] will be unused.
     * parts[1] will have primes between K.thresholds[0] and K.thresholds[1]
     *          (will be bucket-sieved in N passes if toplevel==N)
     * parts[2] will have primes above K.thresholds[1].
     *          (will be bucket-sieved in N-1 passes if toplevel==N)
     */

    /* First thing we're going to do is count the weight of each part.
     * That used to be done in fb_part::_count_entries
     *
     * Now this is all done in the "foreach" below, which does a lot of
     * stuff using the helper_functor_dispatch_weight_parts structure above.
     */

    {
        std::ostringstream os;
        os << K;
        verbose_output_print(0, 2, "# Creating new slicing on side %d for %s\n",
                fb.side, os.str().c_str());
    }

    /* This uses our cache of thresholds, we expect it to be quick enough */
    std::array<threshold_pos, FB_MAX_PARTS+1> local_thresholds;
    local_thresholds[0] = fb.get_threshold_pos(0);
    for(int i = 0 ; i < FB_MAX_PARTS ; ++i)
        local_thresholds[i+1] = fb.get_threshold_pos(K.thresholds[i]);

    /* Now we sum the contributions in all ranges, and deduce the
     * toplevel (at least the toplevel for this factor base) */
    helper_functor_count_weight_parts D { local_thresholds };
    toplevel = multityped_array_fold(D, 0, fb.entries);

    if (toplevel == 0) toplevel++;

    // commented out, as in fact we no longer need to keep track of
    // total_weight
    // double total_weight = 0;

    // for (int i = 0; i <= toplevel; i++) total_weight += D.weight[i];

    /* D.weight[i] is now what used to be called max_bucket_fill_ratio. We
     * will now make sure that slices are small enough so that a single
     * slice never ever exceeds some fraction of the total weight (for
     * all parts)  */
    stats = D;
     
    /* First, part 0 is treated in a special way. There's no slicing to
     * speak of. We simply populate the small_sieve_entries struct,
     * according to the rules that pertain to this data (which primes are
     * resieved, which are trial-divided, and so on).
     */

    helper_functor_dispatch_small_sieved_primes SS { *this , K, local_thresholds };
    multityped_array_foreach(SS, fb.entries);
    auto by_q = fb_entry_general::sort_byq();

    /* small sieve cares about this list being sorted by hit rate, I
     * believe. This is tricky because small sieve considers the hit rate
     * *per line*, and given some q here, the special-q lattice may
     * change the picture somewhat if the prime becomes projective: we
     * may have (p^k1,r1) and (p^k2,r2) two distinct roots above p with
     * k1 < k2, yet if only the latter becomes projective the hit rate
     * per line becomes p^k1 and p^(k2-1) (for example). So there's clear
     * potential for the ordering to be swapped.
     */
    std::sort(small_sieve_entries.skipped.begin(), small_sieve_entries.skipped.end());
    std::sort(small_sieve_entries.resieved.begin(), small_sieve_entries.resieved.end(), by_q);
    std::sort(small_sieve_entries.rest.begin(), small_sieve_entries.rest.end(), by_q);

    /* Next, we have sets of begin and end pointers. We need to subdivide
     * them.
     *
     * We want a global numbering for the slice, because after
     * downsorting, slices from various levels are mixed together.
     */
    slice_index_t s = 0;
    for (int i = 1; i < FB_MAX_PARTS; i++) {
        parts[i].first_slice_index = s;
        double max_slice_weight = D.weight[i] / 4 / K.nb_threads;
        helper_functor_subdivide_slices SUB { parts[i], fb.side, i, K, local_thresholds, max_slice_weight, s };
        multityped_array_foreach(SUB, fb.entries);
        s += parts[i].nslices();
    }

    for (int i = 0; i <= toplevel; i++) {
        size_t nr_primes = D.primes[i];
        size_t nr_roots = D.ideals[i];
        double weight = D.weight[i];
        // total_weight += weight;
        int side = fb.side;
        if (!nr_primes) continue;

        std::ostringstream os;

        os  << "side-" << side
            << " part " << i
            << ": " << nr_primes << " primes"
            << ", " << nr_roots << " ideals"
            << ", weight " << std::setprecision(5) << weight;
        if (i) os << " [" << parts[i].nslices() << " slices]";

        verbose_output_print(0, 2, "# %s\n", os.str().c_str());
    }
}

/* {{{ Generation of the factor base on the rational side */

struct fb_power_t {
    fbprime_t p, q;
    unsigned char k;
    inline bool operator<(fb_power_t const & o) const { return q < o.q; }
};

/* Create a list of prime powers (with exponent >1) up to powlim */
static std::vector<fb_power_t> fb_powers (fbprime_t powlim)
{
    std::vector<fb_power_t> powers;

    prime_info pi;
    prime_info_init(pi);
    for (fbprime_t p = 2; p <= powlim / p; p = getprime_mt(pi)) {
        unsigned char k = 2;
        for(fbprime_t q = p ; (q <= powlim / p) ; k++) {
            q *= p;
            powers.push_back(fb_power_t {p, q, k});
        }
    }
    prime_info_clear(pi);

    std::sort (powers.begin(), powers.end());
    return powers;
}

/* Generate a factor base with primes <= bound and prime powers <= powbound
 * for a linear polynomial. If projective != 0, adds projective roots
 * (for primes that divide leading coefficient).
 */

/*{{{ sequential code */
void fb_factorbase::make_linear ()
{
    cxx_mpz_poly const & poly(f);
    /* Prepare for computing powers up to that limit */
    std::vector<fb_power_t> powers(fb_powers(powlim));
    size_t next_pow = 0;

    verbose_output_print(0, 1,
            "# including primes up to %lu and prime powers up to %lu.\n",
            lim, powlim);

    prime_info pi;

    prime_info_init(pi);

    std::list<fb_entry_general> pool;
    size_t pool_size = 0;

    for (fbprime_t next_prime = 2; next_prime <= lim; ) {
        fb_entry_general fb_cur;
        /* Handle any prime powers that are smaller than next_prime */
        if (next_pow < powers.size() && powers[next_pow].q <= next_prime) {
            /* The list of powers must not include primes */
            ASSERT_ALWAYS(powers[next_pow].q < next_prime);
            fb_cur.q = powers[next_pow].q;
            fb_cur.p = powers[next_pow].p;
            fb_cur.k = powers[next_pow].k;
            next_pow++;
        } else {
            fb_cur.q = fb_cur.p = next_prime;
            fb_cur.k = 1;
            next_prime = getprime_mt(pi);
        }
        fb_cur.nr_roots = 1;
        auto R = fb_linear_root (poly, fb_cur.q);
        fb_cur.roots[0].exp = fb_cur.k;
        fb_cur.roots[0].oldexp = fb_cur.k - 1U;
        fb_cur.roots[0].proj = R.proj;
        fb_cur.roots[0].r = R.r;
        fb_cur.invq = compute_invq(fb_cur.q);
        pool.push_back(fb_cur);
        if (++pool_size >= 1024) {
            /* enough to do a batch fill */
            append(pool);
            ASSERT_ALWAYS(pool.empty());
            pool_size = 0;
        }
    }
    append(pool);

    prime_info_clear(pi);

    finalize();
}
/*}}}*/
/* {{{ Parallel version, using thread pool. TODO: simplify ! */

#define GROUP 1024

// A task will handle 1024 entries before returning the result to the
// master thread.
// This task_info structure contains:
//   - general info (poly, number of valid entries)
//   - input for the computation
//   - output of the computation
typedef struct {
    mpz_poly_srcptr poly;
    unsigned int n;
    unsigned int index;

    fbprime_t p[GROUP];
    fbprime_t q[GROUP];
    unsigned char k[GROUP];

    fbroot_t r[GROUP];
    bool proj[GROUP];
    redc_invp_t invq[GROUP];
} task_info_t;


class make_linear_thread_param: public task_parameters {
    public:
        task_info_t *T;
        make_linear_thread_param(task_info_t *_T) : T(_T) {}
        make_linear_thread_param() {}
};

class make_linear_thread_result: public task_result {
    public:
        task_info_t *T;
        make_linear_thread_param *orig_param;
        make_linear_thread_result(task_info_t *_T, make_linear_thread_param *_p)
            : T(_T), orig_param(_p) {
                ASSERT_ALWAYS(T == orig_param->T);
            }
};

static task_result * process_one_task(worker_thread *, task_parameters *_param, int)
{
    make_linear_thread_param *param =
        static_cast<make_linear_thread_param *>(_param);
    task_info_t *T = param->T;
    for (unsigned int i = 0; i < T->n; ++i) {
        auto R = fb_linear_root (T->poly, T->q[i]);
        T->proj[i] = R.proj;
        T->r[i] = R.r;
        T->invq[i] = compute_invq(T->q[i]);
    }
    return new make_linear_thread_result(T, param);
}


// Prepare a new task. Return 0 if there are no new task to schedule.
// Otherwise, return the number of ideals put in the task.
static int get_new_task(task_info_t &T, uint64_t &next_prime, prime_info& pi, const fbprime_t maxp, size_t &next_pow, std::vector<fb_power_t> const & powers)
{
    unsigned int i;
    for (i = 0; i < GROUP && next_prime <= uint64_t(maxp); ++i) {
        if (next_pow < powers.size() && powers[next_pow].q <= next_prime) {
            ASSERT_ALWAYS(powers[next_pow].q < next_prime);
            T.q[i] = powers[next_pow].q;
            T.p[i] = powers[next_pow].p;
            T.k[i] = powers[next_pow].k;
            next_pow++;
        } else {
            T.q[i] = T.p[i] = next_prime;
            T.k[i] = 1;
            next_prime = getprime_mt(pi);
        }
    }
    T.n = i;
    return i;
}

typedef std::pair<unsigned int, task_info_t *> pending_result_t;
/* priority queue is for lowest index first, here */
static bool operator<(pending_result_t const & a, pending_result_t const& b)
{
    return a.first > b.first;
}

static void store_task_result(fb_factorbase &fb, task_info_t const & T)
{
    std::list<fb_entry_general> pool;
    for (unsigned int j = 0; j < T.n; ++j) {
        fb_entry_general fb_cur;
        fb_cur.q = T.q[j];
        fb_cur.p = T.p[j];
        fb_cur.k = T.k[j];
        fb_cur.nr_roots = 1;
        fb_cur.roots[0].exp = fb_cur.k;
        fb_cur.roots[0].oldexp = fb_cur.k - 1U;
        fb_cur.roots[0].proj = T.proj[j];
        fb_cur.roots[0].r = T.r[j];
        fb_cur.invq = T.invq[j];
        pool.push_back(fb_cur);
    }
    ASSERT(std::is_sorted(pool.begin(), pool.end(), fb_entry_general::sort_byq()));
    fb.append(pool);
}

void fb_factorbase::make_linear_threadpool (unsigned int nb_threads)
{
    cxx_mpz_poly const & poly(f);
    /* Prepare for computing powers up to that limit */
    decltype(powlim) plim = (powlim == std::numeric_limits<decltype(powlim)>::max()) ? lim : powlim;
    std::vector<fb_power_t> powers(fb_powers(plim));
    size_t next_pow = 0;

    verbose_output_print(0, 1,
            "# including primes up to %lu and prime powers up to %lu"
            " using threadpool of %u threads.\n",
            lim, powlim, nb_threads);

#define MARGIN 3
    // Prepare more tasks, so that threads keep being busy.
    unsigned int nb_tab = nb_threads + MARGIN;
    task_info_t * T = new task_info_t[nb_tab];
    make_linear_thread_param * params = new make_linear_thread_param[nb_tab];
    for (unsigned int i = 0; i < nb_tab; ++i) {
        T[i].poly = poly;
        params[i].T = &T[i];
    }

    // maxp is of type fbprime_t because it corresponds to a value that
    // will really be in the factor base. However, next_prime must be 64
    // bit to avoid problems with overflows when computing
    // next_prime(previous_prime(maxp)).
    fbprime_t maxp = lim;
    uint64_t next_prime = 2;

    prime_info pi;
    prime_info_init(pi);
    double wait_time = 0;

    thread_pool pool(nb_threads, wait_time);

    // Stage 0: prepare tasks
    unsigned int active_task = 0;
    unsigned int scheduled_tasks = 0;
    for (unsigned int i = 0; i < nb_tab; ++i) {
        task_info_t * curr_T = &T[i];

        if (!get_new_task(*curr_T, next_prime, pi, maxp, next_pow, powers))
            break;
        curr_T->index = scheduled_tasks++;
        pool.add_task(process_one_task, &params[curr_T-T], 0);
        active_task++;
    }

    /* store_task_result is only called for tasks that get completed in
     * order */
    unsigned int completed_tasks = 0;
    std::priority_queue<pending_result_t> pending;

    // Stage 1: while there are still primes, wait for a result and
    // schedule a new task.
    for( ; active_task ; ) {
        task_result *result = pool.get_result();
        make_linear_thread_result *res =
            static_cast<make_linear_thread_result *>(result);
        active_task--;
        task_info_t * curr_T = res->T;

        unsigned int just_finished = curr_T->index;
        if (just_finished == completed_tasks) {
            store_task_result(*this, *curr_T);
            completed_tasks++;
        } else {
            // coverity doesn't see that the "comp" member of the
            // priority queue can sometimes be a trivial object that
            // doesn't really require initialization...
            // coverity[uninit_use_in_call]
            pending.push(std::make_pair(just_finished, new task_info_t(*curr_T)));
        }
        delete result;

        for( ; !pending.empty() && pending.top().first == completed_tasks ; ) {
            store_task_result(*this, *pending.top().second);
            delete pending.top().second;
            pending.pop();
            completed_tasks++;
        }

        if (!get_new_task(*curr_T, next_prime, pi, maxp, next_pow, powers))
            break;
        curr_T->index = scheduled_tasks++;
        pool.add_task(process_one_task, &params[curr_T-T], 0);
        active_task++;
    }

    // Stage 2: purge last tasks
    for (unsigned int i = 0; i < active_task; ++i) {
        task_result *result = pool.get_result();
        make_linear_thread_result *res =
            static_cast<make_linear_thread_result *>(result);
        task_info_t * curr_T = res->T;

        unsigned int just_finished = curr_T->index;
        if (just_finished == completed_tasks) {
            store_task_result(*this, *curr_T);
            completed_tasks++;
        } else {
            pending.push(std::make_pair(just_finished, new task_info_t(*curr_T)));
        }
        delete result;

        for( ; !pending.empty() && pending.top().first == completed_tasks ; ) {
            store_task_result(*this, *pending.top().second);
            delete pending.top().second;
            pending.pop();
            completed_tasks++;
        }
    }
    ASSERT_ALWAYS(pending.empty());
    ASSERT_ALWAYS(completed_tasks == scheduled_tasks);

    delete [] T;
    delete [] params;
    prime_info_clear(pi);
    finalize();
}
/* }}} */

/* }}} */

/* Remove newline, comment, and trailing space from a line. Write a
   '\0' character to the line at the position where removed part began (i.e.,
   line gets truncated).
   Return length in characters or remaining line, without trailing '\0'
   character.
*/
static size_t
read_strip_comment (char *const line)
{
    size_t linelen, i;

    linelen = strlen (line);
    if (linelen > 0 && line[linelen - 1] == '\n')
        linelen--; /* Remove newline */
    for (i = 0; i < linelen; i++) /* Skip comments */
        if (line[i] == '#') {
            linelen = i;
            break;
        }
    while (linelen > 0 && isspace((int)(unsigned char)line[linelen - 1]))
        linelen--; /* Skip whitespace at end of line */
    line[linelen] = '\0';

    return linelen;
}

/* Read a factor base file, splitting it into pieces.

   Primes and prime powers up to smalllim go into fb_small. If smalllim is 0,
   all primes go into fb_small, and nothing is written to fb_pieces.

   If smalllim is not 0, then nr_pieces separate factor bases are made for
   primes/powers > smalllim; factor base entries from the file are written to
   these pieces in round-robin manner.

   Pointers to the allocated memory of the factor bases are written to fb_small
   and, if smalllim > 0, to fb_pieces[0, ..., nr_pieces-1].

   Returns 1 if everything worked, and 0 if not (i.e., if the file could not be
   opened, or memory allocation failed)
*/

    int
fb_factorbase::read(const char * const filename)
{
    FILE *fbfile;
    // too small linesize led to a problem with rsa768;
    // it would probably be a good idea to get rid of fgets
    const size_t linesize = 1000;
    char line[linesize];
    unsigned long linenr = 0;
    fbprime_t maxprime = 0;
    unsigned long nr_primes = 0;

    fbfile = fopen_maybe_compressed (filename, "r");
    if (fbfile == NULL) {
        verbose_output_print (1, 0, "# Could not open file %s for reading\n",
                filename);
        return 0;
    }

    std::list<fb_entry_general> pool;
    int pool_size = 0;
    size_t overflow = 0;
    while (!feof(fbfile)) {
        /* Sadly, the size parameter of fgets() is of type int */
        if (fgets (line, static_cast<int>(linesize), fbfile) == NULL)
            break;
        linenr++;
        if (read_strip_comment(line) == (size_t) 0) {
            /* Skip empty/comment lines */
            continue;
        }

        fb_entry_general C;
        C.parse_line (line, linenr);
        if (C.q > lim || (C.k > 1 && C.q > powlim)) {
            overflow++;
            continue;
        }

        if (C.p > maxprime) maxprime = C.p;

        if (pool.empty() || ! pool.back().can_merge(C)) {
            pool.push_back(std::move(C));
            pool_size++;
        } else {
            pool.back().merge(C);
        }

        /* fb_fprint_entry (stdout, fb_cur); */
        nr_primes++;

        if (pool_size >= 1024) {
            /* enough to do a batch fill */
            append(pool);
            ASSERT_ALWAYS(pool.empty());
            pool_size = 0;
        }
    }

    append(pool);

    verbose_output_print (0, 2, "# Factor base successfully read, %lu primes, "
            "largest was %" FBPRIME_FORMAT "\n",
            nr_primes, maxprime);
    if (overflow) {
        verbose_output_print (0, 2, "# Note: %zu primes above limits (lim=%lu, powlim=%lu) were discarded\n", overflow, lim, powlim);
    }

    fclose_maybe_compressed (fbfile, filename);

    finalize();
    return 1;
}

/* {{{ factor base cache */

/* We now require the glibc in order to do factor base caching, because
 * we prefer to rely on mmap-able vectors that subclass the standard
 * library ones */

/* (desired) structure of the factor base cache header block (ascii,
 * sysconf(_SC_PAGE_SIZE) * bytes).
 *
 * No comments are supported in the header blocks (yes, it is a bit
 * unfortunate. yes, it's possible to fix it, of course).
 *
 * version (integer)
 * size in bytes of header + data (integer, aligned to page size)
 *      [note: other descriptors might follow at this position !]
 * degree of polynomial (integer)
 * polynomial in string format (string)
 * factor base limit (integer)
 * factor base power limit (integer)
 *
 * and then
 *      offset to beginning of vector of general entries (integer)
 *      offset to beginning of vector of weights for these entries
 *      number of general entries (integer)
 *      size in bytes per general entry (integer)
 *      offset to beginning of vector of entries with 0 roots (integer)
 *      offset to beginning of vector of weights for these entries
 *      number of entries with 0 roots (integer)
 *      size in bytes per entries with 0 roots (integer)
 *      offset to beginning of vector of entries with 1 roots (integer)
 *      offset to beginning of vector of weights for these entries
 *      number of entries with 1 roots (integer)
 *      size in bytes per entries with 1 roots (integer)
 *      ...
 *      offset to beginning of vector of entries with deg(f) roots (integer)
 *      offset to beginning of vector of weights for these entries
 *      number of entries with deg(f) roots (integer)
 *      size in bytes per entries with deg(f) roots (integer)
 *
 * Multiple cache files can be concatenated one after another.
 *
 * XXX please make some effort to keep this in sync with sieve/inspect-fbc-file.pl
 */

struct fbc_header {
    static const int current_version = 1;
    static const size_t header_block_size = 4096;
    int version;
    size_t base_offset = 0; /* offset to beginning of file of the
                               corresponding header block (add 4096 to
                               get the offset to the data block) */
    size_t size = 0;        /* size in bytes of header + data blocks
    */
    int degree = -1;
    cxx_mpz_poly f;
    unsigned long lim = 0;
    unsigned long powlim = 0;
    fbc_header() = default;
    fbc_header(cxx_mpz_poly const &f, unsigned long lim, long powlim) :
        version(current_version), degree(f->deg), f(f), lim(lim), powlim(powlim) {}
    operator bool() const { return f->deg >= 1; }
    struct entryvec {
        size_t offset;      /* offset to beginning of file */
        size_t weight_offset;      /* offset to beginning of file */
        size_t nentries;
        size_t entry_size;
        std::istream& parse(std::istream& in) {
            in >> offset
                >> weight_offset
                >> nentries
                >> entry_size;
            return in;
        }
        std::ostream& print(std::ostream& out) const {
            out << offset << " "
                << weight_offset << " "
                << nentries << " "
                << entry_size << "\n";
            return out;
        }
    };
    std::vector<entryvec> entries;
    std::istream& parse(std::istream& in) {
        in >> version;
        if (!in) return in;
        if (version != current_version)
            throw std::runtime_error("fbc version mismatch");
        base_offset = 0;
        in >> size >> degree;
        if (!in) return in;
        in >> f;
        if (!in) return in;
        in >> lim;
        if (!in) return in;
        /* parse as a 64-bit integer, as otherwise we have
         * wordsize-dependent fb caches for no good reason
         */
        uint64_t cc;
        in >> cc;
        if (!in) return in;
        if (cc == UINT64_MAX)
            powlim = ULONG_MAX;
        else
            powlim = cc;
        for(int s = -1 ; s <= mpz_poly_degree(f) ; s++) {
            entryvec e;
            if (!e.parse(in)) return in;
            entries.push_back(e);
        }
        return in;
    }
    std::ostream& print(std::ostream& out) const {
        out << version << "\n"
            << size << "\n"
            << f->deg << "\n"
            << f << "\n"
            << lim << "\n"
            << (uint64_t) powlim << "\n";
        if (!out) return out;
        for(auto e : entries) {
            /* copy by value because we want a relative offset here */
            e.offset -= base_offset;
            if (!e.print(out)) return out;
        }
        return out;
    }
    void adjust_header_offset(size_t header_offset) {
        for(auto & e : entries) {
            e.offset = e.offset + header_offset - base_offset;
            e.weight_offset = e.weight_offset + header_offset - base_offset;
        }
        base_offset = header_offset;
    }
};
static std::istream& operator>>(std::istream& in, fbc_header & hdr)
{
    return hdr.parse(in);
}

static std::ostream& operator<<(std::ostream& out, fbc_header const & hdr)
{
    return hdr.print(out);
}


// from https://stackoverflow.com/questions/13059091/creating-an-input-stream-from-constant-memory
struct membuf: std::streambuf {
    membuf(char const* base, size_t size) {
        char* p(const_cast<char*>(base));
        this->setg(p, p, p + size);
    }
};
struct imemstream: virtual membuf, std::istream {
    imemstream(char const* base, size_t size)
        : membuf(base, size)
        , std::istream(static_cast<std::streambuf*>(this)) {
    }
};

static fbc_header find_fbc_header_block_for_poly(const char * fbc_filename, cxx_mpz_poly const & f, unsigned long lim, unsigned long powlim, int side)
{
    /* The cached file header must absolutely be seekable (asking it to
     * be mmap-able is anyway an even stricter requirement as far as I
     * can tell).
     */
    if (!fbc_filename) return fbc_header();
    int fbc = open(fbc_filename, O_RDONLY);
    if (fbc < 0) return fbc_header();
    struct stat sbuf[1];
    if (fstat(fbc, sbuf) < 0) {
        close(fbc);
        return fbc_header();
    }
    if ((sbuf->st_mode & S_IFMT) == S_IFDIR) {
        fprintf(stderr, "reading factor base cache from %s failed: is a directory\n", fbc_filename);
        close(fbc);
        return fbc_header();
    }

    size_t fbc_size = lseek(fbc,0,SEEK_END);

    for(size_t header_offset = 0, index = 0 ; header_offset != fbc_size ; index++) {
        /* Read header block starting at position "header_offset" */
        std::vector<char> area(fbc_header::header_block_size);
        off_t rc = lseek(fbc, header_offset, SEEK_SET);
        ASSERT_ALWAYS(rc >= 0);
        ssize_t nr = ::read(fbc, area.data(), area.size());
        ASSERT_ALWAYS(nr >= 0 && (size_t) nr == area.size());
        imemstream is(area.data(), area.size());
        fbc_header hdr;
        ASSERT_ALWAYS(is >> hdr);
        hdr.adjust_header_offset(header_offset);
        header_offset += hdr.size;

        if (mpz_poly_cmp(hdr.f, f) != 0) continue;
        if (hdr.lim != lim) {
            verbose_output_print(0, 1, "# Note: cached factor base number %zu in file %s skipped because not consistent with lim%d=%lu\n", index, fbc_filename, side, lim);
            continue;
        }
        if (hdr.powlim != powlim) {
            verbose_output_print(0, 1, "# Note: cached factor base number %zu in file %s skipped because not consistent with powlim%d=%lu\n", index, fbc_filename, side, lim);
            continue;
        }

        verbose_output_print(0, 1,
                "# Reading side-%d factor base via mmap() from block %zu in %s, (offset %zu, size %zu)\n",
                side, index, fbc_filename, hdr.base_offset, hdr.size);
        close(fbc);
        return hdr;
    }
    verbose_output_print(0, 1, "# cannot find cached factor base for side %d in file %s (will recreate)\n", side, fbc_filename);
    close(fbc);
    return fbc_header();
}

struct helper_functor_reseat_mmapped_chunks {
    std::vector<fbc_header::entryvec> const & chunks;
    std::vector<fbc_header::entryvec>::const_iterator next;
    mmap_allocator_details::mmapped_file & source;
    template<typename T>
        void operator()(T & x) {
            typedef typename T::value_type FB_ENTRY_TYPE;
            if (next == chunks.end()) return;
            ASSERT_ALWAYS(sizeof(FB_ENTRY_TYPE) == next->entry_size);

            using namespace mmap_allocator_details;
            mmappable_vector<FB_ENTRY_TYPE> y(mmap_allocator<FB_ENTRY_TYPE>(source, next->offset, next->nentries));
            y.mmap(next->nentries);
            swap(x, y);

            mmappable_vector<double> yw(mmap_allocator<double>(source, next->weight_offset, next->nentries + 1));
            yw.mmap(next->nentries + 1);
            swap(x.weight_cdf, yw);
            next++;
        }
};

struct helper_functor_recreate_fbc_header {
    fbc_header & block;
    size_t & current_offset;
    template<typename T>
        void operator()(T & x) {
            typedef typename T::value_type FB_ENTRY_TYPE;
            /* We do *NOT* push anything beyond that limit.
             *
             * degree + 2 is for [-1, 0, ..., degree ]
             *
             */
            constexpr int n = FB_ENTRY_TYPE::is_general_type ? -1 : FB_ENTRY_TYPE::fixed_nr_roots;
            if (block.entries.size() == (size_t) (block.degree + 2)) {
                ASSERT_ALWAYS(x.empty());
                return;
            }
            ASSERT_ALWAYS(block.entries.size() == 1 + n);
            fbc_header::entryvec e {
                    current_offset,
                    0,  /* will be done later */
                    x.size(),
                    sizeof(FB_ENTRY_TYPE)
            };
            block.entries.push_back(e);
            
            size_t mem_size = e.nentries * sizeof(FB_ENTRY_TYPE);
            /* we don't *have* to align it immensely. Make it a cache
             * line... */
            mem_size = ((mem_size - 1) | 63) + 1;
            current_offset += mem_size;
        }
};

/* We fill the weight offsets at a later point, because those are more
 * seldom used. Better hammer a single part of the file.
 */
struct helper_functor_recreate_fbc_header_weight_part {
    fbc_header & block;
    size_t & current_offset;
    template<typename T>
        void operator()(T & x) {
            typedef typename T::value_type FB_ENTRY_TYPE;
            constexpr int n = FB_ENTRY_TYPE::is_general_type ? -1 : FB_ENTRY_TYPE::fixed_nr_roots;
            if (n > block.degree) {
                ASSERT_ALWAYS(x.empty());
                return;
            }
            block.entries[n+1].weight_offset = current_offset;
            
            ASSERT_ALWAYS(x.weight_cdf.size() == x.size() + 1);

            size_t mem_size = (x.size() + 1) * sizeof(double);
            /* we don't *have* to align it immensely. Make it a cache
             * line... */
            mem_size = ((mem_size - 1) | 63) + 1;
            current_offset += mem_size;
        }
};

struct helper_functor_write_to_fbc_file {
    int fbc;
    size_t header_block_offset;
    std::vector<fbc_header::entryvec> const & chunks;
    std::vector<fbc_header::entryvec>::const_iterator next;
    template<typename T>
        void operator()(T & x) {
            typedef typename T::value_type FB_ENTRY_TYPE;
            if (next == chunks.end()) return;
            ASSERT_ALWAYS(sizeof(FB_ENTRY_TYPE) == next->entry_size);

            off_t rc = lseek(fbc, header_block_offset + next->offset, SEEK_SET);
            ASSERT_ALWAYS(rc != (off_t) -1);
            ASSERT_ALWAYS(x.size() == next->nentries);
            size_t n = sizeof(FB_ENTRY_TYPE) * x.size();
            size_t written = 0;
            while (n > 0) {
                ssize_t m = ::write(fbc, (char *)(x.data())+written, n);
                ASSERT_ALWAYS (m != -1);
                ASSERT_ALWAYS (m <= (ssize_t)n);
                n -= m;
                written += m;
            }
            next++;
        }
};

struct helper_functor_write_to_fbc_file_weight_part {
    int fbc;
    size_t header_block_offset;
    std::vector<fbc_header::entryvec> const & chunks;
    std::vector<fbc_header::entryvec>::const_iterator next;
    template<typename T>
        void operator()(T & x) {
            if (next == chunks.end()) return;
            off_t rc = lseek(fbc, header_block_offset + next->weight_offset, SEEK_SET);
            DIE_ERRNO_DIAG(rc == (off_t) -1, "seek(%s)", "[fbc file]");
            size_t n = sizeof(double) * (x.size() + 1);
            size_t written = 0;
            while (n > 0) {
                ssize_t m = ::write(fbc, (char *)(&*x.weight_begin()) + written, n);
                ASSERT_ALWAYS (m != -1);
                ASSERT_ALWAYS (m <= (ssize_t)n);
                n -= m;
                written += m;
            }
            next++;
        }
};


/* }}} */

struct helper_functor_put_first_0 {
    template<typename T>
        void operator()(T & x) {
            x.clear();
            x.weight_cdf.clear();
            x.weight_cdf.push_back(0);
        }
};

fb_factorbase::fb_factorbase(cxx_cado_poly const & cpoly, int side, cxx_param_list & pl, const char * fbc_filename, int nthreads) : f(cpoly->pols[side]), side(side)
{
    /* It's a bit awkward to parse and re-parse these bits over and over
     * again. Fortunately, it's cheap.
     */
    std::vector<siever_side_config> all_sides;
    siever_side_config::parse(pl, all_sides, cpoly->nb_polys, { "lim" });
    lim = all_sides[side].lim;
    powlim = all_sides[side].powlim;
    if (powlim == ULONG_MAX) {
        verbose_output_print(0, 2,
                "# Using default value powlim%d=ULONG_MAX\n",
                side);
    }

    /* This initial 0 must be here in all cases, even for an empty factor
     * base.
     */
    helper_functor_put_first_0 F0;
    multityped_array_foreach(F0, entries);

    if (empty())
        return;

    double tfb = seconds ();
    double tfb_wct = wct_seconds ();
    std::string polystring = f.print_poly("x");


    fbc_header hdr;
    /* First use standard I/O to read the cached file header. */
    hdr = find_fbc_header_block_for_poly(fbc_filename, f, lim, powlim, side);
    if (hdr) {
        verbose_output_print(0, 1,
                "# Reading side-%d factor base from cache %s"
                " for polynomial f%d(x) = %s\n",
                side, fbc_filename, side, polystring.c_str());
        /* Now do the mmapping ! */
        using namespace mmap_allocator_details;
        mmapped_file source(fbc_filename, mmap_allocator_details::READ_ONLY, hdr.base_offset, hdr.size);
        helper_functor_reseat_mmapped_chunks MM { hdr.entries, hdr.entries.begin(), source};
        multityped_array_foreach(MM, entries);

        tfb = seconds () - tfb;
        tfb_wct = wct_seconds () - tfb_wct;
        verbose_output_print(0, 1,
                "# Reading side-%d factor base took %1.1fs (%1.1fs real)\n",
                side, tfb, tfb_wct);
        return;
    }

    /* compute, or maybe read the factor base from the ascii file */
    {
        if (f->deg > 1) {
            verbose_output_print(0, 2,
                    "# Reading side-%d factor base from disk"
                    " for polynomial f%d(x) = %s\n",
                    side, side, polystring.c_str());
            std::string const & s = all_sides[side].fbfilename;
            const char * fbfilename = s.empty() ? NULL : s.c_str();
            if (!fbfilename) {
                fprintf(stderr, "Error: factor base file for side %d is not given\n", side);
                exit(EXIT_FAILURE);
            }
            verbose_output_print(0, 1, "# Reading side-%d factor base from %s\n", side, fbfilename);
            if (!read(fbfilename))
                exit(EXIT_FAILURE);
            tfb = seconds () - tfb;
            tfb_wct = wct_seconds () - tfb_wct;
            verbose_output_print(0, 1,
                    "# Reading side-%d factor base took %1.1fs (%1.1fs real)\n",
                    side, tfb, tfb_wct);
        } else {
            verbose_output_print(0, 2,
                    "# Creating side-%d rational factor base"
                    " for polynomial f%d(x) = %s\n",
                    side, side, polystring.c_str());

            make_linear_threadpool (nthreads);
            tfb = seconds () - tfb;
            tfb_wct = wct_seconds() - tfb_wct;
            verbose_output_print(0, 1,
                    "# Creating side-%d rational factor base took %1.1fs (%1.1fs real)\n",
                    side, tfb, tfb_wct);
        }
    }

    if (fbc_filename) {
        /* We have a complete factor base prepared. If we reach here,
         * then we have to store it to the cache file */
        tfb = seconds ();
        tfb_wct = wct_seconds ();

        fbc_header S(f, lim, powlim);

        /* current_offset is passed by reference below */
        size_t current_offset = fbc_header::header_block_size;
        helper_functor_recreate_fbc_header HH { S, current_offset };
        multityped_array_foreach(HH, entries);
        helper_functor_recreate_fbc_header_weight_part HW { S, current_offset };
        multityped_array_foreach(HW, entries);
        /* This must be aligned to a page size */
        S.size = ((current_offset - 1) | (sysconf(_SC_PAGE_SIZE) -1)) + 1;

        /* Next, we must append it to the cache file */

        int fbc = open(fbc_filename, O_RDWR | O_CREAT, 0666);
        if (fbc >= 0) {
            size_t fbc_size = lseek(fbc, 0, SEEK_END);

            if ((fbc_size & (sysconf(_SC_PAGE_SIZE) - 1)) != 0) {
                fprintf(stderr, "Fatal error: existing cache file %s is not page-aligned\n", fbc_filename);
                exit(EXIT_FAILURE);
            }

            std::ostringstream os;
            os << S;
            os << "\n\n\n\n\n"; /* a convenience so that "head" displays the header */
            if (os.str().size() > fbc_header::header_block_size) {
                fprintf(stderr, "Fatal error: header doesn't fit (contents follow):\n%s\n", os.str().c_str());
                exit(EXIT_FAILURE);
            }

            /* yes it's a short read, but we expect that all writes will do
             * fseek + fwrite, thereby inserting zeroes automagically (POSIX says
             * that). 
             */
            size_t n = os.str().size();
            ssize_t m = ::write(fbc, os.str().c_str(), n);
            ASSERT_ALWAYS(m == (ssize_t) n);

            helper_functor_write_to_fbc_file W1 { fbc, fbc_size, S.entries, S.entries.begin() };
            multityped_array_foreach(W1, entries);
            helper_functor_write_to_fbc_file_weight_part W2 { fbc, fbc_size, S.entries, S.entries.begin() };
            multityped_array_foreach(W2, entries);
            ASSERT_ALWAYS((size_t) lseek(fbc, 0, SEEK_END) <= fbc_size + S.size);
            int ret = ftruncate(fbc, fbc_size + S.size);
            ASSERT_ALWAYS (ret == 0);
            close(fbc);
            tfb = seconds () - tfb;
            tfb_wct = wct_seconds() - tfb_wct;
            verbose_output_print(0, 1,
                    "# Saving side-%d factor base to cache %s took %1.1fs (%1.1fs real)\n",
                    side, fbc_filename, tfb, tfb_wct);
        } else {
            verbose_output_print(0, 1,
                    "# Cannot save side-%d factor base to cache %s : %s\n",
                    side, fbc_filename, strerror(errno));
        }
    }

    /* This puts an entry in the cache with the end position for all
     * vectors. We have a shortcut that avoids re-reading the entire
     * factor base for that */
    get_threshold_pos(lim);
}

<|MERGE_RESOLUTION|>--- conflicted
+++ resolved
@@ -485,14 +485,9 @@
   modul_init_noset0 (r0, m);
   modul_init_noset0 (r1, m);
 
-<<<<<<< HEAD
   /* Set r0 = poly[0] % q, r1 = poly[1] (mod q) */
-  modul_set_ul_reduced (r0, mpz_fdiv_ui (poly->coeff[0], q), m);
-  modul_set_ul_reduced (r1, mpz_fdiv_ui (poly->coeff[1], q), m);
-=======
   modul_set_ul_reduced (r0, mpz_fdiv_ui (mpz_poly_coeff_const(poly, 0), q), m);
   modul_set_ul_reduced (r1, mpz_fdiv_ui (mpz_poly_coeff_const(poly, 1), q), m);
->>>>>>> 0fcefd22
 
   /* We want poly[1] * a + poly[0] * b == 0 <=>
      a/b == - poly[0] / poly[1] */
@@ -500,17 +495,9 @@
 
   if (R.proj)
     {
-<<<<<<< HEAD
-      ASSERT_ALWAYS(mpz_gcd_ui(NULL, poly->coeff[1], q) > 1);
+      ASSERT_ALWAYS(mpz_gcd_ui(NULL, mpz_poly_coeff_const(poly, 1), q) > 1);
       /* invert r0 instead. */
       int rc = modul_inv (r0, r0, m);
-=======
-      ASSERT_ALWAYS(mpz_gcd_ui(NULL, mpz_poly_coeff_const(poly, 1), q) > 1);
-      /* Set r1 = poly[0] % q, r0 = poly[1] (mod q) */
-      modul_set (r1, r0, m);
-      modul_set_ul_reduced (r0, mpz_fdiv_ui (mpz_poly_coeff_const(poly, 1), q), m);
-      int rc = modul_inv (r1, r1, m);
->>>>>>> 0fcefd22
       ASSERT_ALWAYS(rc != 0);
     }
 
