#include "cado.h" // IWYU pragma: keep

/* This compilation units reacts to TRACK_CODE_PATH and uses macros
 * such as WHERE_AM_I_UPDATE.
 * This compilation unit _must_ produce different object files depending
 * on the value of TRACK_CODE_PATH.
 * The WHERE_AM_I_UPDATE macro itself is defined in las-where-am-i.hpp
 */

#include <cstddef>                        // for size_t, NULL
#include <cstdint>                        // for uint32_t, uint64_t
#include <algorithm>                      // for max_element, min
#include <array>                          // for array
#include <limits>                         // for numeric_limits
#include <memory>                         // for shared_ptr, allocator, __sh...
#include <utility>                        // for move
#include <vector>                         // for vector, vector<>::iterator
#include "macros.h"                       // for CADO_CONCATENATE, ASSERT_AL...
#include "las-fill-in-buckets.hpp"        // for precomp_plattice_t, downsor...
#include "bucket-push-update.hpp"         // for bucket_array_t::push_update
#include "bucket.hpp"                     // for longhint_t (ptr only), buck...
#ifdef USE_CACHEBUFFER
#include "cachebuf.h"
#endif
#include "utils_cxx.hpp"
#include "fb-types.h"                     // for sublat_t, slice_offset_t
#include "fb.hpp"                         // for fb_slice, fb_factorbase
#include "las-auxiliary-data.hpp"         // for nfs_aux, nfs_aux::thread_data
#include "las-bkmult.hpp"                 // for buckets_are_full
#include "las-config.h"                   // for FB_MAX_PARTS, BUCKET_REGIONS
#include "las-where-am-i.hpp"             // for where_am_I, WHERE_AM_I_UPDATE
#include "las-plattice.hpp"               // for plattice_info, plattice_e...
#include "las-process-bucket-region.hpp"  // for process_many_bucket_regions
#include "las-qlattice.hpp"               // for qlattice_basis
#include "las-report-stats.hpp"           // for TIMER_CATEGORY
#include "las-siever-config.hpp"          // for siever_config, siever_confi...
#include "las-smallsieve.hpp"             // for small_sieve_activate_many_s...
#include "las-threads-work-data.hpp"      // for nfs_work, nfs_work::side_data
#include "las-where-am-i-proxy.hpp"            // for where_am_I
#include "multityped_array.hpp"           // for multityped_array (ptr only)
#include "tdict.hpp"                      // for slot, timetree_t, CHILD_TIMER
#include "threadpool.hpp"                 // for thread_pool, worker_thread

/* is this in the std library or not ? */
template<typename T> static inline T const& const_ref(T& x) { return x; }

/***************************************************************************/
/********        Main bucket sieving functions                    **********/

/**************************************************************************
 * Global DEFINEs for fill_in_buckets, fill_in_k_buckets, fill_in_m_buckets 
 **************************************************************************/

#ifdef USE_CACHEBUFFER
DECLARE_CACHE_BUFFER(bucket_update_shorthint_t, 256)
#endif

#if 0

/* Returns -(-1)^neg num/den (mod p). If gcd(den, p) > 1, returns p. */
static inline unsigned long
compute_1_root_ul(const unsigned long p, const unsigned long num,
                  const unsigned long den, const int k, const int neg)
{
  modulusredcul_t m;
  residueredcul_t rn, rd;

  modredcul_initmod_ul(m, p);
  modredcul_init_noset0(rn, m);
  modredcul_init_noset0(rd, m);

  modredcul_set_ul(rn, num, m);
  modredcul_set_ul(rd, den, m);
  int ok = modredcul_inv(rd, rd, m);
  if (!ok) {
    /* FIXME: p could be a prime power */
    return p;
  }
  modredcul_mul(rn, rn, rd, m);
  if (!neg)
    modredcul_neg(rn, rn, m);

  for (int i = 0; i < k; i++)
    modredcul_div2(rn, rn, m);
  unsigned long r = modredcul_get_ul(rn, m);

  modredcul_clear(rn, m);
  modredcul_clear(rd, m);
  modredcul_clearmod(m);
  return r;
}

static inline unsigned long
compute_1_root_mpz(const unsigned long p, const mpz_t f0, const mpz_t f1)
{
  return compute_1_root_ul(p, mpz_fdiv_ui(f0, p), mpz_fdiv_ui(f1, p), 0, 0);
}

struct contexts_s {
  modredc2ul2_batch_Q_to_Fp_context_t *context_2ul2;
  unsigned long k;
  unsigned long num_ul, den_ul;
  int neg;
};

static inline void
modredc2ul2_set_mpz(modintredc2ul2_t r, const mpz_t a)
{
  unsigned long t[MODREDC2UL2_SIZE];
  size_t n;
  mpz_export (t, &n, -1, sizeof(unsigned long), 0, 0, a);
  ASSERT_ALWAYS(n <= MODREDC2UL2_SIZE);
  modredc2ul2_intset_uls(r, t, n);
}

static void
init_Q_to_Fp_context(struct contexts_s *contexts, mpz_poly_srcptr f)
{
  const int use_Q_to_Fp = 0;
  contexts->context_2ul2 = NULL;
  contexts->num_ul = contexts->den_ul = 0;

  if (!use_Q_to_Fp || f->deg != 1)
    return;

  contexts->k = mpz_scan1(f->coeff[1], 0);
  mpz_t odd_den_mpz;
  mpz_init(odd_den_mpz);
  mpz_tdiv_q_2exp(odd_den_mpz, f->coeff[1], contexts->k);

  /* If exactly one of the two coefficients is negative, we need to flip
     the sign of the root (mod p). The odd_den and num variables contain
     absolute values. */
  contexts->neg = (mpz_sgn(f->coeff[0]) < 0) != (mpz_sgn(f->coeff[1]) < 0);

  modintredc2ul2_t num, odd_den;
  modredc2ul2_intinit(num);
  modredc2ul2_intinit(odd_den);
  /* Set num = |f->coeff[0]|, odd_den = |odd_den_mpz| */
  modredc2ul2_set_mpz(num, f->coeff[0]);
  modredc2ul2_set_mpz(odd_den, odd_den_mpz);

  if (mpz_fits_ulong_p(f->coeff[0]) && mpz_fits_ulong_p(odd_den_mpz))
  {
    contexts->num_ul = mpz_get_ui(f->coeff[0]);
    contexts->den_ul = mpz_get_ui(odd_den_mpz);
  } else if (mpz_sizeinbase(f->coeff[0], 2) >= MODREDC2UL2_MINBITS &&
             mpz_sizeinbase(f->coeff[0], 2) <= MODREDC2UL2_MAXBITS &&
             mpz_sizeinbase(odd_den_mpz, 2) >= MODREDC2UL2_MINBITS &&
             mpz_sizeinbase(odd_den_mpz, 2) <= MODREDC2UL2_MAXBITS )
  {
    contexts->context_2ul2 = modredc2ul2_batch_Q_to_Fp_init (num, odd_den);
  }

  mpz_clear(odd_den_mpz);
  modredc2ul2_intclear(num);
  modredc2ul2_intclear(odd_den);
}

static void
clear_Q_to_Fp_context(struct contexts_s *contexts)
{
  if (contexts->context_2ul2 != NULL)
    modredc2ul2_batch_Q_to_Fp_clear(contexts->context_2ul2);
  contexts->context_2ul2 = NULL;
  contexts->num_ul = contexts->den_ul = 0;
}


/* Compute up to n roots of the transformed polynomial, either by tranforming
   the root stored in the factor base, or, if the polynomial has degree 1 and
   its coefficients fit into unsigned long, by computing the root from the
   transformed polynomial.
   For each root, the modulus (i.e., factor base prime) and
   the root are stored in p[i] and r[i], resp.
   Returns the number of transformed roots produced, which may be less than n
   if we reach the end of the factor base. */
static inline size_t
transform_n_roots(unsigned long *p, unsigned long *r, fb_iterator t,
                  const size_t n, const int side,
                  sieve_info const & si,
                  struct contexts_s *contexts)
{
  size_t i;
  int ok = 0;
  if (contexts->den_ul == 0 && contexts->context_2ul2 == NULL) {
    /* Do the old transform with separate inverse modulo each p */
    for (i = 0; !fb_iterator_over(t) && i < n; i++, fb_iterator_next(t)) {
      fbprime_t current_p = fb_iterator_get_p(t);
      ASSERT_ALWAYS (current_p & 1);
      fbroot_t R = fb_iterator_get_r(t);
      p[i] = current_p;
      r[i] = fb_root_in_qlattice(current_p, R, t->fb->invp, si);
    }
    return i;
  }

  /* Collect primes from fb, store up to n namy of them in p, and the actual
     number of stored primes in i */
  for (i = 0; !fb_iterator_over(t) && i < n; i++, fb_iterator_next(t)) {
    p[i] = fb_iterator_get_p(t);
  }

  if (contexts->den_ul != 0) {
    ok = modredcul_batch_Q_to_Fp(r, contexts->num_ul, contexts->den_ul, contexts->k, p, i);
    if (ok && !contexts->neg) {
      /* We computed r[i] = |g_0| / |g_1| (mod p[i]). If both g0, g1 have the same sign,
         then the root is -g_0/g_1, and we need a sign flip. */
      for (size_t j = 0; j < i; j++)
        if (r[j] != 0)
          r[j] = p[j] - r[j];
    }
  } else if (contexts->context_2ul2 != NULL) {
    ok = modredc2ul2_batch_Q_to_Fp(r, contexts->context_2ul2, contexts->k, !contexts->neg, p, i);
  }

  if(UNLIKELY(!ok)) {
    /* Modular inverse did not exists, i.e., at least one of the factor base
       entries was not coprime to den. Do factor base entries one at a time,
       handling the non-coprime case properly. This should happen at most a
       few times per special-q. */
    mpz_poly_srcptr f = si.sides[side].fij;
    for (size_t j = 0; j < i; j++)
      r[j] = compute_1_root_mpz(p[j], f->coeff[0], f->coeff[1]);
  }

#if 0
    /* Very expensive but thorough test */
    for (size_t j = 0; j < i; j++) {
      mpz_poly_srcptr f = si.sides[side].fij;
      unsigned long tr = compute_1_root_mpz(p[j], f->coeff[0], f->coeff[1]);
      ASSERT_ALWAYS(tr == r[j]);
    }
#endif

  return i;
}
#endif

/* {{{ Big question: shall we enable bucket-sieving for powers ?
 *
 * There are several difficulties, in fact. One rationale that yields a
 * straight "no" answer is that such primes make very little difference
 * to the smooth part, so we'd better skip them anyway.
 *
 * But it's not the hardest thing.
 *
 * For the small sieve, we create the small_sieve_data from the factor
 * base entries, and we compute the logp accordingly, per entry.
 *
 * For the bucket-sieve, we use the fact that the factor base is sorted
 * in increasing log(p) order, and we create slices with ranges of primes
 * that have the same round(scale*log(p)).
 *
 * Currently, the factor base is sorted by q=p^k. A power that makes the
 * p-valuation go from p^k0 to p^k1 contributes
 * round(k1*log(p))-round(k0*log(p)). Therefore, sorting by q does not
 * mean that log(p)'s are sorted, and we're in trouble because when we
 * take powers aboard in a slice, their log(p) value is not correctly
 * represented. 
 * 
 * Previously, we had the behaviour of setting powlim to bucket_thresh-1,
 * effectively preventing powers from appearing in the bucket-sieve.
 *
 * Now powlim is a factor base parameter, and bucket_thresh comes later,
 * so such a default does not work.
 *
 * The strategy we take here is that *if* we see powers here (and we know
 * that will happen only for the fairly rare general entries), then we do
 * something special:
 *  - either we say that we skip over this entry
 *  - or we defer to apply_buckets the expensive computation of a proper
 *    logp value.
 *
 * Currently we do the former. The latter would be viable since only a
 * small fraction of the apply_one_bucket time is devoted to dealing with
 * general entries, so we could imagine having a branch in there for
 * dealing with them. But that would be quite painful. Furthermore, it
 * would then be mandatory to split the entries with same q, same p, but
 * different k0,k1 pairs (we do encounter these), so that the hint would
 * still open the possibility to infer the value of log(p).
 *
 *
 * Note that it would not be possible to sidestep the issue by sorting
 * the vectors of entries by (k1-k0)*log(p) (which would make a
 * difference only for general entries anyway). This is because even
 * sorting by increasing (k1-k0)*log(p) does not guarantee that
 * round(s*k1*log(p))-round(s*k0*log(p)) increases. (counter-example:
 * s=1, k1*log(p)=0.51, k0*log(p)=0.49 diff=0.02 round-round=1
 *      k1*log(p)=1.49, k0*log(p)=0.51 diff=0.98 round-round=0
 * )
 * }}} */
template<class FB_ENTRY_TYPE>
static inline bool discard_power_for_bucket_sieving(FB_ENTRY_TYPE const &) {
    /* the entry is not a general entry, therefore k is a const thing
     * equal to 1.
     */
    return false;
}
#ifndef BUCKET_SIEVE_POWERS
template<>
inline bool discard_power_for_bucket_sieving<fb_entry_general>(fb_entry_general const & e) {
    return e.k > 1;
}
#endif


/***********************************************************************/
/* multithreaded processing of make_lattice_bases (a.k.a
 * precomp_plattices)
 *
 * This creates one control object per slice, with storage ownership of
 * the control object transfered to the called function. Because we
 * depend on the slice, the type of the object is parameterized by the
 * slice type.
 *
 * We may elect to make the "model" a shared_ptr.
 */

template<int LEVEL>
struct make_lattice_bases_parameters_base: public task_parameters {
  int side;
  nfs_work & ws;
  typename precomp_plattice_t<LEVEL>::vec_type & V;
  make_lattice_bases_parameters_base(int side, nfs_work & ws,
          typename precomp_plattice_t<LEVEL>::vec_type & V) :
      side(side), ws(ws), V(V)
    {}
};
template <int LEVEL, class FB_ENTRY_TYPE>
struct make_lattice_bases_parameters : public make_lattice_bases_parameters_base<LEVEL> {
    typedef make_lattice_bases_parameters_base<LEVEL> super;
    fb_slice<FB_ENTRY_TYPE> const & slice;
    make_lattice_bases_parameters(
            super const & model,
            fb_slice<FB_ENTRY_TYPE> const & slice) :
        super(model), slice(slice)
    { }
};

template <int LEVEL, class FB_ENTRY_TYPE>
static task_result *
make_lattice_bases(worker_thread * worker MAYBE_UNUSED,
        task_parameters * _param, int)
{
    const make_lattice_bases_parameters<LEVEL, FB_ENTRY_TYPE> *param = static_cast<const make_lattice_bases_parameters<LEVEL, FB_ENTRY_TYPE> *>(_param);

    nfs_work & ws(param->ws);
    qlattice_basis const &Q(ws.Q);
    int logI = ws.conf.logI;
    sublat_t const & sublat(ws.Q.sublat);
    typename precomp_plattice_t<LEVEL>::vec_type & V(param->V);
    fb_slice<FB_ENTRY_TYPE> const & slice(param->slice);

   slice_index_t index = slice.get_index();

  typename FB_ENTRY_TYPE::transformed_entry_t transformed;
  /* Create a transformed vector and store the index of the fb_slice we
   * currently transform */

  /* we don't really need the fence at this point, except that we do one
   * shot of "next()", and that happens to need the fence. Only logI is
   * needed, though.
   */
  plattice_enumerator::fence F(ws.conf.logI, 0);

  plattices_vector_t result(index, slice.get_weight());
  slice_offset_t i_entry = 0;
  for (auto const & e : slice) {
      increment_counter_on_dtor<slice_offset_t> _dummy(i_entry);
    if (!Q.is_coprime_to(e.p))
      continue;
    if (discard_power_for_bucket_sieving(e))
        continue;
    e.transform_roots(transformed, Q);
    for (unsigned char i_root = 0; i_root != transformed.nr_roots; i_root++) {
      const fbroot_t r = transformed.get_r(i_root);
      const bool proj = transformed.get_proj(i_root);
        plattice_info pli = plattice_info(transformed.get_q(), r, proj, logI);
        plattice_enumerator ple(pli, i_entry, logI, sublat);
        // Skip (0,0) unless we have sublattices.
        if (!sublat.m)
          ple.next(F);
        if (LIKELY(!pli.is_discarded()))
          result.push_back(ple);
    }
  }
  /* This is moved, not copied. Note that V is a reference. */
  V[result.get_index()] = std::move(result);
  delete param;
  return new task_result;
}

template<int LEVEL>
struct push_make_bases_to_task_list {
    thread_pool & pool;
    make_lattice_bases_parameters_base<LEVEL> model;
    size_t pushed = 0;
    push_make_bases_to_task_list(thread_pool&pool, make_lattice_bases_parameters_base<LEVEL> const & m) : pool(pool), model(m) {}
    template<typename T>
    void operator()(T const & s) {
        typedef typename T::entry_t E;
        auto param = new make_lattice_bases_parameters<LEVEL, E>(model, s);
        task_function_t f = make_lattice_bases<LEVEL, E>;
        pool.add_task(f, param, 0);
        pushed++;
    }
};

struct helper_functor_prepare_precomp_plattice
{
    nfs_work & ws;
    thread_pool &pool;
    int side;
    helper_functor_prepare_precomp_plattice(nfs_work & ws, thread_pool &pool, int side) : ws(ws), pool(pool), side(side) {}

    template<typename T>        /* T is precomp_plattice_t<n> for some level n */
        void operator()(T & precomp_plattice)
        {
            if (T::level >= ws.toplevel) return;

            nfs_work::side_data const & wss(ws.sides[side]);
            fb_factorbase::slicing::part const & P = wss.fbs->get_part(T::level);
            typename precomp_plattice_t<T::level>::vec_type & V = precomp_plattice.v[side];
            /* We pre-assign the result, so that all threads can write to it
             * comfortably.
             *
             * It would be nice to have a way to notify that all threads here are
             * done with their job.
             */
            V.assign(P.nslices(), plattices_vector_t());
            make_lattice_bases_parameters_base<T::level> model { side, ws, V };
            push_make_bases_to_task_list<T::level> F { pool, model };
            P.foreach_slice(F);
        }
};

void fill_in_buckets_prepare_plattices(nfs_work & ws, thread_pool &pool, int side, multityped_array<precomp_plattice_t, 1, FB_MAX_PARTS> & precomp_plattice)
{
    helper_functor_prepare_precomp_plattice H(ws, pool, side);

    /* this will *not* do anything for level==ws.toplevel, by design */
    multityped_array_foreach(H, precomp_plattice);
}

/***********************************************************************/
/* multithreaded processing of fill_in_buckets_toplevel (both with and
 * without sublattices) is more complicated. First because the important
 * functions are not the ones whose prototype is the one we expect most
 * from a multithreade task, second because we strive to manage
 * exceptions properly. So we go through several quirky paths below.
 */

// At top level, the fill-in of the buckets must interleave
// the root transforms and the FK walks, otherwise we spend a lot of time
// doing nothing while waiting for memory.
//
// With Sublat, this function can have two modes:
//   - process the given slice, and store the corresponding FK-basis in
//     precomp_slice for later use.
//   - use the pre-processed precomputed FK_basis.
// If (and only if) we are dealing with (i,j) == (0,1) mod m,
// we are in the second mode.
//
//
// FIXME FIXME FIXME: tons of duplicated code, here!!!
// But putting if() in critical loops can kill performance (I tried...)

template <int LEVEL, class FB_ENTRY_TYPE, typename TARGET_HINT>
static void
fill_in_buckets_toplevel_sublat(bucket_array_t<LEVEL, TARGET_HINT> &orig_BA,
                nfs_work & ws,
                fb_slice<FB_ENTRY_TYPE> const & slice,
                plattices_dense_vector_t * p_precomp_slice,
                where_am_I & w)
{
  int logI = ws.conf.logI;
  qlattice_basis const & Q(ws.Q);

  plattices_dense_vector_t & precomp_slice(*p_precomp_slice);

  ASSERT_ALWAYS(Q.sublat.m);
  bool first_sublat = Q.sublat.i0 == 0 && Q.sublat.j0 == 1;
  bucket_array_t<LEVEL, TARGET_HINT> BA;  /* local copy. Gain a register + use stack */
  BA.move(orig_BA);

  slice_index_t slice_index = slice.get_index();

  /* Write new set of pointers for the new slice */
  BA.add_slice_index(slice_index);

  typename FB_ENTRY_TYPE::transformed_entry_t transformed;

  /* top level: the fence we care about is the one defined by J */
  plattice_enumerator::fence F(ws.conf.logI, ws.J);

  int logB = LOG_BUCKET_REGIONS[LEVEL];
  typename bucket_array_t<LEVEL, TARGET_HINT>::update_t::br_index_t bmask = (1UL << logB) - 1;

  // FIXME: A LOT OF DUPLICATED CODE, HERE!!!
  if (first_sublat) {
    slice_offset_t i_entry = 0;
    for (auto const & e : slice) {
      increment_counter_on_dtor<slice_offset_t> _dummy(i_entry);
      if (!Q.is_coprime_to(e.p))
        continue;
#ifdef BUCKET_SIEVE_POWERS
      /* the combination of bucket-sieving powers + sublattices means
       * that powers of the primes that divide the sublattice determinant
       * may be bucket-sieved. And of course, that leads to problems.
       *
       * technically, Q.sublat.m could be composite, in which case we
       * would have a gcd to compute, here. The only really useful case
       * at the moment is m=3 though.
       */
      if (Q.sublat.m == 3) {
          if (e.p == 3)
              continue;
      } else if (gcd_ul(e.p, Q.sublat.m) > 1) {
          continue;
      }
#endif
      if (discard_power_for_bucket_sieving(e))
          continue;
      e.transform_roots(transformed, Q);
      for (unsigned char i_root = 0; i_root != transformed.nr_roots; i_root++) {
        const fbroot_t r = transformed.get_r(i_root);
        const bool proj = transformed.get_proj(i_root);
          plattice_info pli(transformed.get_q(), r, proj, logI);
          // In sublat mode, save it for later use
          precomp_slice.push_back(plattice_info_dense_t(pli, i_entry));

          plattice_enumerator ple(pli, i_entry, logI, Q.sublat);

          if (ple.done(F))
            continue;
          if (pli.is_discarded())
              continue;
            const slice_offset_t hint = ple.get_hint();
            ASSERT(hint == i_entry);
            WHERE_AM_I_UPDATE(w, h, hint);
#ifdef TRACE_K
            const fbprime_t p = slice.get_prime(hint); 
            WHERE_AM_I_UPDATE(w, p, p);
#else
            const fbprime_t p = 0;
#endif

            typename bucket_array_t<LEVEL, TARGET_HINT>::update_t u(0, p, hint, slice_index);

            // Handle the rare special cases
            // XXX Here, we're not bucket-sieving projective primes at
            // all, and neither do we bucket-sieve primes with root equal
            // to zero.
            if (UNLIKELY(pli.is_vertical_line(logI) || pli.is_projective_like(logI)))
                continue;

            /* Now, do the real work: the filling of the buckets */
            // Without sublattices, we test (very basic) coprimality,
            while (!ple.done(F)) {
              u.set_x(ple.get_x() & bmask);
              BA.push_update(ple.get_x() >> logB, u, w);
              ple.next(F);
            }
      }
    }
  } else { // Use precomputed FK-basis
    for (unsigned int i = 0; i < precomp_slice.size(); ++i) {
      plattice_info pli(precomp_slice[i].unpack(logI));
      slice_offset_t i_entry = precomp_slice[i].get_hint();

      plattice_enumerator ple(pli, i_entry, logI, Q.sublat);

      if (ple.done(F))
        continue;
          if (pli.is_discarded())
              continue;
        const slice_offset_t hint = ple.get_hint();
        WHERE_AM_I_UPDATE(w, h, hint);
#ifdef TRACE_K
        const fbprime_t p = slice.get_prime(hint); 
        WHERE_AM_I_UPDATE(w, p, p);
#else
        const fbprime_t p = 0;
#endif

        typename bucket_array_t<LEVEL, TARGET_HINT>::update_t u(0, p, hint, slice_index);

        // Handle (well, do not handle, in fact) the rare special cases
        if (UNLIKELY(pli.is_vertical_line(logI) || pli.is_projective_like(logI)))
          continue;

        /* Now, do the real work: the filling of the buckets */
        // Without sublattices, we test (very basic) coprimality,
        // otherwise not atm. FIXME!
        while (!ple.done(F)) {
          u.set_x(ple.get_x() & bmask);
          BA.push_update(ple.get_x() >> logB, u, w);
          ple.next(F);
        }
    }
  }
  // printf("%.3f\n", BA.max_full());
  orig_BA.move(BA);
}

/* TARGET_HINT is shorthint_t or void */
template <int LEVEL, class FB_ENTRY_TYPE, typename TARGET_HINT>
void
fill_in_buckets_toplevel(bucket_array_t<LEVEL, TARGET_HINT> &orig_BA,
                nfs_work & ws,
                fb_slice<FB_ENTRY_TYPE> const & slice,
                plattices_dense_vector_t * /* unused */,
                where_am_I & w)
{
  int logI = ws.conf.logI;
  qlattice_basis const & Q(ws.Q);

  ASSERT_ALWAYS(!Q.sublat.m);

  bucket_array_t<LEVEL, TARGET_HINT> BA;  /* local copy. Gain a register + use stack */
  BA.move(orig_BA);

  slice_index_t slice_index = slice.get_index();

  /* Write new set of pointers for the new slice */
  BA.add_slice_index(slice_index);
  WHERE_AM_I_UPDATE(w, i, slice_index);

  typename FB_ENTRY_TYPE::transformed_entry_t transformed;

  /* top level: the fence we care about is the one defined by J */
  plattice_enumerator::fence F(ws.conf.logI, ws.J);

  slice_offset_t i_entry = 0;

  /* yes, we want the level-1 regions here */
  int logB1 = LOG_BUCKET_REGIONS[1];
  uint32_t maskB1I = (UINT32_C(1) << std::min(logB1, logI)) - 1;

  int logB = LOG_BUCKET_REGIONS[LEVEL];
  typename bucket_array_t<LEVEL, TARGET_HINT>::update_t::br_index_t bmask = (1UL << logB) - 1;

  for (auto const & e : slice) {
    increment_counter_on_dtor<slice_offset_t> _dummy(i_entry);
    if (!Q.is_coprime_to(e.p))
      continue;
    if (discard_power_for_bucket_sieving(e))
        continue;
    e.transform_roots(transformed, Q);
    for (unsigned char i_root = 0; i_root != transformed.nr_roots; i_root++) {
      const fbroot_t r = transformed.get_r(i_root);
      const bool proj = transformed.get_proj(i_root);
        plattice_info pli(transformed.get_q(), r, proj, logI);
  
        plattice_enumerator ple(pli, i_entry, logI);

        // Skip (i,j)=(0,0)
        ple.next(F);

        if (pli.is_discarded())
            continue;

          const slice_offset_t hint = ple.get_hint();
          WHERE_AM_I_UPDATE(w, h, hint);
#ifdef TRACE_K
          const fbprime_t p = slice.get_prime(hint); 
          WHERE_AM_I_UPDATE(w, p, p);
#else
          const fbprime_t p = 0;
#endif

          typename bucket_array_t<LEVEL, TARGET_HINT>::update_t u(0, p, hint, slice_index);

          // Handle the rare special cases
          /* projective-like:
           *
           * ple sets its first position in the (i,j) plane to (1,0),
           * which will typically be the _only_ hit in the normal case.
           *
           * there are more subtle cases that can show up though, because
           * of projective powers, and the combination with
           * adjust-strategy 2 (see bug 30012).
           *
           * the first hit (and only hit on the first line) can be (g,0)
           * for any g. but other lines may hit.
           */
          /* vertical:
           *
           * Root=0: only update is at (0,something).
           * note that "something" might be large !
           */
          if (UNLIKELY(ple.is_projective_like(logI))) {
              while (!ple.done(F)) {
                  u.set_x(ple.get_x() & bmask);
                  int N = ple.get_x() >> logB;
                  int n = ple.advance_to_end_of_row_or_smallest_region(maskB1I);
                  BA.push_row_update(slice_index, ple.get_inc_step(), N, n, u, w);
                  ple.next(F);
              }
          } else if (UNLIKELY(pli.is_vertical_line(logI))) {
              if (!ple.done(F)) {
                  u.set_x(ple.get_x() & bmask);
                  BA.push_update(ple.get_x() >> logB, u, w);
                  ple.finish();
              }
          } else {
              /* Now, do the real work: the filling of the buckets */
              while (!ple.done(F)) {
                  if (LIKELY(ple.probably_coprime(F))) {
                      u.set_x(ple.get_x() & bmask);
                      BA.push_update(ple.get_x() >> logB, u, w);
                  }
                  ple.next(F);
              }
          }
    }
  }
  // printf("%.3f\n", BA.max_full());
  orig_BA.move(BA);
}



/* {{{ */
/* TARGET_HINT is shorthint_t or void */
template <int LEVEL, typename TARGET_HINT>
  static void
fill_in_buckets_lowlevel(
    bucket_array_t<LEVEL, TARGET_HINT> &orig_BA,
    nfs_work & ws,
<<<<<<< HEAD
    plattices_vector_t<LEVEL> & plattices_vector,
    bool first_reg MAYBE_UNUSED,
=======
    plattices_vector_t & plattices_vector,
    bool first_reg,
>>>>>>> 0fcefd22
    where_am_I & w)
{
    int logI = ws.conf.logI;
    qlattice_basis const & Q(ws.Q);

    /* The timer stuff is dealt with by the caller */
  const slice_index_t slice_index = plattices_vector.get_index();
  bucket_array_t<LEVEL, TARGET_HINT> BA;  /* local copy. Gain a register + use stack */
  BA.move(orig_BA);

  /* Write new set of pointers for the new slice */
  BA.add_slice_index(slice_index);
  WHERE_AM_I_UPDATE(w, i, slice_index);

  /* top level: the fence we care about is the one defined by the number
   * of bucket regions at this level, most probably (but J might
   * conceivably give a lower bound) */
  plattice_enumerator::fence F(ws.conf.logI, ws.J, BUCKET_REGIONS[LEVEL+1]);

  /* yes, we want the level-1 regions here */
  int logB1 = LOG_BUCKET_REGIONS[1];
  uint32_t maskB1I = (UINT32_C(1) << std::min(logB1, logI)) - 1;

  int logB = LOG_BUCKET_REGIONS[LEVEL];
  typename bucket_array_t<LEVEL, TARGET_HINT>::update_t::br_index_t bmask = (1UL << logB) - 1;

  for (auto & ple_orig : plattices_vector) {
    // Work with a copy, otherwise we don't get all optimizations.
    // Maybe with a wise use of the 'restrict' keyword, we might get
    // what we want, but this is C++11, anyway.
    //
    // FIXME we're c++11 now. Look into this.
    plattice_enumerator ple(ple_orig);

    const slice_offset_t hint = ple.get_hint();
    WHERE_AM_I_UPDATE(w, h, hint);
#ifdef TRACE_K
    /* this is a bit expensive, since we're scanning all parts.
     * Fortunately it's only a debug call anyway. */
    fb_slice_interface const & slice = (*w->sides[w->side].fbs)[slice_index];
    const fbprime_t p = slice.get_prime(hint); 
    WHERE_AM_I_UPDATE(w, p, p);
#else
    const fbprime_t p = 0;
#endif

    typename bucket_array_t<LEVEL, TARGET_HINT>::update_t u(0, p, hint, slice_index);

    // Handle the rare special cases
    /* see fill_in_bucket_toplevel. */
    if (UNLIKELY(ple.is_projective_like(logI))) {
        if (Q.sublat.m)
            continue;   /* XXX headaches ! */

        while (!ple.done(F)) {
            u.set_x(ple.get_x() & bmask);
            int N = ple.get_x() >> logB;
            int n = ple.advance_to_end_of_row_or_smallest_region(maskB1I);
            BA.push_row_update(slice_index, ple.get_inc_step(), N, n, u, w);
            ple.next(F);
        }
        /* we now do the end of loop normally: store x into ple_orig, and
         * then advance to the next area. This is because more rows can
         * be interesting as we go towards increasing j's
         */
    } else if (UNLIKELY(ple.is_vertical_line(logI))) {
        if (Q.sublat.m)
            continue;   /* XXX headaches ! */

        if (!ple.done(F)) {
            u.set_x(ple.get_x() & bmask);
            BA.push_update(ple.get_x() >> logB, u, w);
            // ple.next(F);
            ple.finish();
        }
    } else {
        /* Now, do the real work: the filling of the buckets */
        // Without sublattices, we test (very basic) coprimality,
        // otherwise not atm. FIXME!
        if (!Q.sublat.m) {
            while (!ple.done(F)) {
                if (LIKELY(ple.probably_coprime(F))) {
                  u.set_x(ple.get_x() & bmask);
                  BA.push_update(ple.get_x() >> logB, u, w);
                }
                ple.next(F);
            }
        } else {
            while (!ple.done(F)) {
                u.set_x(ple.get_x() & bmask);
                BA.push_update(ple.get_x() >> logB, u, w);
                ple.next(F);
            }
        }
    }
    // save current position, and prepare for next area.
    ple_orig.set_x(ple.get_x());
    ple_orig.advance_to_next_area(F);
  } 
  // printf("%.3f\n", BA.max_full());
  orig_BA.move(BA);
}

template<int LEVEL>
class fill_in_buckets_parameters: public task_parameters {
public:
  nfs_work & ws;
  nfs_aux & aux;
  const int side;
  const fb_slice_interface * slice;
  plattices_vector_t * plattices_vector; // content changed during fill-in
  plattices_dense_vector_t * plattices_dense_vector; // for sublat
  const uint32_t first_region0_index;
  where_am_I w;

  fill_in_buckets_parameters(nfs_work &_ws, nfs_aux& aux, const int _side,
          const fb_slice_interface *_slice,
          plattices_vector_t * _platt,
          plattices_dense_vector_t * _dplatt,
          const uint32_t _reg0,
          where_am_I const & w)
  : ws(_ws), aux(aux), side(_side), slice(_slice),
    plattices_vector(_platt),
    plattices_dense_vector(_dplatt),
    first_region0_index(_reg0),
    w(w)
  {}
};

#if __cplusplus >= 201103L
/* short of a better solution. I know some exist, but it seems way
 * overkill to me.
 *
 * This needs constexpr, though... So maybe I could use a more powerful
 * C++11 trick after all.
 */
#define PREPARE_TEMPLATE_INST_NAMES(F, suffix)				\
    template<int>							\
    struct CADO_CONCATENATE(F, _name) {};				\
    PREPARE_TEMPLATE_INST_NAME(F, suffix, 0);				\
    PREPARE_TEMPLATE_INST_NAME(F, suffix, 1);				\
    PREPARE_TEMPLATE_INST_NAME(F, suffix, 2);				\
    PREPARE_TEMPLATE_INST_NAME(F, suffix, 3);				\
    PREPARE_TEMPLATE_INST_NAME(F, suffix, 4);				\
    PREPARE_TEMPLATE_INST_NAME(F, suffix, 5);				\
    PREPARE_TEMPLATE_INST_NAME(F, suffix, 6);				\
    PREPARE_TEMPLATE_INST_NAME(F, suffix, 7);				\
    PREPARE_TEMPLATE_INST_NAME(F, suffix, 8);				\
    PREPARE_TEMPLATE_INST_NAME(F, suffix, 9)

#define PREPARE_TEMPLATE_INST_NAME(F, suffix, k)			\
    template<>								\
    struct CADO_CONCATENATE(F, _name)<k> {				\
        static constexpr const char * value = #F "<" #k ">" suffix;	\
    }

/* By tweaking the "" argument, it is possible to have these names
 * embody a suffix like " on side ", so that it's possible tu run
 * parametric timer slots.
 */
PREPARE_TEMPLATE_INST_NAMES(fill_in_buckets_one_slice_internal, "");
PREPARE_TEMPLATE_INST_NAMES(downsort, "");
PREPARE_TEMPLATE_INST_NAMES(downsort_tree, " (dispatcher only)");

#define TEMPLATE_INST_NAME(x,y) CADO_CONCATENATE(x, _name)<y>::value
#else
#define TEMPLATE_INST_NAME(x,y) #x " (template)"
#endif

// For internal levels, the fill-in is not exactly the same as for
// top-level, since the plattices have already been precomputed.
template<int LEVEL, typename TARGET_HINT>
static task_result *
fill_in_buckets_one_slice_internal(worker_thread * worker, task_parameters * _param, int)
{
    fill_in_buckets_parameters<LEVEL> *param = static_cast<fill_in_buckets_parameters<LEVEL> *>(_param);

    /* Import some contextual stuff */
    int id = worker->rank();
    nfs_aux::thread_data & taux(param->aux.th[id]);
    timetree_t & timer(param->aux.get_timer(worker));
    ENTER_THREAD_TIMER(timer);
    nfs_work & ws(param->ws);
    where_am_I & w(taux.w);
    int side = param->side;
    nfs_work::side_data & wss(ws.sides[side]);

    MARK_TIMER_FOR_SIDE(timer, side);

    // we're declaring the timer here, but really the work happens below
    // in fill_in_buckets_lowlevel. We happen to have access to
    // param->side here, so we use it to provide a nicer timing report.
    CHILD_TIMER(timer, TEMPLATE_INST_NAME(fill_in_buckets_one_slice_internal, LEVEL));

    w = param->w;
    WHERE_AM_I_UPDATE(w, side, param->side);
    WHERE_AM_I_UPDATE(w, i, param->plattices_vector->get_index());
    WHERE_AM_I_UPDATE(w, N, param->first_region0_index);

    try {

        /* Get an unused bucket array that we can write to */
        /* clearly, reserve_BA() possibly throws. As it turns out,
         * fill_in_buckets_lowlevel<> does not, at least currently. One
         * could imagine that it could throw, so let's wrap it too.
         */
        bucket_array_t<LEVEL, TARGET_HINT> &BA =
            wss.reserve_BA<LEVEL, TARGET_HINT>(-1);

        /* Fill the buckets */
        try {
            fill_in_buckets_lowlevel<LEVEL>(BA,
                    ws,
                    *param->plattices_vector,
                    (param->first_region0_index == 0), w);
        } catch(buckets_are_full & e) {
            wss.release_BA(BA);
            throw e;
        }
        /* Release bucket array again */
        wss.release_BA(BA);
    } catch(buckets_are_full & e) {
        delete param;
        throw e;
    }
    delete param;
    return new task_result;
}


// At top level.
// We need to interleave the root transforms and the FK walk,
// otherwise, we spend all the time waiting for memory.
// Hence the ugly de-templatization.
// At some point, the code should be re-organized, I'm afraid.
template<int LEVEL, class FB_ENTRY_TYPE, typename TARGET_HINT>
static task_result *
fill_in_buckets_toplevel_wrapper(worker_thread * worker MAYBE_UNUSED, task_parameters * _param, int)
{
    fill_in_buckets_parameters<LEVEL> *param = static_cast<fill_in_buckets_parameters<LEVEL> *>(_param);
    
    /* Import some contextual stuff */
    int id = worker->rank();
    nfs_aux::thread_data & taux(param->aux.th[id]);
    timetree_t & timer(param->aux.get_timer(worker));
    nfs_work & ws(param->ws);
    where_am_I & w(taux.w);
    int side = param->side;
    nfs_work::side_data & wss(ws.sides[side]);

    ENTER_THREAD_TIMER(timer);
    MARK_TIMER_FOR_SIDE(timer, side);

#ifndef DISABLE_TIMINGS
    /* This is one of the places where helgrind is likely to complain. We
     * use thread-safe statics. Helgrind can't cope with it,
     * unfortunately. So the error is a false positive.
     *
     * https://sourceforge.net/p/valgrind/mailman/message/32434015/
     */
    timetree_t::accounting_child local_timer_sentry(timer, tdict_slot_for_fibt);
#endif

    WHERE_AM_I_UPDATE(w, side, param->side);
    WHERE_AM_I_UPDATE(w, i, param->slice->get_index());
    WHERE_AM_I_UPDATE(w, N, 0);

    try {
        /* Get an unused bucket array that we can write to */
        bucket_array_t<LEVEL, TARGET_HINT> &BA = wss.reserve_BA<LEVEL, TARGET_HINT>(-1);
        ASSERT(param->slice);
        fb_slice<FB_ENTRY_TYPE> const * sl = dynamic_cast<fb_slice<FB_ENTRY_TYPE> const *>(param->slice);
        ASSERT_ALWAYS(sl != NULL);
        fill_in_buckets_toplevel<LEVEL,FB_ENTRY_TYPE,TARGET_HINT>(BA,
                ws,
                *sl,
                param->plattices_dense_vector,
                w);
        /* Release bucket array again */
        wss.release_BA(BA);
        delete param;
        return new task_result;
    } catch (buckets_are_full const& e) {
        delete param;
        throw e;
    }
}
/* same for sublat */
template<int LEVEL, class FB_ENTRY_TYPE, typename TARGET_HINT>
static task_result *
fill_in_buckets_toplevel_sublat_wrapper(worker_thread * worker MAYBE_UNUSED, task_parameters * _param, int)
{
    fill_in_buckets_parameters<LEVEL> *param = static_cast<fill_in_buckets_parameters<LEVEL> *>(_param);

    /* Import some contextual stuff */
    int id = worker->rank();
    nfs_aux::thread_data & taux(param->aux.th[id]);
    timetree_t & timer(param->aux.get_timer(worker));
    nfs_work & ws(param->ws);
    where_am_I & w(taux.w);
    int side = param->side;
    nfs_work::side_data & wss(ws.sides[side]);

    ENTER_THREAD_TIMER(timer);
    MARK_TIMER_FOR_SIDE(timer, side);

#ifndef DISABLE_TIMINGS
    /* This is one of the places where helgrind is likely to complain. We
     * use thread-safe statics. Helgrind can't cope with it,
     * unfortunately. So the error is a false positive.
     *
     * https://sourceforge.net/p/valgrind/mailman/message/32434015/
     */
    timetree_t::accounting_child local_timer_sentry(timer, tdict_slot_for_fibt);
#endif

    WHERE_AM_I_UPDATE(w, side, param->side);
    WHERE_AM_I_UPDATE(w, i, param->slice->get_index());
    WHERE_AM_I_UPDATE(w, N, 0);

    try {
        /* Get an unused bucket array that we can write to */
        bucket_array_t<LEVEL, TARGET_HINT> &BA = wss.reserve_BA<LEVEL, TARGET_HINT>(-1);
        ASSERT(param->slice);
        fill_in_buckets_toplevel_sublat<LEVEL,FB_ENTRY_TYPE>(BA,
                ws,
                *dynamic_cast<fb_slice<FB_ENTRY_TYPE> const *>(param->slice),
                param->plattices_dense_vector, w);
        /* Release bucket array again */
        wss.release_BA(BA);
        delete param;
        return new task_result;
    } catch (buckets_are_full const& e) {
        delete param;
        throw e;
    }
}

/* Whether or not we want fill_in_buckets_one_slice to be templatized
 * both for LEVEL and n is not clear. At some point, we're doing code
 * bloat for almost nothing.
 *
 * Now given the code below, it's easy enough to arrange so that we go
 * back to the virtual base fb_slice_interface.
 */
template<int LEVEL, typename TARGET_HINT>
struct push_slice_to_task_list {
    thread_pool & pool;
    fill_in_buckets_parameters<LEVEL> model;
    push_slice_to_task_list(thread_pool&pool, fill_in_buckets_parameters<LEVEL> const & m) : pool(pool), model(m) {}
    size_t pushed = 0;
    template<typename T>
    void operator()(T const & s) {
        fill_in_buckets_parameters<LEVEL> *param = new fill_in_buckets_parameters<LEVEL>(model);
        param->slice = &s;
        typedef typename T::entry_t entry_t;
        task_function_t f = fill_in_buckets_toplevel_wrapper<LEVEL, entry_t, TARGET_HINT>;
        pool.add_task(f, param, 0, 0, s.get_weight());
        pushed++;
    }
};
template<int LEVEL, typename TARGET_HINT>
struct push_slice_to_task_list_saving_precomp {
    thread_pool & pool;
    fb_factorbase::slicing::part const & P;
    fill_in_buckets_parameters<LEVEL> model;
    /* precomp_plattice_dense_t == std::vector<plattices_dense_vector_t> */
    typename precomp_plattice_dense_t<LEVEL>::type & Vpre;
    size_t pushed = 0;
    push_slice_to_task_list_saving_precomp(thread_pool&pool,
            fb_factorbase::slicing::part const & P,
            fill_in_buckets_parameters<LEVEL> const & m,
            typename precomp_plattice_dense_t<LEVEL>::type & Vpre)
        : pool(pool), P(P), model(m), Vpre(Vpre) {}
    template<typename T>
    void operator()(T const & s) {
        /* we're pushing the global index, relative to all fb parts */
        slice_index_t idx = s.get_index();
        ASSERT_ALWAYS((size_t) idx == pushed);

        plattices_dense_vector_t & pre(Vpre[idx]);

        fill_in_buckets_parameters<LEVEL> *param = new fill_in_buckets_parameters<LEVEL>(model);
        param->slice = &s;
        param->plattices_dense_vector = &pre;

        typedef typename T::entry_t entry_t;
        task_function_t f = fill_in_buckets_toplevel_sublat_wrapper<LEVEL, entry_t, TARGET_HINT>;
        pool.add_task(f, param, 0, 0, s.get_weight());
        pushed++;
    }
};

template <int LEVEL, typename TARGET_HINT>
static void
fill_in_buckets_one_side(nfs_work &ws, nfs_aux & aux, thread_pool &pool, const int side, where_am_I & w)
{
    timetree_t & timer(aux.rt.timer);
    nfs_work::side_data & wss(ws.sides[side]);

    /* We're just pushing tasks, here. */
    BOOKKEEPING_TIMER(timer);

    fill_in_buckets_parameters<LEVEL> model(ws, aux, side, NULL, NULL, NULL, 0, w);

    if (!ws.Q.sublat.m) {
        /* This creates a task meant to call
         * fill_in_buckets_toplevel_wrapper */
        push_slice_to_task_list<LEVEL, TARGET_HINT> F(pool, model);
        wss.fbs->get_part(LEVEL).foreach_slice(F);
    } else {
        /* This creates a task meant to call
         * fill_in_buckets_toplevel_sublat_wrapper */
        auto & Vpre(wss.precomp_plattice_dense.get<LEVEL>());
        fb_factorbase::slicing::part const & P = wss.fbs->get_part(LEVEL);

        /* This way we can spare the need to expose the copy contructor
         * of the container's value_type */
        if (ws.Q.sublat.i0 == 0 && ws.Q.sublat.j0 == 1) {
            /* first sublat */
            Vpre = typename precomp_plattice_dense_t<LEVEL>::type(P.nslices());
        }

        ASSERT_ALWAYS(Vpre.size() == P.nslices());
        push_slice_to_task_list_saving_precomp<LEVEL, TARGET_HINT> F(pool, P, model, Vpre);
        P.foreach_slice(F);
    }
}


void fill_in_buckets_toplevel(nfs_work &ws, nfs_aux & aux, thread_pool &pool, int side, where_am_I & w)
{
    // per se, we're not doing anything here.
    // CHILD_TIMER(timer, __func__);
    
    bool do_resieve = ws.conf.sides[0].lim && ws.conf.sides[1].lim;

    if (do_resieve) {
        switch (ws.toplevel) {
            case 1:
                fill_in_buckets_one_side<1, shorthint_t>(ws, aux, pool, side, w);
                break;
            case 2:
                fill_in_buckets_one_side<2, shorthint_t>(ws, aux, pool, side, w);
                break;
            case 3:
                fill_in_buckets_one_side<3, shorthint_t>(ws, aux, pool, side, w);
                break;
            default:
                ASSERT_ALWAYS(0);
        }
    } else {
        switch (ws.toplevel) {
            case 1:
                fill_in_buckets_one_side<1, emptyhint_t>(ws, aux, pool, side, w);
                break;
            case 2:
                fill_in_buckets_one_side<2, emptyhint_t>(ws, aux, pool, side, w);
                break;
            case 3:
                fill_in_buckets_one_side<3, emptyhint_t>(ws, aux, pool, side, w);
                break;
            default:
                ASSERT_ALWAYS(0);
        }
    }
}

/* }}} */


/* multithreaded implementation of the downsort procedure. It becomes a
 * bottleneck sooner than one might think.
 *
 */

/* This is auxiliary only. We downsort stuff that wa already downsorted.
 * So it applies only if LEVEL+1 is itself not the toplevel.
 * For this reason, we must have a specific instantiation that reduces
 * this to a no-op if LEVEL+1>=3, because there's no longhint_t for level
 * 3 presently.
 */
template<int LEVEL>
static void downsort_aux(
    fb_factorbase::slicing const & fbs,
    nfs_work &ws,
    nfs_aux &aux,
    thread_pool &pool,
    int side,
    uint32_t bucket_index,
    where_am_I & w)
{
    nfs_work::side_data & wss(ws.sides[side]);
    // What comes from already downsorted data above:
    for(auto const & BAin : wss.bucket_arrays<LEVEL+1,longhint_t>()) {
        pool.add_task_lambda([&,side,w](worker_thread * worker, int bucket_index) {
            nfs_aux::thread_data & taux(aux.th[worker->rank()]);
            timetree_t & timer(aux.get_timer(worker));
            ENTER_THREAD_TIMER(timer);
            MARK_TIMER_FOR_SIDE(timer, side);
            taux.w = w;
            CHILD_TIMER(timer, TEMPLATE_INST_NAME(downsort, LEVEL));
            auto & BAout(wss.reserve_BA<LEVEL, longhint_t>(wss.rank_BA(BAin)));
            downsort<LEVEL+1>(fbs, BAout, BAin, bucket_index, taux.w);
            wss.template release_BA<LEVEL,longhint_t>(BAout);
        }, bucket_index, 0);
    }
}
template<>
void downsort_aux<2>(fb_factorbase::slicing const &, nfs_work &, nfs_aux&, thread_pool &, int, uint32_t, where_am_I &) {}

// first_region0_index is a way to remember where we are in the tree.
// The depth-first is a way to process all the the regions of level 0 in
// increasing order of j-value.
// first_region0_index * nb_lines_per_region0 therefore gives the j-line
// where we are. This is what is called N by WHERE_AM_I and friends.

template <int LEVEL, bool WITH_HINTS>
static void
downsort_tree_inner(
    nfs_work &ws,
    std::shared_ptr<nfs_work_cofac> wc_p,
    std::shared_ptr<nfs_aux> aux_p,
    thread_pool &pool,
    uint32_t bucket_index,      /* for the current level ! */
    uint32_t first_region0_index,
    multityped_array<precomp_plattice_t, 1, FB_MAX_PARTS> & precomp_plattice,
    where_am_I & w)
{
    nfs_aux & aux(*aux_p);
    timetree_t & timer(aux.rt.timer);

    typedef typename hints_proxy<WITH_HINTS>::l my_longhint_t;
    typedef typename hints_proxy<WITH_HINTS>::s my_shorthint_t;

  CHILD_TIMER(timer, TEMPLATE_INST_NAME(downsort_tree, LEVEL));
  TIMER_CATEGORY(timer, sieving_mixed());
  ASSERT_ALWAYS(LEVEL > 0);

  WHERE_AM_I_UPDATE(w, N, first_region0_index);

  for (int side = 0; side < 2; ++side) {
    nfs_work::side_data & wss(ws.sides[side]);
    if (wss.no_fb()) continue;

    WHERE_AM_I_UPDATE(w, side, side);
    TIMER_CATEGORY(timer, sieving(side));
    /* FIRST: Downsort what is coming from the level above, for this
     * bucket index */
    // All these BA are global stuff; see reservation_group.
    // We reserve those where we write, and access the ones for
    // reading without reserving. We require that things at level
    // above are finished before entering here.
    
    {
        /* This is the "dictionary" that maps slice indices to actual fb
         * entries. We rarely need it, except when downsorting short entries
         * in the case where we've eliminated the hint
         */
        fb_factorbase::slicing const & fbs(*wss.fbs);

        size_t n2s = wss.bucket_arrays<LEVEL+1,my_shorthint_t>().size();
        size_t n1l = wss.bucket_arrays<LEVEL,my_longhint_t>().size();
        /* otherwise the code here can't work */
        ASSERT_ALWAYS(n2s == n1l);

        /* We create one output array for each input array, and we
         * process them in parallel. There would be various ways to
         * achieve that.
         */
        for(auto const & BAin : wss.bucket_arrays<LEVEL+1,my_shorthint_t>()) {
            pool.add_task_lambda([&,side,w](worker_thread * worker, int bucket_index) {
                nfs_aux::thread_data & taux(aux.th[worker->rank()]);
                timetree_t & timer(aux.get_timer(worker));
                taux.w = w;
                ENTER_THREAD_TIMER(timer);
                MARK_TIMER_FOR_SIDE(timer, side);
                CHILD_TIMER(timer, TEMPLATE_INST_NAME(downsort, LEVEL));
                auto & BAout(wss.reserve_BA<LEVEL, my_longhint_t>(wss.rank_BA(BAin)));
                // This is a fake slice_index. For a longhint_t bucket,
                // each update contains its own slice_index, directly
                // used by apply_one_bucket
                // and purge.
                BAout.reset_pointers();
                BAout.add_slice_index(
                        std::numeric_limits<slice_index_t>::max());
                downsort<LEVEL+1>(fbs, BAout, BAin, bucket_index, taux.w);
                wss.template release_BA<LEVEL,my_longhint_t>(BAout);
            }, bucket_index, 0);
        }
        // What comes from already downsorted data above. We put this in
        // an external function because we need the code to be elided or
        // LEVEL >= 2.
        if (LEVEL < ws.toplevel - 1)
            downsort_aux<LEVEL>(fbs, ws, aux, pool, side, bucket_index, w);
    }


    /* SECOND: fill in buckets at this level, for this region. */
    wss.reset_all_pointers<LEVEL,my_shorthint_t>();

    for (auto & it : precomp_plattice.get<LEVEL>()(side)) {
      pool.add_task(
              fill_in_buckets_one_slice_internal<LEVEL, my_shorthint_t>,
              new fill_in_buckets_parameters<LEVEL> {
                  ws, aux, side,
                  (fb_slice_interface *)NULL,
                  &it,
                  NULL,
                  first_region0_index,
                  const_ref(w)
              }, 0, 0, it.get_weight());
    }
  }


  /* RECURSE */
  if (LEVEL > 1) {
      for (int i = 0; i < ws.nb_buckets[LEVEL]; ++i) {
          size_t (&BRS)[FB_MAX_PARTS] = BUCKET_REGIONS;
          uint32_t N = first_region0_index + i*(BRS[LEVEL]/BRS[1]);
          downsort_tree<LEVEL-1>(ws, wc_p, aux_p, pool, i, N, precomp_plattice, w);
      }
  } else {
      /* Prepare for PBR: we need to precompute the small sieve positions
       * for all the small sieved primes.
       *
       * For ws.toplevel==1, we don't reach here, of course, and the
       * corresponding initialization is done with identical code in
       * las.cpp
       */
      ASSERT(ws.toplevel > 1);
      for(int side = 0 ; side < 2 ; side++) {
          nfs_work::side_data & wss(ws.sides[side]);
          if (wss.no_fb()) continue;
          pool.add_task_lambda([=,&ws,&aux](worker_thread * worker, int){
                  timetree_t & timer(aux.get_timer(worker));
                  ENTER_THREAD_TIMER(timer);
                  MARK_TIMER_FOR_SIDE(timer, side);
                  SIBLING_TIMER(timer, "prepare small sieve");
                  nfs_work::side_data & wss(ws.sides[side]);
                  // if (wss.no_fb()) return;
                  SIBLING_TIMER(timer, "small sieve start positions");
                  /* When we're doing 2-level sieving, there is probably
                   * no real point in doing ssdpos initialization in
                   * several passes.
                   */
                  small_sieve_prepare_many_start_positions(
                          wss.ssd,
                          first_region0_index,
                          std::min(SMALL_SIEVE_START_POSITIONS_MAX_ADVANCE, ws.nb_buckets[1]),
                          ws.conf.logI, ws.Q.sublat);
                  small_sieve_activate_many_start_positions(wss.ssd);
                  },0);
      }


      pool.drain_queue(0);
      /* Now fill_in_buckets has completed for all levels. Time to check
       * that we had no overflow, and move on to process_bucket_region.
       */

      ws.check_buckets_max_full();
      auto exc = pool.get_exceptions<buckets_are_full>(0);
      if (!exc.empty()) {
          throw *std::max_element(exc.begin(), exc.end());
      }

      /* PROCESS THE REGIONS AT LEVEL 0 */
      process_many_bucket_regions(ws, wc_p, aux_p, pool, first_region0_index, w);

      /* We need that, because the next downsort_tree call in the loop
       * above (for LEVEL>1) will reset the pointers while filling the 1l
       * buckets -- and we read the 1l buckets from PBR.
       */
      if (ws.toplevel > 1)
          pool.drain_queue(0);
  }
}

template <int LEVEL>
void
downsort_tree(
    nfs_work &ws,
    std::shared_ptr<nfs_work_cofac> wc_p,
    std::shared_ptr<nfs_aux> aux_p,
    thread_pool &pool,
    uint32_t bucket_index,      /* for the current level ! */
    uint32_t first_region0_index,
    multityped_array<precomp_plattice_t, 1, FB_MAX_PARTS> & precomp_plattice,
    where_am_I & w)
{
    bool do_resieve = ws.conf.sides[0].lim && ws.conf.sides[1].lim;
    if (do_resieve) {
        downsort_tree_inner<LEVEL, true>(ws,wc_p,aux_p,pool,bucket_index,first_region0_index,precomp_plattice,w);
    } else {
        downsort_tree_inner<LEVEL, false>(ws,wc_p,aux_p,pool,bucket_index,first_region0_index,precomp_plattice,w);
    }
}
/* Instances to be compiled */

// A fake level 0, to avoid infinite loop during compilation.
template <>
void downsort_tree<0>(
  nfs_work &,
  std::shared_ptr<nfs_work_cofac>,
  std::shared_ptr<nfs_aux>,
  thread_pool &,
  uint32_t,
  uint32_t,
  multityped_array<precomp_plattice_t, 1, FB_MAX_PARTS> &,
  where_am_I &)
{
    ASSERT_ALWAYS(0);
}

// other fake instances to please level-2 instantiation.
template <>
void downsort<3>(fb_factorbase::slicing const &,
        bucket_array_t<2, longhint_t>&,
        bucket_array_t<3, longhint_t> const&, unsigned int, where_am_I &)
{
    ASSERT_ALWAYS(0);
    /* Note that the const getter for 3l buckets (which don't exist) is
     * instantiated in bucket.cpp as erroring out, too */
}

// Now the two exported instances

template 
void downsort_tree<1>(nfs_work &,
        std::shared_ptr<nfs_work_cofac>,
        std::shared_ptr<nfs_aux> aux_p,
        thread_pool &, uint32_t, uint32_t,
        multityped_array<precomp_plattice_t, 1, FB_MAX_PARTS> &,
        where_am_I &);
template 
void downsort_tree<2>(nfs_work &,
        std::shared_ptr<nfs_work_cofac>,
        std::shared_ptr<nfs_aux>,
        thread_pool &, uint32_t, uint32_t,
        multityped_array<precomp_plattice_t, 1, FB_MAX_PARTS> &,
        where_am_I &);<|MERGE_RESOLUTION|>--- conflicted
+++ resolved
@@ -729,13 +729,8 @@
 fill_in_buckets_lowlevel(
     bucket_array_t<LEVEL, TARGET_HINT> &orig_BA,
     nfs_work & ws,
-<<<<<<< HEAD
-    plattices_vector_t<LEVEL> & plattices_vector,
+    plattices_vector_t & plattices_vector,
     bool first_reg MAYBE_UNUSED,
-=======
-    plattices_vector_t & plattices_vector,
-    bool first_reg,
->>>>>>> 0fcefd22
     where_am_I & w)
 {
     int logI = ws.conf.logI;
