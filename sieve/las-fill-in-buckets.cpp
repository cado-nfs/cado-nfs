--- conflicted
+++ resolved
@@ -1223,16 +1223,6 @@
     }
   }
 
-<<<<<<< HEAD
-#if 0
-  /* We've filled buckets at level LEVEL: both downsorted updates from
-   * upper level as well as updates that must be processed here. Time to
-   * report */
-  ws.diagnosis(LEVEL, {si.sides[0].fbs, si.sides[1].fbs});
-#endif
-=======
->>>>>>> 511007c2
-
   /* RECURSE */
   if (LEVEL > 1) {
       for (unsigned int i = 0; i < si.nb_buckets[LEVEL]; ++i) {
@@ -1247,6 +1237,12 @@
        */
 
       ws.check_buckets_max_full();
+
+#if 0
+      /* It may make sense to print a diagnosis of the fill ratio of the
+       * different buckets. It's quite verbose, though */
+      ws.diagnosis(LEVEL, {si.sides[0].fbs, si.sides[1].fbs});
+#endif
       auto exc = pool.get_exceptions<buckets_are_full>(0);
       if (!exc.empty()) {
           throw *std::max_element(exc.begin(), exc.end());
