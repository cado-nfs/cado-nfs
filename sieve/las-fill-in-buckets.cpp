#include "cado.h"

#include "fb.hpp"
#include "utils.h"           /* lots of stuff */
#include "bucket.hpp"
#include "modredc_ul.h"
#include "modredc_2ul2.h"
#include "threadpool.hpp"
#include "las-config.h"
#include "las-types.hpp"
#include "las-coordinates.hpp"
#include "las-debug.hpp"
#include "las-arith.hpp"
#include "las-qlattice.hpp"
#include "las-fill-in-buckets.hpp"
#include "las-norms.hpp"
#include "las-smallsieve.hpp"
#include "las-plattice.hpp"
#include "las-threads.hpp"
#include "las-process-bucket-region.hpp"

#ifdef USE_CACHEBUFFER
#include "cachebuf.h"
#endif

/* is this in the std library or not ? */
template<typename T> inline T const& const_ref(T& x) { return x; }

/***************************************************************************/
/********        Main bucket sieving functions                    **********/

/**************************************************************************
 * Global DEFINEs for fill_in_buckets, fill_in_k_buckets, fill_in_m_buckets 
 **************************************************************************/

#ifdef HAVE_SSE2							
#define FILL_BUCKET_PREFETCH(PT) do {				\
    _mm_prefetch((char *)(PT), _MM_HINT_T0);			\
  } while (0)
#else
#define FILL_BUCKET_PREFETCH(PT)
#endif


#ifdef USE_CACHEBUFFER
DECLARE_CACHE_BUFFER(bucket_update_shorthint_t, 256)
#endif

#if 0

/* Returns -(-1)^neg num/den (mod p). If gcd(den, p) > 1, returns p. */
static inline unsigned long
compute_1_root_ul(const unsigned long p, const unsigned long num,
                  const unsigned long den, const int k, const int neg)
{
  modulusredcul_t m;
  residueredcul_t rn, rd;

  modredcul_initmod_ul(m, p);
  modredcul_init_noset0(rn, m);
  modredcul_init_noset0(rd, m);

  modredcul_set_ul(rn, num, m);
  modredcul_set_ul(rd, den, m);
  int ok = modredcul_inv(rd, rd, m);
  if (!ok) {
    /* FIXME: p could be a prime power */
    return p;
  }
  modredcul_mul(rn, rn, rd, m);
  if (!neg)
    modredcul_neg(rn, rn, m);

  for (int i = 0; i < k; i++)
    modredcul_div2(rn, rn, m);
  unsigned long r = modredcul_get_ul(rn, m);

  modredcul_clear(rn, m);
  modredcul_clear(rd, m);
  modredcul_clearmod(m);
  return r;
}

static inline unsigned long
compute_1_root_mpz(const unsigned long p, const mpz_t f0, const mpz_t f1)
{
  return compute_1_root_ul(p, mpz_fdiv_ui(f0, p), mpz_fdiv_ui(f1, p), 0, 0);
}

struct contexts_s {
  modredc2ul2_batch_Q_to_Fp_context_t *context_2ul2;
  unsigned long k;
  unsigned long num_ul, den_ul;
  int neg;
};

static inline void
modredc2ul2_set_mpz(modintredc2ul2_t r, const mpz_t a)
{
  unsigned long t[MODREDC2UL2_SIZE];
  size_t n;
  mpz_export (t, &n, -1, sizeof(unsigned long), 0, 0, a);
  ASSERT_ALWAYS(n <= MODREDC2UL2_SIZE);
  modredc2ul2_intset_uls(r, t, n);
}

static void
init_Q_to_Fp_context(struct contexts_s *contexts, mpz_poly_srcptr f)
{
  const int use_Q_to_Fp = 0;
  contexts->context_2ul2 = NULL;
  contexts->num_ul = contexts->den_ul = 0;

  if (!use_Q_to_Fp || f->deg != 1)
    return;

  contexts->k = mpz_scan1(f->coeff[1], 0);
  mpz_t odd_den_mpz;
  mpz_init(odd_den_mpz);
  mpz_tdiv_q_2exp(odd_den_mpz, f->coeff[1], contexts->k);

  /* If exactly one of the two coefficients is negative, we need to flip
     the sign of the root (mod p). The odd_den and num variables contain
     absolute values. */
  contexts->neg = (mpz_sgn(f->coeff[0]) < 0) != (mpz_sgn(f->coeff[1]) < 0);

  modintredc2ul2_t num, odd_den;
  modredc2ul2_intinit(num);
  modredc2ul2_intinit(odd_den);
  /* Set num = |f->coeff[0]|, odd_den = |odd_den_mpz| */
  modredc2ul2_set_mpz(num, f->coeff[0]);
  modredc2ul2_set_mpz(odd_den, odd_den_mpz);

  if (mpz_fits_ulong_p(f->coeff[0]) && mpz_fits_ulong_p(odd_den_mpz))
  {
    contexts->num_ul = mpz_get_ui(f->coeff[0]);
    contexts->den_ul = mpz_get_ui(odd_den_mpz);
  } else if (mpz_sizeinbase(f->coeff[0], 2) >= MODREDC2UL2_MINBITS &&
             mpz_sizeinbase(f->coeff[0], 2) <= MODREDC2UL2_MAXBITS &&
             mpz_sizeinbase(odd_den_mpz, 2) >= MODREDC2UL2_MINBITS &&
             mpz_sizeinbase(odd_den_mpz, 2) <= MODREDC2UL2_MAXBITS )
  {
    contexts->context_2ul2 = modredc2ul2_batch_Q_to_Fp_init (num, odd_den);
  }

  mpz_clear(odd_den_mpz);
  modredc2ul2_intclear(num);
  modredc2ul2_intclear(odd_den);
}

static void
clear_Q_to_Fp_context(struct contexts_s *contexts)
{
  if (contexts->context_2ul2 != NULL)
    modredc2ul2_batch_Q_to_Fp_clear(contexts->context_2ul2);
  contexts->context_2ul2 = NULL;
  contexts->num_ul = contexts->den_ul = 0;
}


/* Compute up to n roots of the transformed polynomial, either by tranforming
   the root stored in the factor base, or, if the polynomial has degree 1 and
   its coefficients fit into unsigned long, by computing the root from the
   transformed polynomial.
   For each root, the modulus (i.e., factor base prime) and
   the root are stored in p[i] and r[i], resp.
   Returns the number of transformed roots produced, which may be less than n
   if we reach the end of the factor base. */
static inline size_t
transform_n_roots(unsigned long *p, unsigned long *r, fb_iterator t,
                  const size_t n, const int side, sieve_info const & si,
                  struct contexts_s *contexts)
{
  size_t i;
  int ok = 0;
  if (contexts->den_ul == 0 && contexts->context_2ul2 == NULL) {
    /* Do the old transform with separate inverse modulo each p */
    for (i = 0; !fb_iterator_over(t) && i < n; i++, fb_iterator_next(t)) {
      fbprime_t current_p = fb_iterator_get_p(t);
      ASSERT_ALWAYS (current_p & 1);
      fbroot_t R = fb_iterator_get_r(t);
      p[i] = current_p;
      r[i] = fb_root_in_qlattice(current_p, R, t->fb->invp, si);
    }
    return i;
  }

  /* Collect primes from fb, store up to n namy of them in p, and the actual
     number of stored primes in i */
  for (i = 0; !fb_iterator_over(t) && i < n; i++, fb_iterator_next(t)) {
    p[i] = fb_iterator_get_p(t);
  }

  if (contexts->den_ul != 0) {
    ok = modredcul_batch_Q_to_Fp(r, contexts->num_ul, contexts->den_ul, contexts->k, p, i);
    if (ok && !contexts->neg) {
      /* We computed r[i] = |g_0| / |g_1| (mod p[i]). If both g0, g1 have the same sign,
         then the root is -g_0/g_1, and we need a sign flip. */
      for (size_t j = 0; j < i; j++)
        if (r[j] != 0)
          r[j] = p[j] - r[j];
    }
  } else if (contexts->context_2ul2 != NULL) {
    ok = modredc2ul2_batch_Q_to_Fp(r, contexts->context_2ul2, contexts->k, !contexts->neg, p, i);
  }

  if(UNLIKELY(!ok)) {
    /* Modular inverse did not exists, i.e., at least one of the factor base
       entries was not coprime to den. Do factor base entries one at a time,
       handling the non-coprime case properly. This should happen at most a
       few times per special-q. */
    mpz_poly_srcptr f = si.sides[side].fij;
    for (size_t j = 0; j < i; j++)
      r[j] = compute_1_root_mpz(p[j], f->coeff[0], f->coeff[1]);
  }

#if 0
    /* Very expensive but thorough test */
    for (size_t j = 0; j < i; j++) {
      mpz_poly_srcptr f = si.sides[side].fij;
      unsigned long tr = compute_1_root_mpz(p[j], f->coeff[0], f->coeff[1]);
      ASSERT_ALWAYS(tr == r[j]);
    }
#endif

  return i;
}
#endif

/* {{{ Big question: shall we enable bucket-sieving for powers ?
 *
 * There are several difficulties, in fact. One rationale that yields a
 * straight "no" answer is that such primes make very little difference
 * to the smooth part, so we'd better skip them anyway.
 *
 * But it's not the hardest thing.
 *
 * For the small sieve, we create the small_sieve_data from the factor
 * base entries, and we compute the logp accordingly, per entry.
 *
 * For the bucket-sieve, we use the fact that the factor base is sorted
 * in increasing log(p) order, and we create slices with ranges of primes
 * that have the same round(scale*log(p)).
 *
 * Currently, the factor base is sorted by q=p^k. A power that makes the
 * p-valuation go from p^k0 to p^k1 contributes
 * round(k1*log(p))-round(k0*log(p)). Therefore, sorting by q does not
 * mean that log(p)'s are sorted, and we're in trouble because when we
 * take powers aboard in a slice, their log(p) value is not correctly
 * represented. 
 * 
 * Previously, we had the behaviour of setting powlim to bucket_thresh-1,
 * effectively preventing powers from appearing in the bucket-sieve.
 *
 * Now powlim is a factor base parameter, and bucket_thresh comes later,
 * so such a default does not work.
 *
 * The strategy we take here is that *if* we see powers here (and we know
 * that will happen only for the fairly rare general entries), then we do
 * something special:
 *  - either we say that we skip over this entry
 *  - or we defer to apply_buckets the expensive computation of a proper
 *    logp value.
 *
 * Currently we do the former. The latter would be viable since only a
 * small fraction of the apply_one_bucket time is devoted to dealing with
 * general entries, so we could imagine having a branch in there for
 * dealing with them. But that would be quite painful. Furthermore, it
 * would then be mandatory to split the entries with same q, same p, but
 * different k0,k1 pairs (we do encounter these), so that the hint would
 * still open the possibility to infer the value of log(p).
 *
 *
 * Note that it would not be possible to sidestep the issue by sorting
 * the vectors of entries by (k1-k0)*log(p) (which would make a
 * difference only for general entries anyway). This is because even
 * sorting by increasing (k1-k0)*log(p) does not guarantee that
 * round(s*k1*log(p))-round(s*k0*log(p)) increases. (counter-example:
 * s=1, k1*log(p)=0.51, k0*log(p)=0.49 diff=0.02 round-round=1
 *      k1*log(p)=1.49, k0*log(p)=0.51 diff=0.98 round-round=0
 * )
 * }}} */
template<class FB_ENTRY_TYPE>
inline bool discard_power_for_bucket_sieving(FB_ENTRY_TYPE const &) {
    return false;
}
template<>
inline bool discard_power_for_bucket_sieving<fb_entry_general>(fb_entry_general const & e) {
    return e.k > 1;
}


/*********y**************************************************************/
/* multithreaded processing of make_lattice_bases (a.k.a
 * precomp_plattices)
 *
 * This creates one control object per slice, with storage ownership of
 * the control object transfered to the called function. Because we
 * depend on the slice, the type of the object is parameterized by the
 * slice type.
 *
 * We may elect to make the "model" a shared_ptr.
 */

struct make_lattice_bases_parameters_base: public task_parameters {
  nfs_aux &aux;
  int side;
  int level;
  qlattice_basis const & basis;
  int logI;
  sublat_t const & sublat;
  precomp_plattice_t::vec_type & V;
  make_lattice_bases_parameters_base(
          nfs_aux &aux,
          int side,
          int level,
          qlattice_basis const & basis,
          int logI,
          sublat_t const & sublat,
          precomp_plattice_t::vec_type & V) :
      aux(aux),
      side(side),
      level(level),
      basis(basis),
      logI(logI),
      sublat(sublat),
      V(V) {}
};
template <class FB_ENTRY_TYPE>
struct make_lattice_bases_parameters : public make_lattice_bases_parameters_base {
    fb_slice<FB_ENTRY_TYPE> const & slice;
  make_lattice_bases_parameters(
          nfs_aux& aux,
          int side,
          int level,
          qlattice_basis const & basis,
          int logI,
          sublat_t const & sublat,
          precomp_plattice_t::vec_type & V,
          fb_slice<FB_ENTRY_TYPE> const & slice) :
      make_lattice_bases_parameters_base(aux, side, level, basis, logI, sublat, V),
      slice(slice)
    { }
  make_lattice_bases_parameters(
          make_lattice_bases_parameters_base const & model,
          fb_slice<FB_ENTRY_TYPE> const & slice) :
      make_lattice_bases_parameters_base(model), slice(slice)
    { }
};

template <class FB_ENTRY_TYPE>
task_result *
make_lattice_bases(worker_thread * worker MAYBE_UNUSED,
        task_parameters * _param, int)
{
    const make_lattice_bases_parameters<FB_ENTRY_TYPE> *param = static_cast<const make_lattice_bases_parameters<FB_ENTRY_TYPE> *>(_param);

   int id = worker->rank();
   nfs_aux::thread_data & taux(param->aux.th[id]);
   timetree_t & timer(taux.timer);
   fb_slice<FB_ENTRY_TYPE> const & slice(param->slice);
   qlattice_basis const &basis(param->basis);
   int logI = param->logI;
   sublat_t const & sublat(param->sublat);

   slice_index_t index = slice.get_index();

   time_bubble_chaser tt(worker->rank(), time_bubble_chaser::PCLAT, { param->side, param->level, 0, (int) index});

  typename FB_ENTRY_TYPE::transformed_entry_t transformed;
  /* Create a transformed vector and store the index of the fb_slice we
   * currently transform */

  plattices_vector_t result(index, slice.get_weight());
  slice_offset_t i_entry = 0;
  for (auto const & e : slice) {
      increment_counter_on_dtor<slice_offset_t> _dummy(i_entry);
    if (!basis.is_coprime_to(e.p))
      continue;
    if (discard_power_for_bucket_sieving(e))
        continue;
    e.transform_roots(transformed, basis);
    for (unsigned char i_root = 0; i_root != transformed.nr_roots; i_root++) {
      const fbroot_t r = transformed.get_r(i_root);
      const bool proj = transformed.get_proj(i_root);
      /* If proj and r > 0, then r == 1/p (mod p^2), so all hits would be in
         locations with p | gcd(i,j). */
      if (LIKELY(!proj || r == 0)) {
        plattice_info_t pli = plattice_info_t(transformed.get_q(), r, proj, logI);
        plattice_enumerate_t ple = plattice_enumerate_t(pli, i_entry, logI, sublat);
        // Skip (0,0) unless we have sublattices.
        if (!sublat.m)
          ple.next();
        if (LIKELY(pli.a0 != 0)) {
          result.push_back(ple);
        }
      }
    }
  }
  /* This is moved, not copied */
  param->V[result.get_index()] = std::move(result);
  timer.chart.push_back(tt.put());
  return new task_result;
}

struct push_make_bases_to_task_list {
    thread_pool & pool;
    make_lattice_bases_parameters_base model;
    size_t pushed = 0;
    push_make_bases_to_task_list(thread_pool&pool, make_lattice_bases_parameters_base const & m) : pool(pool), model(m) {}
    template<typename T>
    void operator()(T const & s) {
        typedef typename T::entry_t E;
        auto param = new make_lattice_bases_parameters<E>(model, s);
        task_function_t f = make_lattice_bases<E>;
        pool.add_task(f, param, 0);
        pushed++;
    }
};

void fill_in_buckets_prepare_precomp_plattice(
        nfs_aux& aux,
        thread_pool &pool,
        int side,
        int level,
        sieve_info const & si,
        precomp_plattice_t & precomp_plattice)
{
    fb_factorbase::slicing::part const & P = si.sides[side].fbs->get_part(level);
    precomp_plattice_t::vec_type & V = precomp_plattice.v[side][level];
    /* We pre-assign the result, so that all threads can write to it
     * comfortably.
     *
     * It would be nice to have a way to notify that all threads here are
     * done with their job.
     */
    V.assign(P.nslices(), plattices_vector_t());
    make_lattice_bases_parameters_base model {
        aux, side, level, si.qbasis, si.conf.logI, si.conf.sublat, V
    };
    push_make_bases_to_task_list F { pool, model };
    P.foreach_slice(F);
}


/*********y**************************************************************/
/* multithreaded processing of fill_in_buckets_toplevel (both with and
 * without sublattices) is more complicated. First because the important
 * functions are not the ones whose prototype is the one we expect most
 * from a multithreade task, second because we strive to manage
 * exceptions properly. So we go through several quirky paths below.
 */

// At top level, the fill-in of the buckets must interleave
// the root transforms and the FK walks, otherwise we spend a lot of time
// doing nothing while waiting for memory.
// Consequence: we duplicate here the code of make_lattice_bases in fb.cpp
// FIXME: find a way to refactor that.
//
// With Sublat, this function can have two modes:
//   - process the given slice, and store the corresponding FK-basis in
//     precomp_slice for later use.
//   - use the pre-processed precomputed FK_basis.
// If (and only if) we are dealing with (i,j) == (0,1) mod m,
// we are in the second mode.
//
//
// FIXME FIXME FIXME: tons of duplicated code, here!!!
// But putting if() in critical loops can kill performance (I tried...)

template <int LEVEL, class FB_ENTRY_TYPE>
void
fill_in_buckets_toplevel_sublat(bucket_array_t<LEVEL, shorthint_t> &orig_BA,
                sieve_info const & si MAYBE_UNUSED,
                fb_slice<FB_ENTRY_TYPE> const & slice,
                plattices_dense_vector_t * precomp_slice,
                where_am_I & w)
{
  ASSERT_ALWAYS(si.conf.sublat.m != 0);
  bool first_sublat = si.conf.sublat.i0 == 0 && si.conf.sublat.j0 == 1;
  bucket_array_t<LEVEL, shorthint_t> BA;  /* local copy. Gain a register + use stack */
  BA.move(orig_BA);

  slice_index_t slice_index = slice.get_index();

  /* Write new set of pointers for the new slice */
  BA.add_slice_index(slice_index);

  typename FB_ENTRY_TYPE::transformed_entry_t transformed;

  // FIXME: A LOT OF DUPLICATED CODE, HERE!!!
  if (first_sublat) {
    slice_offset_t i_entry = 0;
    for (auto const & e : slice) {
      increment_counter_on_dtor<slice_offset_t> _dummy(i_entry);
      if (!si.qbasis.is_coprime_to(e.p))
        continue;
      if (discard_power_for_bucket_sieving(e))
          continue;
      e.transform_roots(transformed, si.qbasis);
      for (unsigned char i_root = 0; i_root != transformed.nr_roots; i_root++) {
        const fbroot_t r = transformed.get_r(i_root);
        const bool proj = transformed.get_proj(i_root);
        /* If proj and r > 0, then r == 1/p (mod p^2), so all hits would be in
           locations with p | gcd(i,j). */
        if (LIKELY(!proj || r == 0)) {
          plattice_info_t pli = plattice_info_t(transformed.get_q(), r, proj, si.conf.logI);
          // In sublat mode, save it for later use
          plattice_info_dense_t plid(pli, i_entry);
          precomp_slice->push_back(plid);

          plattice_enumerate_t ple = plattice_enumerate_t(pli, i_entry, si.conf.logI, si.conf.sublat);

          if (plattice_enumerate_finished<LEVEL>(ple.get_x()))
            continue;
          if (LIKELY(pli.a0 != 0)) {
            const slice_offset_t hint = ple.get_hint();
            ASSERT(hint == i_entry);
            WHERE_AM_I_UPDATE(w, h, hint);
#ifdef TRACE_K
            const fbprime_t p = slice.get_prime(hint); 
            WHERE_AM_I_UPDATE(w, p, p);
#else
            const fbprime_t p = 0;
#endif
            // Handle the rare special cases
            const uint32_t I = si.I;
            if ((UNLIKELY(ple.get_inc_c() == 1 && ple.get_bound1() == I - 1))
                ||
                (UNLIKELY(ple.get_inc_c() == I && ple.get_bound1() == I))) {
              continue;
            }

            /* Now, do the real work: the filling of the buckets */
            // Without sublattices, we test (very basic) coprimality,
            while (!plattice_enumerate_finished<LEVEL>(ple.get_x())) {
              BA.push_update(ple.get_x(), p, hint, slice_index, w);
              ple.next();
            }
          } 
        }
      }
    }
  } else { // Use precomputed FK-basis
    for (unsigned int i = 0; i < precomp_slice->size(); ++i) {
      plattice_info_t pli = (*precomp_slice)[i].unpack(si.conf.logI);
      slice_offset_t i_entry = (*precomp_slice)[i].get_hint();

      plattice_enumerate_t ple = plattice_enumerate_t(pli, i_entry, si.conf.logI, si.conf.sublat);

      if (plattice_enumerate_finished<LEVEL>(ple.get_x()))
        continue;
      if (LIKELY(pli.a0 != 0)) {
        const slice_offset_t hint = ple.get_hint();
        WHERE_AM_I_UPDATE(w, h, hint);
#ifdef TRACE_K
        const fbprime_t p = slice.get_prime(hint); 
        WHERE_AM_I_UPDATE(w, p, p);
#else
        const fbprime_t p = 0;
#endif

        // Handle the rare special cases
        const uint32_t I = si.I;
        if ((UNLIKELY(ple.get_inc_c() == 1 && ple.get_bound1() == I - 1))
            ||
            (UNLIKELY(ple.get_inc_c() == I && ple.get_bound1() == I))) {
          continue;
        }

        /* Now, do the real work: the filling of the buckets */
        // Without sublattices, we test (very basic) coprimality,
        // otherwise not atm. FIXME!
        while (!plattice_enumerate_finished<LEVEL>(ple.get_x())) {
          BA.push_update(ple.get_x(), p, hint, slice_index, w);
          ple.next();
        }
      } 
    }
  }
  orig_BA.move(BA);
}

template <int LEVEL, class FB_ENTRY_TYPE>
void
fill_in_buckets_toplevel(bucket_array_t<LEVEL, shorthint_t> &orig_BA,
                sieve_info const & si MAYBE_UNUSED,
                fb_slice<FB_ENTRY_TYPE> const & slice,
                plattices_dense_vector_t * /* unused */,
                where_am_I & w)
{
  ASSERT_ALWAYS(!si.conf.sublat.m);

  bool first_reg = true;
  bucket_array_t<LEVEL, shorthint_t> BA;  /* local copy. Gain a register + use stack */
  BA.move(orig_BA);

  slice_index_t slice_index = slice.get_index();

  /* Write new set of pointers for the new slice */
  BA.add_slice_index(slice_index);

  typename FB_ENTRY_TYPE::transformed_entry_t transformed;

  slice_offset_t i_entry = 0;

  for (auto const & e : slice) {
    increment_counter_on_dtor<slice_offset_t> _dummy(i_entry);
    if (!si.qbasis.is_coprime_to(e.p))
      continue;
    if (discard_power_for_bucket_sieving(e))
        continue;
    e.transform_roots(transformed, si.qbasis);
    for (unsigned char i_root = 0; i_root != transformed.nr_roots; i_root++) {
      const fbroot_t r = transformed.get_r(i_root);
      const bool proj = transformed.get_proj(i_root);
      /* If proj and r > 0, then r == 1/p (mod p^2), so all hits would be in
         locations with p | gcd(i,j). */
      if (LIKELY(!proj || r == 0)) {
        plattice_info_t pli = plattice_info_t(transformed.get_q(), r, proj, si.conf.logI);
  
        plattice_enumerate_t ple = plattice_enumerate_t(pli, i_entry, si.conf.logI);

        // Skip (i,j)=(0,0)
        ple.next();

        // what does pli.a0 == 0 correspond to ?
        if (LIKELY(pli.a0 != 0)) {
          const slice_offset_t hint = ple.get_hint();
          WHERE_AM_I_UPDATE(w, h, hint);
#ifdef TRACE_K
          const fbprime_t p = slice.get_prime(hint); 
          WHERE_AM_I_UPDATE(w, p, p);
#else
          const fbprime_t p = 0;
#endif

          // Handle the rare special cases
          const uint32_t I = si.I;
          if (UNLIKELY(ple.get_inc_c() == 1 && ple.get_bound1() == I - 1)) {
            // Projective root: only update is at (1,0).
            if (first_reg) {
              uint64_t x = 1 + (I >> 1);
              BA.push_update(x, p, hint, slice_index, w);
            }
            continue;
          }
          if (UNLIKELY(ple.get_inc_c() == I && ple.get_bound1() == I)) {
            // Root=0: only update is at (0,1).
            if (first_reg) {
              uint64_t x = I + (I >> 1);
              BA.push_update(x, p, hint, slice_index, w);
            }
            continue;
          }

          /* Now, do the real work: the filling of the buckets */
          while (!plattice_enumerate_finished<LEVEL>(ple.get_x())) {
            if (LIKELY(ple.probably_coprime()))
              BA.push_update(ple.get_x(), p, hint, slice_index, w);
            ple.next();
          }
        }
      } 
    }
  }
  orig_BA.move(BA);
}



/* {{{ */
template <int LEVEL>
  void
fill_in_buckets_lowlevel(
    bucket_array_t<LEVEL, shorthint_t> &orig_BA,
    sieve_info const & si MAYBE_UNUSED,
    plattices_vector_t & plattices_vector,
    bool first_reg,
    where_am_I & w)
{
    /* The timer stuff is dealt with by the caller */
  const slice_index_t slice_index = plattices_vector.get_index();
  bucket_array_t<LEVEL, shorthint_t> BA;  /* local copy. Gain a register + use stack */
  BA.move(orig_BA);

  /* Write new set of pointers for the new slice */
  BA.add_slice_index(slice_index);

  for (auto & ple : plattices_vector) {
    // Work with a copy, otherwise we don't get all optimizations.
    // Maybe with a wise use of the 'restrict' keyword, we might get
    // what we want, but this is C++11, anyway.
    plattice_enumerate_t pl(ple);

    const slice_offset_t hint = pl.get_hint();
    WHERE_AM_I_UPDATE(w, h, hint);
#ifdef TRACE_K
    /* this is a bit expensive, since we're scanning all parts.
     * Fortunately it's only a debug call anyway. */
    fb_slice_interface const & slice = (*si.sides[w.side].fbs)[slice_index];
    const fbprime_t p = slice.get_prime(hint); 
    WHERE_AM_I_UPDATE(w, p, p);
#else
    const fbprime_t p = 0;
#endif

    // Handle the rare special cases
    const uint32_t I = si.I;
    if (UNLIKELY(pl.get_inc_c() == 1 && pl.get_bound1() == I - 1)) {
        // Projective root: only update is at (1,0).
        if (!si.conf.sublat.m && first_reg) {
            uint64_t x = 1 + (I >> 1);
            BA.push_update(x, p, hint, slice_index, w);
        }
        continue;
    }
    if (UNLIKELY(pl.get_inc_c() == I && pl.get_bound1() == I)) {
        // Root=0: only update is at (0,1).
        if (!si.conf.sublat.m && first_reg) {
            uint64_t x = I + (I >> 1);
            BA.push_update(x, p, hint, slice_index, w);
        }
        continue;
    }

    /* Now, do the real work: the filling of the buckets */
    // Without sublattices, we test (very basic) coprimality,
    // otherwise not atm. FIXME!
    if (!si.conf.sublat.m) {
        while (!plattice_enumerate_finished<LEVEL>(pl.get_x())) {
            if (LIKELY(pl.probably_coprime()))
                BA.push_update(pl.get_x(), p, hint, slice_index, w);
            pl.next();
        }
    } else {
        while (!plattice_enumerate_finished<LEVEL>(pl.get_x())) {
            BA.push_update(pl.get_x(), p, hint, slice_index, w);
            pl.next();
        }
    }

    // save current position, and prepare for next area.
    ple.set_x(pl.get_x());
    ple.advance_to_next_area(LEVEL);
  } 
  orig_BA.move(BA);
}

class fill_in_buckets_parameters: public task_parameters {
public:
  nfs_work &ws;
  nfs_aux &aux;
  const int side;
  sieve_info const & si;
  const fb_slice_interface * slice;
  plattices_vector_t * plattices_vector; // content changed during fill-in
  plattices_dense_vector_t * plattices_dense_vector; // for sublat
  const uint32_t first_region0_index;
  where_am_I w;

  fill_in_buckets_parameters(nfs_work &_ws, nfs_aux& aux, const int _side,
          sieve_info const & _si, const fb_slice_interface *_slice,
          plattices_vector_t *_platt, plattices_dense_vector_t *_dplatt,
          const uint32_t _reg0,
          where_am_I const& w)
  : ws(_ws), aux(aux), side(_side), si(_si), slice(_slice),
    plattices_vector(_platt), plattices_dense_vector(_dplatt),
    first_region0_index(_reg0),
    w(w)
  {}
};

#if __cplusplus >= 201103L
/* short of a better solution. I know some exist, but it seems way
 * overkill to me.
 *
 * This needs constexpr, though... So maybe I could use a more powerful
 * C++11 trick after all.
 */
#define PREPARE_TEMPLATE_INST_NAMES(F, suffix)				\
    template<int>							\
    struct CADO_CONCATENATE(F, _name) {};				\
    PREPARE_TEMPLATE_INST_NAME(F, suffix, 0);				\
    PREPARE_TEMPLATE_INST_NAME(F, suffix, 1);				\
    PREPARE_TEMPLATE_INST_NAME(F, suffix, 2);				\
    PREPARE_TEMPLATE_INST_NAME(F, suffix, 3);				\
    PREPARE_TEMPLATE_INST_NAME(F, suffix, 4);				\
    PREPARE_TEMPLATE_INST_NAME(F, suffix, 5);				\
    PREPARE_TEMPLATE_INST_NAME(F, suffix, 6);				\
    PREPARE_TEMPLATE_INST_NAME(F, suffix, 7);				\
    PREPARE_TEMPLATE_INST_NAME(F, suffix, 8);				\
    PREPARE_TEMPLATE_INST_NAME(F, suffix, 9)

#define PREPARE_TEMPLATE_INST_NAME(F, suffix, k)			\
    template<>								\
    struct CADO_CONCATENATE(F, _name)<k> {				\
        static constexpr const char * value = #F "<" #k ">" suffix;	\
    }

/* By tweaking the "" argument, it is possible to have these names
 * embody a suffix like " on side ", so that it's possible tu run
 * parametric timer slots.
 */
PREPARE_TEMPLATE_INST_NAMES(fill_in_buckets_one_slice_internal, " on side ");
PREPARE_TEMPLATE_INST_NAMES(downsort, " on side ");
PREPARE_TEMPLATE_INST_NAMES(downsort_tree, "");

#define TEMPLATE_INST_NAME(x,y) CADO_CONCATENATE(x, _name)<y>::value
#else
#define TEMPLATE_INST_NAME(x,y) #x " (template)"
#endif

// For internal levels, the fill-in is not exactly the same as for
// top-level, since the plattices have already been precomputed.
template<int LEVEL>
task_result *
fill_in_buckets_one_slice_internal(worker_thread * worker, task_parameters * _param, int)
{
    fill_in_buckets_parameters *param = static_cast<fill_in_buckets_parameters *>(_param);

    /* Import some contextual stuff */
    int id = worker->rank();
    nfs_aux::thread_data & taux(param->aux.th[id]);
    timetree_t & timer(taux.timer);
    ENTER_THREAD_TIMER(timer);
    nfs_work & ws(param->ws);
    sieve_info const & si(param->si);
    where_am_I & w(taux.w);
    int side = param->side;

    // we're declaring the timer here, but really the work happens below
    // in fill_in_buckets_lowlevel. We happen to have access to
    // param->side here, so we use it to provide a nicer timing report.
    CHILD_TIMER_PARAMETRIC(timer, TEMPLATE_INST_NAME(fill_in_buckets_one_slice_internal, LEVEL), param->side, "");
    TIMER_CATEGORY(timer, sieving(side));

    w = param->w;
    WHERE_AM_I_UPDATE(w, psi, & si);
    WHERE_AM_I_UPDATE(w, side, param->side);
    WHERE_AM_I_UPDATE(w, i, param->plattices_vector->get_index());
    WHERE_AM_I_UPDATE(w, N, param->first_region0_index);

    try {
        /* Get an unused bucket array that we can write to */
        /* clearly, reserve_BA() possibly throws. As it turns out,
         * fill_in_buckets_lowlevel<> does not, at least currently. One
         * could imagine that it could throw, so let's wrap it too.
         */
        bucket_array_t<LEVEL, shorthint_t> &BA =
            ws.reserve_BA<LEVEL, shorthint_t>(param->side, -1);

        time_bubble_chaser tt(worker->rank(), time_bubble_chaser::FIB,
                {
                param->side,
                LEVEL,
                param->ws.rank_BA(param->side, BA),
                (int) param->plattices_vector->get_index()
                }
            );

        /* Fill the buckets */
        try {
            fill_in_buckets_lowlevel<LEVEL>(BA, si,
                    *param->plattices_vector,
                    (param->first_region0_index == 0), w);
        } catch(buckets_are_full & e) {
            timer.chart.push_back(tt.put());
            ws.release_BA(param->side, BA);
            throw e;
        }
        /* Release bucket array again */
        timer.chart.push_back(tt.put());
        ws.release_BA(param->side, BA);
    } catch(buckets_are_full & e) {
        e.side = param->side;
        delete param;
        throw e;
    }
    delete param;
    return new task_result;
}


// At top level.
// We need to interleave the root transforms and the FK walk,
// otherwise, we spend all the time waiting for memory.
// Hence the ugly de-templatization.
// At some point, the code should be re-organized, I'm afraid.
template<int LEVEL, class FB_ENTRY_TYPE>
task_result *
fill_in_buckets_toplevel_wrapper(worker_thread * worker MAYBE_UNUSED, task_parameters * _param, int)
{
    fill_in_buckets_parameters *param = static_cast<fill_in_buckets_parameters *>(_param);
    
    /* Import some contextual stuff */
    int id = worker->rank();
    nfs_aux::thread_data & taux(param->aux.th[id]);
    timetree_t & timer(taux.timer);
    sieve_info const & si(param->si);
    nfs_work & ws(param->ws);
    where_am_I & w(taux.w);
    int side = param->side;

    ENTER_THREAD_TIMER(timer);

    /* This is one of the places where helgrind is likely to complain. We
     * use thread-safe statics. Helgrind can't cope with it,
     * unfortunately. So the error is a false positive.
     *
     * https://sourceforge.net/p/valgrind/mailman/message/32434015/
     */
    timetree_t::accounting_child local_timer_sentry(timer, timer_slot_for_fibt(side));

    TIMER_CATEGORY(timer, sieving(side));

    WHERE_AM_I_UPDATE(w, psi, & param->si);
    WHERE_AM_I_UPDATE(w, side, param->side);
    WHERE_AM_I_UPDATE(w, i, param->slice->get_index());
    WHERE_AM_I_UPDATE(w, N, 0);

    try {
        /* Get an unused bucket array that we can write to */
        bucket_array_t<LEVEL, shorthint_t> &BA = ws.reserve_BA<LEVEL, shorthint_t>(param->side, -1);
        ASSERT(param->slice);
        time_bubble_chaser tt(worker->rank(), time_bubble_chaser::FIB,
                {
                side,
                LEVEL,
                param->ws.rank_BA(param->side, BA),
                (int) param->slice->get_index()
                }
                );
        fill_in_buckets_toplevel<LEVEL,FB_ENTRY_TYPE>(BA, si,
                *dynamic_cast<fb_slice<FB_ENTRY_TYPE> const *>(param->slice),
                param->plattices_dense_vector, w);
        /* Release bucket array again */
        timer.chart.push_back(tt.put());
        param->ws.release_BA(side, BA);
        delete param;
        return new task_result;
    } catch (buckets_are_full & e) {
        e.side = param->side;
        /* release_BA not needed, because failures in reserve() release
         * the lock before throwing */
        delete param;
        throw e;
    }
}
/* same for sublat */
template<int LEVEL, class FB_ENTRY_TYPE>
task_result *
fill_in_buckets_toplevel_sublat_wrapper(worker_thread * worker MAYBE_UNUSED, task_parameters * _param, int)
{
    fill_in_buckets_parameters *param = static_cast<fill_in_buckets_parameters *>(_param);

    /* Import some contextual stuff */
    int id = worker->rank();
    nfs_aux::thread_data & taux(param->aux.th[id]);
    timetree_t & timer(taux.timer);
    sieve_info const & si(param->si);
    nfs_work & ws(param->ws);
    where_am_I & w(taux.w);
    int side = param->side;

    ENTER_THREAD_TIMER(timer);

    /* This is one of the places where helgrind is likely to complain. We
     * use thread-safe statics. Helgrind can't cope with it,
     * unfortunately. So the error is a false positive.
     *
     * https://sourceforge.net/p/valgrind/mailman/message/32434015/
     */
    timetree_t::accounting_child local_timer_sentry(timer, timer_slot_for_fibt(side));
    TIMER_CATEGORY(timer, sieving(side));

    WHERE_AM_I_UPDATE(w, psi, & si);
    WHERE_AM_I_UPDATE(w, side, param->side);
    WHERE_AM_I_UPDATE(w, i, param->slice->get_index());
    WHERE_AM_I_UPDATE(w, N, 0);

    try {
        /* Get an unused bucket array that we can write to */
        bucket_array_t<LEVEL, shorthint_t> &BA = ws.reserve_BA<LEVEL, shorthint_t>(param->side, -1);
        time_bubble_chaser tt(worker->rank(), time_bubble_chaser::FIB,
                {
                side,
                LEVEL,
                param->ws.rank_BA(param->side, BA),
                (int) param->slice->get_index()
                }
                );
        ASSERT(param->slice);
        fill_in_buckets_toplevel_sublat<LEVEL,FB_ENTRY_TYPE>(BA, si,
                *dynamic_cast<fb_slice<FB_ENTRY_TYPE> const *>(param->slice),
                param->plattices_dense_vector, w);
        /* Release bucket array again */
        timer.chart.push_back(tt.put());
        ws.release_BA(side, BA);
        delete param;
        return new task_result;
    } catch (buckets_are_full & e) {
        e.side = param->side;
        delete param;
        throw e;
    }
}

/* Whether or not we want fill_in_buckets_one_slice to be templatized
 * both for LEVEL and n is not clear. At some point, we're doing code
 * bloat for almost nothing.
 *
 * Now given the code below, it's easy enough to arrange so that we go
 * back to the virtual base fb_slice_interface.
 */
template<int LEVEL>
struct push_slice_to_task_list {
    thread_pool & pool;
    fill_in_buckets_parameters model;
    push_slice_to_task_list(thread_pool&pool, fill_in_buckets_parameters const & m) : pool(pool), model(m) {}
    size_t pushed = 0;
    template<typename T>
    void operator()(T const & s) {
        fill_in_buckets_parameters *param = new fill_in_buckets_parameters(model);
        param->slice = &s;
        typedef typename T::entry_t entry_t;
        task_function_t f = fill_in_buckets_toplevel_wrapper<LEVEL, entry_t>;
        pool.add_task(f, param, 0, 0, s.get_weight());
        pushed++;
    }
};
template<int LEVEL>
struct push_slice_to_task_list_saving_precomp {
    thread_pool & pool;
    fb_factorbase::slicing::part const & P;
    fill_in_buckets_parameters model;
    /* precomp_plattice_dense_t == std::vector<plattices_dense_vector_t *> */
    precomp_plattice_dense_t & Vpre;
    size_t pushed = 0;
    push_slice_to_task_list_saving_precomp(thread_pool&pool,
            fb_factorbase::slicing::part const & P,
            fill_in_buckets_parameters const & m,
            precomp_plattice_dense_t & Vpre)
        : pool(pool), P(P), model(m), Vpre(Vpre) {}
    template<typename T>
    void operator()(T const & s) {
        slice_index_t idx = s.get_index() - P.get_first_slice_index();
        ASSERT_ALWAYS((size_t) idx == pushed);

        plattices_dense_vector_t & pre(Vpre[idx]);

        fill_in_buckets_parameters *param = new fill_in_buckets_parameters(model);
        param->slice = &s;
        param->plattices_dense_vector = &pre;

        typedef typename T::entry_t entry_t;
        task_function_t f = fill_in_buckets_toplevel_sublat_wrapper<LEVEL, entry_t>;
        pool.add_task(f, param, 0, 0, s.get_weight());
        pushed++;
    }
};

template <int LEVEL>
static void
fill_in_buckets_one_side(nfs_work &ws, nfs_aux & aux, thread_pool &pool, sieve_info & si, const int side, where_am_I & w)
{
    timetree_t & timer(aux.timer_special_q);
    const fb_factorbase::slicing * fbs = si.sides[side].fbs;

    /* We're just pushing tasks, here. */
    BOOKKEEPING_TIMER(timer);

    /* This is crucially important. We do not push any updates beyond
     * that max value of j.
     *
     * Hmmm. ::value... It's a global :-0
     */
    plattice_enumerate_t::set_masks(si.conf.logI);
    plattice_enumerate_area<LEVEL>::value = plattice_x_t(si.J) << si.conf.logI;

    fill_in_buckets_parameters model(ws, aux, side, si, NULL, NULL, NULL, 0, w);

    if (!si.conf.sublat.m) {
        /* This creates a task meant to call
         * fill_in_buckets_toplevel_wrapper */
        push_slice_to_task_list<LEVEL> F(pool, model);
        fbs->get_part(LEVEL).foreach_slice(F);
    } else {
        /* This creates a task meant to call
         * fill_in_buckets_toplevel_sublat_wrapper */
        auto & Vpre(si.sides[side].precomp_plattice_dense);
        fb_factorbase::slicing::part const & P = fbs->get_part(LEVEL);
        /* This way we can spare the need to expose the copy contructor
         * of the container's value_type */
        if (si.conf.sublat.i0 == 0 && si.conf.sublat.j0 == 1) {
            /* first sublat */
            Vpre = precomp_plattice_dense_t(P.nslices());
        }
        ASSERT_ALWAYS(Vpre.size() == P.nslices());
        push_slice_to_task_list_saving_precomp<LEVEL> F(pool, P, model, Vpre);
        P.foreach_slice(F);
    }
}


void fill_in_buckets_toplevel(nfs_work &ws, nfs_aux & aux, thread_pool &pool, sieve_info & si, int side, where_am_I & w)
{
    // per se, we're not doing anything here.
    // CHILD_TIMER(timer, __func__);
    switch (si.toplevel) {
        case 1:
            fill_in_buckets_one_side<1>(ws, aux, pool, si, side, w);
            break;
        case 2:
            fill_in_buckets_one_side<2>(ws, aux, pool, si, side, w);
            break;
        case 3:
            fill_in_buckets_one_side<3>(ws, aux, pool, si, side, w);
            break;
        default:
            ASSERT_ALWAYS(0);
    }
}

/* }}} */


/* multithreaded implementation of the downsort procedure. It becomes a
 * bottleneck sooner than one might think.
 *
 */

/* This is auxiliary only. We downsort stuff that wa already downsorted.
 * So it applies only if LEVEL+1 is itself not the toplevel.
 * For this reason, we must have a specific instantiation that reduces
 * this to a no-op if LEVEL+1>=3, because there's no longhint_t for level
 * 3 presently.
 */
template<int LEVEL>
void downsort_aux(
    nfs_work &ws,
    nfs_aux &aux,
    thread_pool &pool,
    int side,
    uint32_t bucket_index,
    where_am_I & w)
{
    // What comes from already downsorted data above:
    for(auto const & BAin : ws.bucket_arrays<LEVEL+1,longhint_t>(side)) {
        pool.add_task_lambda([&,side,w](worker_thread * worker, int bucket_index) {
            nfs_aux::thread_data & taux(aux.th[worker->rank()]);
            timetree_t & timer(taux.timer);
            ENTER_THREAD_TIMER(timer);
            taux.w = w;
            CHILD_TIMER_PARAMETRIC(timer, TEMPLATE_INST_NAME(downsort, LEVEL), side, "");
            TIMER_CATEGORY(timer, sieving(side));
            time_bubble_chaser tt(worker->rank(), time_bubble_chaser::DS,
                    {side,LEVEL,bucket_index,-1});
            auto & BAout(ws.reserve_BA<LEVEL, longhint_t>(side, ws.rank_BA(side, BAin)));
            downsort<LEVEL+1>(BAout, BAin, bucket_index, taux.w);
            ws.template release_BA<LEVEL,longhint_t>(side, BAout);
            timer.chart.push_back(tt.put());
        }, bucket_index, 0);
    }
}
template<>
void downsort_aux<2>(nfs_work &, nfs_aux&, thread_pool &, int, uint32_t, where_am_I&) {}

// first_region0_index is a way to remember where we are in the tree.
// The depth-first is a way to process all the the regions of level 0 in
// increasing order of j-value.
// first_region0_index * nb_lines_per_region0 therefore gives the j-line
// where we are. This is what is called N by WHERE_AM_I and friends.
template <int LEVEL>
void
downsort_tree(
    nfs_work &ws,
    std::shared_ptr<nfs_work_cofac> wc_p,
    std::shared_ptr<nfs_aux> aux_p,
    thread_pool &pool,
    uint32_t bucket_index,      /* for the current level ! */
    uint32_t first_region0_index,
    sieve_info & si,
    precomp_plattice_t & precomp_plattice,
    where_am_I & w)
{
    nfs_aux & aux(*aux_p);
    timetree_t & timer(aux.timer_special_q);

  CHILD_TIMER(timer, TEMPLATE_INST_NAME(downsort_tree, LEVEL));
  TIMER_CATEGORY(timer, sieving_mixed());
  ASSERT_ALWAYS(LEVEL > 0);

  WHERE_AM_I_UPDATE(w, psi, & si);
  WHERE_AM_I_UPDATE(w, N, first_region0_index);

  for (int side = 0; side < 2; ++side) {
    if (!si.sides[side].fb) continue;
    WHERE_AM_I_UPDATE(w, side, side);
    CHILD_TIMER_PARAMETRIC(timer, "side ", side, "");
    TIMER_CATEGORY(timer, sieving(side));
    /* FIRST: Downsort what is coming from the level above, for this
     * bucket index */
    // All these BA are global stuff; see reservation_group.
    // We reserve those where we write, and access the ones for
    // reading without reserving. We require that things at level
    // above is finished before entering here.
    
    {
        size_t n2s = ws.bucket_arrays<LEVEL+1,shorthint_t>(side).size();
        size_t n1l = ws.bucket_arrays<LEVEL,longhint_t>(side).size();
        /* otherwise the code here can't work */
        ASSERT_ALWAYS(n2s == n1l);

        /* We create one output array for each input array, and we
         * process them in parallel. There would be various ways to
         * achieve that.
         */
        for(auto const & BAin : ws.bucket_arrays<LEVEL+1,shorthint_t>(side)) {
            pool.add_task_lambda([&,side,w](worker_thread * worker, int bucket_index) {
                nfs_aux::thread_data & taux(aux.th[worker->rank()]);
                timetree_t & timer(taux.timer);
                taux.w = w;
                ENTER_THREAD_TIMER(timer);
                CHILD_TIMER_PARAMETRIC(timer, TEMPLATE_INST_NAME(downsort, LEVEL), side, "");
                TIMER_CATEGORY(timer, sieving(side));
                time_bubble_chaser tt(worker->rank(), time_bubble_chaser::DS,
                        {side,LEVEL,bucket_index,-1});
                auto & BAout(ws.reserve_BA<LEVEL, longhint_t>(side, ws.rank_BA(side, BAin)));
                // This is a fake slice_index. For a longhint_t bucket,
                // each update contains its own slice_index, directly
                // used by apply_one_bucket
                // and purge.
                BAout.reset_pointers();
                BAout.add_slice_index(0);
                downsort<LEVEL+1>(BAout, BAin, bucket_index, taux.w);
                ws.template release_BA<LEVEL,longhint_t>(side, BAout);
                timer.chart.push_back(tt.put());
            }, bucket_index, 0);
        }
        // What comes from already downsorted data above. We put this in
        // an external function because we need the code to be elided or
        // LEVEL >= 2.
        if (LEVEL < si.toplevel - 1)
            downsort_aux<LEVEL>(ws, aux, pool, side, bucket_index, w);
    }


    /* SECOND: fill in buckets at this level, for this region. */
    ws.reset_all_pointers<LEVEL,shorthint_t>(side);
    for (auto & it : precomp_plattice(side, LEVEL)) {
      pool.add_task(
              fill_in_buckets_one_slice_internal<LEVEL>,
              new fill_in_buckets_parameters {
                  ws, aux, side, si,
                  (fb_slice_interface *)NULL,
                  &it,
                  NULL,
                  first_region0_index,
                  const_ref(w)
              }, 0, 0, it.get_weight());
    }
  }

  /* RECURSE */
  if (LEVEL > 1) {
      for (int i = 0; i < si.nb_buckets[LEVEL]; ++i) {
          size_t (&BRS)[FB_MAX_PARTS] = BUCKET_REGIONS;
          uint32_t N = first_region0_index + i*(BRS[LEVEL]/BRS[1]);
          downsort_tree<LEVEL-1>(ws, wc_p, aux_p, pool, i, N, si, precomp_plattice, w);
      }
  } else {
      /* Prepare for PBR: we need to precompute the small sieve positions
       * for all the small sieved primes.
       *
       * For si.toplevel==1, we don't reach here, of course, and the
       * corresponding initialization is done with identical code in
       * las.cpp
       */
      for(int side = 0 ; side < 2 ; side++) {
          pool.add_task_lambda([=,&si](worker_thread * worker, int){
                  timetree_t & timer(aux_p->th[worker->rank()].timer);
                  ENTER_THREAD_TIMER(timer);
                  MARK_TIMER_FOR_SIDE(timer, side);
                  TIMER_CATEGORY(timer, sieving(side));
                  SIBLING_TIMER(timer, "prepare small sieve");
<<<<<<< HEAD
                  TIMER_CATEGORY(timer, bookkeeping());
                  time_bubble_chaser tt(worker->rank(), time_bubble_chaser::SSS,
                          {side,1,-1,-1});
=======
>>>>>>> bedd1b95
                  sieve_info::side_info & s(si.sides[side]);
                  if (!s.fb) return;
                  ASSERT(si.toplevel > 1);
                  SIBLING_TIMER(timer, "small sieve start positions");
                  small_sieve_start_many(s.ssdpos_many, s.ssd, s.ssd_offsets, first_region0_index, si);
                  timer.chart.push_back(tt.put());
                  },0);
      }


      pool.drain_queue(0);
      /* Now fill_in_buckets is completed for all levels. Time to check
       * that we had no overflow, and move on to process_bucket_region.
       */

      ws.check_buckets_max_full();

#if 0
      /* It may make sense to print a diagnosis of the fill ratio of the
       * different buckets. It's quite verbose, though */
      ws.diagnosis(LEVEL, {si.sides[0].fbs, si.sides[1].fbs});
#endif
      auto exc = pool.get_exceptions<buckets_are_full>(0);
      if (!exc.empty()) {
          throw *std::max_element(exc.begin(), exc.end());
      }

      /* PROCESS THE REGIONS AT LEVEL 0 */
      process_many_bucket_regions(ws, wc_p, aux_p, pool, first_region0_index, si, w);

      /* We need that, because the next downsort_tree call in the loop
       * above (for LEVEL>1) will reset the pointers while filling the 1l
       * buckets -- and we read the 1l buckets from PBR.
       */
      if (si.toplevel > 1)
          pool.drain_queue(0);
  }
}

/* Instances to be compiled */

// A fake level 0, to avoid infinite loop during compilation.
template <>
void downsort_tree<0>(
  nfs_work &,
  std::shared_ptr<nfs_work_cofac>,
  std::shared_ptr<nfs_aux>,
  thread_pool &,
  uint32_t, uint32_t,
  sieve_info &,
  precomp_plattice_t &, where_am_I &)
{
    ASSERT_ALWAYS(0);
}

// other fake instances to please level-2 instantiation.
template <>
void downsort<3>(bucket_array_t<2, longhint_t>&,
        bucket_array_t<3, longhint_t> const&, unsigned int, where_am_I &)
{
    ASSERT_ALWAYS(0);
}

template <>
reservation_array<bucket_array_t<3, longhint_t> > const&
reservation_group::cget<3, longhint_t>() const
{
    ASSERT_ALWAYS(0);
}

// Now the two exported instances

template 
void downsort_tree<1>(nfs_work &,
        std::shared_ptr<nfs_work_cofac>,
        std::shared_ptr<nfs_aux> aux_p,
        thread_pool &, uint32_t, uint32_t, sieve_info &, precomp_plattice_t &, where_am_I &);
template 
void downsort_tree<2>(nfs_work &,
        std::shared_ptr<nfs_work_cofac>,
        std::shared_ptr<nfs_aux>,
        thread_pool &, uint32_t, uint32_t, sieve_info &, precomp_plattice_t &, where_am_I &);<|MERGE_RESOLUTION|>--- conflicted
+++ resolved
@@ -1284,12 +1284,8 @@
                   MARK_TIMER_FOR_SIDE(timer, side);
                   TIMER_CATEGORY(timer, sieving(side));
                   SIBLING_TIMER(timer, "prepare small sieve");
-<<<<<<< HEAD
-                  TIMER_CATEGORY(timer, bookkeeping());
                   time_bubble_chaser tt(worker->rank(), time_bubble_chaser::SSS,
                           {side,1,-1,-1});
-=======
->>>>>>> bedd1b95
                   sieve_info::side_info & s(si.sides[side]);
                   if (!s.fb) return;
                   ASSERT(si.toplevel > 1);
