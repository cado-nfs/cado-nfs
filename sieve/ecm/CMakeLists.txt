--- conflicted
+++ resolved
@@ -52,20 +52,12 @@
         ecm_mpz.c
         pm1_mpz.c
         pp1_mpz.c
-<<<<<<< HEAD
         facul_doit_mpz.c
         stage2.c
         bytecode.c
         makeplan.c facul.cpp
         mpqs_doit.c mpqs_ul.c mpqs_15ul.c mpqs_2ul2.c mpqs_mpz.c
         batch.c)
-=======
-        facul_doit_mpz.cpp
-        stage2.c bytecoder.c prac_bc.c addchain_bc.c
-	makeplan.c facul.cpp
-        mpqs_doit.c mpqs_ul.c mpqs_15ul.c mpqs_2ul2.c mpqs_mpz.c
-	batch.cpp)
->>>>>>> 676c0396
 
 set_target_properties(facul PROPERTIES COMPILE_FLAGS "${OpenMP_C_FLAGS}")
 
