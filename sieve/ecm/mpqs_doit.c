--- conflicted
+++ resolved
@@ -988,26 +988,20 @@
   for (j = SKIP; j < lim; j++)
     {
       unsigned long k2 = -1, i2;
-      unsigned char logp;
 
       p = F[j].p;
-      logp = F[j].logp;
-<<<<<<< HEAD
-      k = findroot (&k2, bb % p, p, F[j].r, F[j].q * F[j].q, F[j].Mp);
-=======
-      k = findroot (&k2, bb % p, p, F[j].r, Q[j] * Q[j], M);
->>>>>>> 2e55e2f0
+      k = findroot (&k2, bb % p, p, F[j].r, Q[j] * Q[j], F[j].Mp);
       /* Note: if x^2 = k*N (mod p) has only one root, which can happen only
          when k*N is divisible by p (and then the root is 0) we will count
          twice this root, but this will be very rare, and by not considering
          this special case we speed up the general case */
       for (i = k, i2 = k2; i2 < 2*M; i += p, i2 += p)
         {
-          update (S, i, p, logp, M);
-          update (S, i2, p, logp, M);
+          update (S, i, p, F[j].logp, M);
+          update (S, i2, p, F[j].logp, M);
         }
       if (i < 2*M)
-        update (S, i, p, logp, M);
+        update (S, i, p, F[j].logp, M);
     }
 
   st = milliseconds ();
