--- conflicted
+++ resolved
@@ -1,4 +1,3 @@
-<<<<<<< HEAD
 
 def Weierstrass_from_Montgomery (A, B, x, y) :
     Ew = EllipticCurve ([0,A/B,0,1/B^2,0])
@@ -7,7 +6,7 @@
     assert (Ew.is_on_curve(xw,yw))
     return [Ew, Ew([xw,yw])]
 
-=======
+
 def MontgomeryCurve (*args):
   """
   MontgomeryCurve ([A,B])
@@ -108,7 +107,6 @@
   Ed = (a, d, xE0, yE0, zE0, tE0, xE3, yE3, zE3, tE3)
   Mt = (A, B, b, xM0, yM0, zM0, xM3, yM3, zM3)
   return sigma, Ed, Mt
->>>>>>> 48e70539
 
 
 
@@ -158,15 +156,7 @@
     # Montgomery curve is: B y^2 = x^3 + A x^2 + x
     # with y->B*Y, x->B*X we get Y^2 = X^3 + A/B*X^2 + 1/B^2*X
     x = X0/Z0
-<<<<<<< HEAD
     y = 2 * (u^2+12)/(4*u)  / ((t^2+3)*(4*a));
-=======
-    y = 2 * (u^2+12)/(4*u)  / ((t^2+3)*(4*a))
-    Ew = EllipticCurve (K, [0,A*B,0,B^2, 0])
-    xw = B*x
-    yw = B^2*y
-    assert (Ew.is_on_curve(xw, yw))
->>>>>>> 48e70539
 
     if (verbose) :
         print "t^2 = ", t2
@@ -181,12 +171,6 @@
         print "P3 = ", P3
         print "[3]P3 = ", 3*P3
 
-    # Ew = EllipticCurve(K, [0,A/B,0,1/B^2,0])
-    # xw = x/B
-    # yw = y/B
-    # assert (Ew.is_on_curve(xw, yw))
-    
-        
     return Weierstrass_from_Montgomery (A, B, x, y)
 
 
@@ -328,19 +312,11 @@
     o = T[0].order()
     po = T[-1].order()
     lpf = largest_prime_factor (po)
-<<<<<<< HEAD
-    return p, o, po, lpf
-=======
     return (p, o, po, lpf)
->>>>>>> 48e70539
 
     
 def largest_prime_factor (n) :
     F = n.factor()
-<<<<<<< HEAD
-    F.sort()
-=======
->>>>>>> 48e70539
     return F[-1][0]
     
 def is_powersmooth (fact, B):
