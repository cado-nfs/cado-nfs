--- conflicted
+++ resolved
@@ -24,10 +24,6 @@
         thread_pool &pool,
         sieve_info& si,
         precomp_plattice_t precomp_plattice);
-<<<<<<< HEAD
-void fill_in_buckets_both(timetree_t&, thread_pool &, thread_workspaces &, sieve_info &);
-=======
 void fill_in_buckets(timetree_t&, thread_pool &, thread_workspaces &, sieve_info &, int side);
->>>>>>> 8ee19fba
 
 #endif