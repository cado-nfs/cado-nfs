--- conflicted
+++ resolved
@@ -68,6 +68,7 @@
     fprintf(f, "# p = %" FBPRIME_FORMAT ", r = %" FBROOT_FORMAT ", offset = %" FBPRIME_FORMAT ", logp = %hhu",
         this->p, this->r, this->offset, this->logp);
     if (this->is_pow2()) fprintf(f, " (power of 2)");
+    if (this->is_ordinary3()) fprintf(f, " (ordinary p=3)");
     if (this->is_proj()) fprintf(f, " (projective root)");
     if (this->is_discarded_proj()) fprintf(f, "(discarded) because of projective root");
     if (this->is_discarded_sublat()) fprintf(f, "(discarded because not compatible with sub lattices)");
@@ -92,21 +93,24 @@
 
 static void small_sieve_print_contents(const char * prefix, small_sieve_data_t const & ssd)
 {
-    int nice=ssd.ssps.size();
+    int nnice=ssd.ssps.size();
     int nproj=0;
     int npow2=0;
+    int nordinary3=0;
     int ndiscard=0;
     for(auto const & ssp : ssd.ssp) {
         nproj += ssp.is_proj();
         npow2 += ssp.is_pow2();
+        nordinary3 += ssp.is_ordinary3();
         ndiscard += ssp.is_discarded();
-        nice += ssp.is_nice();
+        nnice += ssp.is_nice();
     }
 
     verbose_output_start_batch();
-    verbose_output_print(0, 2, "# %s: %d nice primes", prefix, nice);
+    verbose_output_print(0, 2, "# %s: %d nice primes", prefix, nnice);
     /* Primes may be both even and projective... */
     if (npow2) verbose_output_print(0, 2, ", %d powers of 2", npow2);
+    if (nordinary3) verbose_output_print(0, 2, ", %d pattern-sieved 3's", nordinary3);
     if (nproj) verbose_output_print(0, 2, ", and %d projective primes", nproj);
     verbose_output_print(0, 2, ".");
     if (ndiscard) verbose_output_print(0, 2, " %d discarded.", ndiscard);
@@ -202,23 +206,11 @@
     // If we are doing sublattices modulo m, then we jump virutally m
     // times faster.
     unsigned int sublatm = si.conf.sublat.m;
-<<<<<<< HEAD
     const unsigned int skiprows = ((nthreads-1) << LOG_BUCKET_REGION) >> si.conf.logI_adjusted;
-
-    /* If fb_end == resieve_end, then the condition iter == resieve_end never
-       becomes true in the loop below, so we init it to true here.
-       Kinda ugly. */
-    bool saw_resieve_start = false, saw_resieve_end = (fb_end == resieve_end);
-
-    for (std::vector<fb_general_entry>::const_iterator iter = fb_start ;
-         iter != fb_end ; iter++) {
-=======
-    const unsigned int skiprows = ((interleaving-1) << LOG_BUCKET_REGION) >> si.conf.logI_adjusted;
     bool saw_resieve_start = false, saw_resieve_end = false;
     
     for (std::vector<fb_general_entry>::const_iterator iter = fb_start;
          iter != fb_end; iter++) {
->>>>>>> d173aeba
         /* p=pp^k, the prime or prime power in this entry, and pp is prime */
         const fbprime_t p = iter->q, pp = iter->p;
         WHERE_AM_I_UPDATE(w, p, p);
@@ -250,6 +242,9 @@
             if (sublatm) {
                 // In sublat mode, disable pattern sieving and primes
                 // dividing m. (pp is the prime, here)
+                //
+                // FIXME. ok, they're certainly not "nice", but we should
+                // sieve them nonetheless.
                 if (pp == 2 || pp == 3 || (sublatm % pp) == 0) {
                     continue;
                 }
@@ -272,7 +267,12 @@
                         is_proj_in_ij ? "1/" : "", r_q % p);
 
             ssp_t new_ssp(p, r_q, logp, skiprows, is_proj_in_ij);
-            if (new_ssp.is_nice()) {
+
+            /* FIXME: what should we do with 3, given that it is pattern-sieved?
+             */
+            if (new_ssp.is_ordinary3()) {
+                ssd.ssp.push_back(new_ssp);
+            } else if (new_ssp.is_nice()) {
                 ssd.ssps.push_back(new_ssp);
             } else if (new_ssp.get_g() >= si.J) {
                 /* ... unless the number of lines to skip is >= J */
@@ -400,10 +400,7 @@
  *
  *
  */
-<<<<<<< HEAD
 /*}}}*/
-=======
-
 
 /* So many things are used in common for many small sieve routines that
  * it makes sense to gather them in a common object */
@@ -657,21 +654,17 @@
     bool has_vaxis = region_rank_in_line == ((regions_per_line-1)/2);   \
     bool has_origin MAYBE_UNUSED = has_haxis && has_vaxis;              \
     do {} while (0)
->>>>>>> d173aeba
 
 /* Only compute the initial ssdpos fields. */
 void small_sieve_start(std::vector<spos_t> & ssdpos,
+        std::vector<spos_t> & rsdpos,
         small_sieve_data_t & ssd,
         unsigned int first_region_index,
         sieve_info const & si)
 {
-<<<<<<< HEAD
+#if 0
     int logI = si.conf.logI_adjusted;
     ssdpos.assign(ssd.ssp.size(), 0);
-=======
-    small_sieve_context C(si.conf.logI_adjusted, first_region_index, si.conf.sublat);
-    ssdpos.assign(ssd.ssp.size() + ssd.ssps.size(), 0);
->>>>>>> d173aeba
 
     bool is_fragment = logI > LOG_BUCKET_REGION;
 
@@ -686,7 +679,6 @@
      * negative if j>j0.
      *
      */
-<<<<<<< HEAD
 
     if (is_fragment) {
         size_t index = 0;
@@ -724,7 +716,12 @@
              else
                  abort();
              index++;
-=======
+        }
+    }
+#endif
+
+    small_sieve_context C(si.conf.logI_adjusted, first_region_index, si.conf.sublat);
+    ssdpos.assign(ssd.ssp.size() + ssd.ssps.size(), 0);
     size_t index = 0;
     for (std::vector<ssp_t>::const_iterator iter = ssd.ssp.begin();
          iter != ssd.ssp.end(); iter++) {
@@ -744,7 +741,6 @@
             ssdpos[index++] = C.first_position_power_of_two(ssp);
         } else {
             abort(); /* How did we get here? */
->>>>>>> d173aeba
         }
     }
 
@@ -904,9 +900,6 @@
 /*}}}*/
 
 
-<<<<<<< HEAD
-void sieve_small_bucket_region(unsigned char *S, unsigned int N,
-=======
 void sieve_one_nice_prime(unsigned char *S, const ssp_simple_t &ssps,
     int64_t & ssdpos, const sieve_info & si, const int i0, const int i1,
     const unsigned int j0, const unsigned int j1, const int I, const int logI,
@@ -930,6 +923,7 @@
 #ifdef TRACE_K
     /* we're keeping track of it with ssdpos, but just in case,
      * make sure we get it right ! */
+    small_sieve_base<> C(logI, N, si.conf.sublat);
     ASSERT_ALWAYS(pos == C.first_position_ordinary_prime (ssps));
 #endif
     ASSERT(pos < (int) p);
@@ -1033,46 +1027,6 @@
 }
 
 
-// Sieve small primes (up to p < bucket_thresh) of the factor base fb in the
-// next sieve region S.
-// Information about where we are is in ssd.
-void sieve_small_bucket_region(unsigned char *S, int N,
->>>>>>> d173aeba
-                               small_sieve_data_t & ssd,
-                               std::vector<spos_t> & ssdpos,
-                               sieve_info & si, int side MAYBE_UNUSED,
-                               int nthreads,
-                               where_am_I & w) /*{{{*/
-{
-    int logI = si.conf.logI_adjusted;
-    bool is_fragment = logI > LOG_BUCKET_REGION;
-
-    /* TODO: special-q, and 3 !!!! */
-#if 0
-            if (mpz_cmp_ui(si.qbasis.q, p) == 0) continue;
-
-            /* Don't sieve 3 again as it was pattern-sieved -- unless
-             * it's projective, see TODO above. */
-            if (p == 3) continue;
-#endif
-
-
-    if (is_fragment) {
-        small_sieve<true> SS(ssdpos, ssd.ssp, S, logI, N, si.conf.sublat, nthreads);
-        SS.pattern_sieve2(w);
-        // SS.pattern_sieve3(w);
-        SS.normal_sieve(w);
-    } else {
-        small_sieve<false> SS(ssdpos, ssd.ssp, S, logI, N, si.conf.sublat, nthreads);
-        SS.pattern_sieve2(w);
-        // SS.pattern_sieve3(w);
-        SS.normal_sieve(w);
-    }
-}
-/*}}}*/
-
-/* {{{ Normal small sieve */
-
 /* {{{ Pattern-sieve powers of 2 up to 2 * sizeof(long) */
 template<bool is_fragment> void small_sieve<is_fragment>::pattern_sieve2(where_am_I & w MAYBE_UNUSED)
 {
@@ -1087,11 +1041,15 @@
 
         /* Prepare the pattern */
 
-        /* Process only powers of 2. For now we do a full pass over the ssp_t
-           entries. TODO: split off powers of 2 into their own array. */
+        /* Process only powers of 2. For now we do a full pass over the
+         * ssp_t entries. It may seem annoying. However given that we're
+         * now processing the lightweight ssp list and not the larger
+         * list ssps that has all nice primes, it's perhaps not really
+         * important to strive to minimize the cost of this processing
+         * pass.
+         */
         const bool verbose_pattern_2 = false;
-        for(size_t index = 0 ; index < primes.size() ; index++) {
-            ssp_t const & ssp(primes[index]);
+        for(auto const & ssp : not_nice_primes) {
             if (!ssp.is_pow2())
                 continue;
             if (ssp.is_proj()) {
@@ -1178,9 +1136,9 @@
             const unsigned long *S_end = (unsigned long *)(S + ((size_t) (j-j0) << logI) + F()) - 2;
 
 #ifdef TRACE_K /* {{{ */
-            if (trace_on_range_Nx(w.N, w.j*I, w.j*I+I)) {
+            if (trace_on_range_Nx(w.N, w.j*I(), w.j*I()+I())) {
                 unsigned int x = trace_Nx.x;
-                unsigned int k = x % I;
+                unsigned int k = x % I();
                 unsigned int v = (((unsigned char *)(pattern+((k/sizeof(unsigned long))&1)))[k%sizeof(unsigned long)]);
                 if (v) {
                     WHERE_AM_I_UPDATE(w, x, x);
@@ -1202,7 +1160,6 @@
 }
 /* }}} */
 
-#if 0
 /* {{{ Pattern-sieve 3 */
 template<bool is_fragment> void small_sieve<is_fragment>::pattern_sieve3(where_am_I & w MAYBE_UNUSED)
 {
@@ -1210,7 +1167,8 @@
      * the hit rate to be 1 every 3rd, on lines for which we hit. So the code
      * below could be improved to handle more cases, although presently it
      * does not. */
-    WHERE_AM_I_UPDATE(w, p, 3);
+    const fbprime_t p = 3;
+    WHERE_AM_I_UPDATE(w, p, p);
     /* First collect updates for powers of three in a pattern,
        then apply pattern to sieve line.
        Repeat for each line in bucket region. */
@@ -1221,32 +1179,19 @@
 
         pattern[0] = pattern[1] = pattern[2] = 0UL;
 
-        int * interval = si.sides[side].fb_parts_x->pow3;
-        for(int index = interval[0] ; index < interval[1] ; index++) {
-            ssp_t const & ssp(primes[index]);
-            if (ssp.is_nice()) {
-                ASSERT_ALWAYS(ssp.get_p() == 3);
-                const fbprime_t p = 3;
-                WHERE_AM_I_UPDATE(w, p, p);
-
-                int pos = super::first_position_ordinary_prime(ssp, j - j0);
-
-                ASSERT (pos < (spos_t) p);
-                for (unsigned int x = pos; x < 3 * sizeof(unsigned long); x += p)
-                    ((unsigned char *)pattern)[x] += ssp.logp;
-            } else {
-                /* index points to a power of 3, and we have an exceptional
-                 * event. Sure it can neither be SSP_END nor SSP_POW2.
-                 * It's thus almost surely SSP_PROJ, although we could
-                 * conceivably have SSP_DISCARD as well
-                 */
-                /* We should / could do something, anyway. Given that at
-                 * this point, we have only 3 ulongs for the pattern,
-                 * we're certain that a projective prime is trivial*/
-                /* TODO */
-            }
-        }
-
+        for(ssp_t const & ssp : not_nice_primes) {
+            if (!ssp.is_ordinary3()) continue;
+
+            ASSERT_ALWAYS(ssp.get_p() == 3);
+
+            int pos = super::first_position_ordinary_prime(ssp, j - j0);
+
+            ASSERT (pos < (spos_t) p);
+            for (unsigned int x = pos; x < 3 * sizeof(unsigned long); x += p)
+                ((unsigned char *)pattern)[x] += ssp.logp;
+        }
+
+        /* TODO sublat */
         if (!(j&1)) {
             /* We have an even j. There, we must not sieve even i's either ! */
             for (unsigned int x = 0; x < 3 * sizeof(unsigned long); x += 2)
@@ -1286,208 +1231,48 @@
                 *(S_ptr) += pattern[1];
         }
     }
-<<<<<<< HEAD
 } /* }}} */
-#endif
-=======
-    /* }}} */
-
-    // sieve with everyone, since pattern-sieving may miss some of the
-    // small primes.
-
-    /* use size_t for k, i and twop to speed up in x86 with LEA asm instructions */
-    size_t index = 0;
-    for(auto iter = ssd.ssp.begin() ; iter != ssd.ssp.end() ; iter++, index++) {
-        ssp_t const & ssp(*iter);
-        if(ssp.is_nice()) {
-            sieve_one_nice_prime(S, ssp, ssdpos[index], si, i0, i1, j0, j1, I, logI, N, interleaving, w);
-        } else {
-
-            // if (ssp.is_discarded_proj()) continue;
-            if (ssp.is_proj()) {
-                /* This code also covers projective powers of 2 */
-                ssp_t const & ssp(ssd.ssp[index]);
-                const fbprime_t q = ssp.get_q();
-                const fbprime_t g = ssp.get_g();
-                const size_t gI = (size_t)ssp.get_g() << logI;
-                const fbprime_t U = ssp.get_U();
-                const fbprime_t p MAYBE_UNUSED = g * q;
-                WHERE_AM_I_UPDATE(w, p, p);
-                const unsigned char logp = ssp.logp;
-                /* Sieve the projective primes. We have
-                 *         p^index | fij(i,j)
-                 * for i,j such that
-                 *         i * g == j * U (mod p^index)
-                 * where g = p^l and gcd(U, p) = 1.
-                 * This hits only for g|j, then j = j' * g, and
-                 *         i == j' * U (mod p^(index-l)).
-                 * In every g-th line, we sieve the entries with
-                 *         i == (j/g)*U (mod q).
-                 * In ssd we have stored g, q = p^(index-l), U, and ssdpos so
-                 * that S + ssdpos is the next sieve entry that needs to be
-                 * sieved.  So if S + ssdpos is in the current bucket region,
-                 * we update all  S + ssdpos + n*q  where ssdpos + n*q < I,
-                 * then set ssdpos = ((ssdpos % I) + U) % q) + I * g.  */
-                if (!test_divisibility && ssp.get_q() == 1)
-                {
-                    /* q = 1, therefore U = 0, and we sieve all entries in lines
-                       with g|j, beginning with the line starting at S[ssdpos] */
-                    unsigned long logps;
-                    int64_t pos = C.first_position_projective_prime(ssp);
-
-                    // The following is for the case where p divides the norm
-                    // at the position (i,j) = (1,0).
-                    if (UNLIKELY(has_origin && pos == (int64_t) gI)) {
-#ifdef TRACE_K
-                        if (trace_on_spot_Nx(w.N, (1-i0))) {
-                            WHERE_AM_I_UPDATE(w, x, trace_Nx.x);
-                            unsigned int v = logp;
-                            sieve_increase_logging(S + w.x, v, w);
-                        }
-#endif
-                        S[1 - i0] += logp;
-                    }
-                    // The event SSP_DISCARD might have occurred due to
-                    // the first row to sieve being larger than J. The row
-                    // number 0 must still be sieved in that case, but once
-                    // it's done, we can indeed skip the next part of
-                    // sieving.
-                    if (ssp.is_discarded_proj())
-                        continue;
-                    ASSERT (ssp.get_U() == 0);
-                    ASSERT (pos % (i1 - i0) == 0);
-                    ASSERT ((i1 - i0) % (4 * sizeof (unsigned long)) == 0);
-                    for (size_t x = 0; x < sizeof (unsigned long); x++)
-                        ((unsigned char *)&logps)[x] = logp;
-                    unsigned int j = j0 + (pos >> logI);
-                    for( ; j < j1 ; ) {
-                        /* our loop is over line fragments that have a hit,
-                         * and by the condition q=1 above we'll sieve them
-                         * completely */
-                        unsigned long *S_ptr = (unsigned long *) (S + pos);
-                        unsigned long *S_end = (unsigned long *) (S + pos + i1 - i0);
-                        unsigned long logps2 = logps;
-                        if (!(j&1)) {
-                            /* j is even. We update only odd i-coordinates */
-                            /* Use array indexing to avoid endianness issues. */
-                            for (size_t x = 0; x < sizeof (unsigned long); x += 2)
-                                ((unsigned char *)&logps2)[x] = 0;
-                        }
-#ifdef TRACE_K
-                        if (trace_on_range_Nx(w.N, pos, pos + (i1 - i0))) {
-                            WHERE_AM_I_UPDATE(w, x, trace_Nx.x);
-                            unsigned int x = trace_Nx.x;
-                            unsigned int index = x % I;
-                            unsigned int v = (((unsigned char *)(&logps2))[index%sizeof(unsigned long)]);
-                            sieve_increase_logging(S + w.x, v, w);
-                        }
-#endif
-                        for( ; S_ptr < S_end ; S_ptr += 4) {
-                            S_ptr[0] += logps2;
-                            S_ptr[1] += logps2;
-                            S_ptr[2] += logps2;
-                            S_ptr[3] += logps2;
-                        }
-                        pos += gI;
-                        j += g;
-                    }
+
+/* {{{ Normal small sieve */
+// Sieve small primes (up to p < bucket_thresh) of the factor base fb in the
+// next sieve region S.
+// Information about where we are is in ssd.
+void sieve_small_bucket_region(unsigned char *S, unsigned int N,
+                               small_sieve_data_t & ssd,
+                               std::vector<spos_t> & ssdpos,
+                               sieve_info & si, int side MAYBE_UNUSED,
+                               int nthreads,
+                               where_am_I & w)
+{
+    int logI = si.conf.logI_adjusted;
+    bool is_fragment = logI > LOG_BUCKET_REGION;
+
+    /* TODO: special-q, and 3 !!!! */
 #if 0
-                    ssdpos[index] = pos - (1U << LOG_BUCKET_REGION);
-#endif
-                } else {
-                    /* q > 1, more general sieving code. */
-                    int64_t pos = C.first_position_projective_prime(ssp);
-                    const fbprime_t evenq = (q % 2 == 0) ? q : 2 * q;
-                    unsigned char * S_ptr = S;
-                    S_ptr += pos - (pos & (I - 1U));
-                    unsigned int j = j0 + (pos >> logI);
-                    pos = pos & (I - 1U);
-                    ASSERT (U < q);
-                    for( ; j < j1 ; S_ptr += gI, j+=g) {
-                        WHERE_AM_I_UPDATE(w, j, j - j0);
-                        unsigned int q_or_2q = q;
-                        int i = pos;
-                        if (!(j&1)) {
-                            /* j even: sieve only odd i values */
-                            if (i % 2 == 0) /* Make i odd */
-                                i += q;
-                            q_or_2q = evenq;
-                        }
-                        if ((i|j) & 1) { /* odd j, or not i and q both even */
-                            for ( ; i < (i1 - i0); i += q_or_2q) {
-                                WHERE_AM_I_UPDATE(w, x, (S_ptr - S) + i);
-                                sieve_increase (S_ptr + i, logp, w);
-                            }
-                        }
-
-                        pos += U;
-                        if (pos >= (int) q) pos -= q;
-                    }
-#if 0
-                    ssdpos[index] = linestart + lineoffset - (1U << LOG_BUCKET_REGION);
-#endif
-                }
-            } else if (ssp.is_pow2()) {
-                /* Powers of 2 are treated separately */
-                /* Don't sieve powers of 2 again that were pattern-sieved */
-                ssp_t const & ssp(ssd.ssp[index]);
-                const fbprime_t p = ssp.get_p();
-                const fbprime_t r = ssp.get_r();
-                WHERE_AM_I_UPDATE(w, p, p);
-
-                if (p <= pattern2_size)
-                    continue;
-
-                const unsigned char logp = ssp.logp;
-                unsigned char *S_ptr = S;
-
-                int pos = C.first_position_power_of_two(ssp);
-
-                unsigned int j = j0;
-                /* Our encoding is that when the first row is even, the
-                 * pos we keep in the ssdpos array deliberately includes an
-                 * additional quantity I to mean ``next row''. Compensate
-                 * that, move on to an odd row, and proceed.
-                 *
-                 * With several bucket regions in a line, we adjust by only
-                 * (i1-i0).  Note that several bucket regions in a line also
-                 * means only one one line per bucket... So here we'll end up
-                 * subtracting I in several independent chunks, while I know
-                 * in advance that I could have done that subtraction all in
-                 * one go. But really, who cares, at the end of the day.
-                 */
-
-                if (j % 2 == 0) {
-                    ASSERT(pos >= (i1 - i0));
-                    pos -= (i1 - i0); S_ptr += (i1 - i0);
-                    j++;
-                }
-                if (j < j1) pos &= (p-1);
-                for( ; j < j1 ; j+= 2) {
-                    for (int i = pos; i < (i1 - i0); i += p) {
-                        WHERE_AM_I_UPDATE(w, x, ((size_t) (j-j0) << logI) + i);
-                        sieve_increase (S_ptr + i, logp, w);
-                    }
-                    // odd lines only.
-                    pos = (pos + (r << 1)) & (p - 1);
-                    S_ptr += I;
-                    S_ptr += I;
-                }
-#if 0
-                /* see above. Because we do j+=2, we have either j==j1 or
-                 * j==j1+1 */
-                if (j > j1) pos += I;
-                ssdpos[index] = pos;
-#endif
-            }
-        }
-    }
-    for (auto iter = ssd.ssps.begin() ; iter != ssd.ssps.end() ; iter++, index++) {
-        sieve_one_nice_prime(S, *iter, ssdpos[index], si, i0, i1, j0, j1, I, logI, N, interleaving, w);
+            if (mpz_cmp_ui(si.qbasis.q, p) == 0) continue;
+
+            /* Don't sieve 3 again as it was pattern-sieved -- unless
+             * it's projective, see TODO above. */
+            if (p == 3) continue;
+#endif
+
+
+    if (is_fragment) {
+        small_sieve<true> SS(ssdpos, ssd.ssps, ssd.ssp, S, logI, N, si.conf.sublat, nthreads);
+        SS.pattern_sieve2(w);
+        // SS.pattern_sieve3(w);
+        SS.exceptional_sieve(w);
+        SS.normal_sieve(w);
+    } else {
+        small_sieve<false> SS(ssdpos, ssd.ssps, ssd.ssp, S, logI, N, si.conf.sublat, nthreads);
+        SS.pattern_sieve2(w);
+        // SS.pattern_sieve3(w);
+        SS.exceptional_sieve(w);
+        SS.normal_sieve(w);
     }
 }
->>>>>>> d173aeba
-/* }}} */
+/*}}}*/
+
 
 /* {{{ resieving. Different interface, since it plays with buckets as well.
  */
@@ -1516,74 +1301,84 @@
     // now. Same for i.
     ASSERT_ALWAYS(!sublatm || ((sublatm & 1) == 1));
 
-    for(size_t index = 0 ; index < ssd.ssps.size() ; index++) {
-        ssp_simple_t const & ssps(ssd.ssps[index]);
-        {
-            const fbprime_t p = ssps.get_p();
-            fbprime_t r = ssps.get_r();
-            WHERE_AM_I_UPDATE(w, p, p);
-            int pos = ssdpos[index];
-            S_ptr = S;
-            ASSERT(pos < (spos_t) p);
-            /* for j even, we sieve only odd index. This translates into loops
-             * which look as follows:
-             *
-             * j even: (sieve only odd index)
-             *   for(index = pos + (p & -!(pos&1)) ; index < I ; index += p+p)
-             *   (where (p & -!(pos&1)) is 0 if pos is odd, and p otherwise)
-             * j odd: (sieve all values of index)
-             *   for(index = pos                  ; index < I ; index += p)
-             *
-             * we may merge the two by setting q=p&-!((j&1)^row0_is_oddj)
-             *
-             * which, when (j+row0_is_oddj) is even, is p, and is 0
-             * otherwise.
-             *
-             * In turn, since q changes for each j, 1 xor within the loop
-             * is enough to make it alternate between 0 and p, once the
-             * starting value is correct.
-             *
-             * TODO: ok, this is nice and good, but:
-             *
-             *  - I haven't seen this win for simple small sieve, so I
-             *    doubt it's a good idea. Relying on the branch predictor
-             *    or the compiler does not seem to be so stupid after all.
-             *  - as present, the behaviour is obviously buggy for
-             *    sublatm even.
-             *  - we really want to have the same structure both for
-             *    small sieve and resieving.
-             */
-            bool row0_even = (((j0&sublatm)+sublatj0) & 1) == 0;
-            unsigned int q = row0_even ? p : 0;
-            for (unsigned int j = j0; j < j1; j ++) {
-                WHERE_AM_I_UPDATE(w, j, j);
-                for (int i = pos + (q& -!((pos+i_compens_sublat)&1)) ; i < C.F() ; i += p+q) {
-                    if (LIKELY(S_ptr[i] == 255)) continue;
-                    bucket_update_t<1, primehint_t> prime;
-                    unsigned int x = ((size_t) (j-j0) << logI) + i;
-                    if (resieve_very_verbose) {
-                        verbose_output_print(0, 1, "resieve_small_bucket_region: root %"
-                                FBROOT_FORMAT ",%d divides at x = "
-                                "%d = %u * %u + %d\n",
-                                p, r, x, j, I, i);
-                    }
-                    prime.p = p;
-                    prime.x = x;
-                    ASSERT(prime.p >= si.conf.td_thresh);
-                    BP->push_update(prime);
+    for(auto const & ssps : ssd.ssps) {
+        size_t index = &ssps - &ssd.ssps.front();
+
+        const fbprime_t p = ssps.get_p();
+        fbprime_t r = ssps.get_r();
+        WHERE_AM_I_UPDATE(w, p, p);
+        int pos = ssdpos[index];
+        S_ptr = S;
+        ASSERT(pos < (spos_t) p);
+        /* for j even, we sieve only odd index. This translates into loops
+         * which look as follows:
+         *
+         * j even: (sieve only odd index)
+         *   for(index = pos + (p & -!(pos&1)) ; index < I ; index += p+p)
+         *   (where (p & -!(pos&1)) is 0 if pos is odd, and p otherwise)
+         * j odd: (sieve all values of index)
+         *   for(index = pos                  ; index < I ; index += p)
+         *
+         * we may merge the two by setting q=p&-!((j&1)^row0_is_oddj)
+         *
+         * which, when (j+row0_is_oddj) is even, is p, and is 0
+         * otherwise.
+         *
+         * In turn, since q changes for each j, 1 xor within the loop
+         * is enough to make it alternate between 0 and p, once the
+         * starting value is correct.
+         *
+         * TODO: ok, this is nice and good, but:
+         *
+         *  - I haven't seen this win for simple small sieve, so I
+         *    doubt it's a good idea. Relying on the branch predictor
+         *    or the compiler does not seem to be so stupid after all.
+         *  - as present, the behaviour is obviously buggy for
+         *    sublatm even.
+         *  - we really want to have the same structure both for
+         *    small sieve and resieving.
+         */
+        bool row0_even = (((j0&sublatm)+sublatj0) & 1) == 0;
+        unsigned int q = row0_even ? p : 0;
+        for (unsigned int j = j0; j < j1; j ++) {
+            WHERE_AM_I_UPDATE(w, j, j);
+            for (int i = pos + (q& -!((pos+i_compens_sublat)&1)) ; i < C.F() ; i += p+q) {
+                if (LIKELY(S_ptr[i] == 255)) continue;
+                bucket_update_t<1, primehint_t> prime;
+                unsigned int x = ((size_t) (j-j0) << logI) + i;
+                if (resieve_very_verbose) {
+                    verbose_output_print(0, 1, "resieve_small_bucket_region: root %"
+                            FBROOT_FORMAT ",%d divides at x = "
+                            "%d = %u * %u + %d\n",
+                            p, r, x, j, I, i);
                 }
-                pos += r;
-                if (pos >= (spos_t) p) pos -= (spos_t) p;
-
-                S_ptr += I;
-                q ^= p;
+                prime.p = p;
+                prime.x = x;
+                ASSERT(prime.p >= si.conf.td_thresh);
+                BP->push_update(prime);
             }
-<<<<<<< HEAD
-            pos += ssp.get_offset();
-            if (pos >= (spos_t) p) pos -= p;
-
-            ssdpos[index] = pos;
-        } else if (ssp.is_proj()) {
+            pos += r;
+            if (pos >= (spos_t) p) pos -= (spos_t) p;
+
+            S_ptr += I;
+            q ^= p;
+        }
+        pos += ssps.get_offset();
+        if (pos >= (spos_t) p) pos -= p;
+
+        ssdpos[index] = pos;
+    }
+
+    for(auto const & ssp : ssd.ssp) {
+        /* "not nice" cases are either projective or power of two. we
+         * obviously won't resieve powers of two, so we're bound to deal
+         * with only projective primes here.
+         */
+        ASSERT(!ssp.is_nice() && !ssp.is_pow2() && ssp.is_proj());
+
+        /* TODO: it doesn't seem very smart to resieve projective primes
+         */
+        if (ssp.is_proj()) {
             const fbprime_t g = ssp.get_g();
             const uint64_t gI = (uint64_t)g << logI;
 
@@ -1606,7 +1401,7 @@
             /* make sure ssdpos points at start of line or region */
             ASSERT(!(pos % (1 << MIN(logI, LOG_BUCKET_REGION))));
 
-            if (resieve_very_verbose_bad) {
+            if (resieve_very_verbose) {
                 verbose_output_print(0, 1, "# resieving projective prime %" FBPRIME_FORMAT
                         ", i0 = %d\n", g, i0 + pos);
             }
@@ -1621,7 +1416,7 @@
                         if (S_ptr[ii] == 255) continue;
                         bucket_update_t<1, primehint_t> prime;
                         const unsigned int x = pos + ii;
-                        if (resieve_very_verbose_bad) {
+                        if (resieve_very_verbose) {
                             verbose_output_print(0, 1, "# resieve_small_bucket_region even j: root %"
                                     FBROOT_FORMAT ",inf divides at x = %u\n",
                                     g, x);
@@ -1637,7 +1432,7 @@
                         if (S_ptr[ii] == 255) continue;
                         bucket_update_t<1, primehint_t> prime;
                         const unsigned int x = pos + ii;
-                        if (resieve_very_verbose_bad) {
+                        if (resieve_very_verbose) {
                             verbose_output_print(0, 1, "# resieve_small_bucket_region odd j: root %"
                                     FBROOT_FORMAT ",inf divides at x = %u\n",
                                     g, x);
@@ -1652,19 +1447,13 @@
             }
 #if 0
             ssdpos[index] = pos - bucket_region;
-            if (resieve_very_verbose_bad) {
+            if (resieve_very_verbose) {
                 verbose_output_print(0, 1, "# resieving: new pos = %" PRIu64
                         ", bucket_region = %d, "
                         "new ssdpos = %" PRIu64 "\n",
                         pos, bucket_region, ssdpos[index]);
             }
 #endif
-=======
-            pos += ssps.get_offset();
-            if (pos >= (int) p) pos -= p;
-
-            ssdpos[index] = pos;
->>>>>>> d173aeba
         }
     }
 }
