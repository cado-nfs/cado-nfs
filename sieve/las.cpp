#include "cado.h"
#include <stdint.h>     /* AIX wants it first (it's a bug) */
#include <stdio.h>
#include <stdlib.h>
#include <string.h>
#include <inttypes.h> /* for PRIx64 macro and strtoumax */
#include <cmath>   // for ceiling, floor in cfrac
#include <ctype.h>
#include <float.h>
#include <fcntl.h>   /* for _O_BINARY */
#include <stdarg.h> /* Required so that GMP defines gmp_vfprintf() */
#include <algorithm>
#include <vector>
#include "threadpool.hpp"
#include "fb.hpp"
#include "portability.h"
#include "utils.h"           /* lots of stuff */
#include "relation.h"
#include "ecm/facul.h"
#include "bucket.hpp"
#include "trialdiv.h"
#include "las-config.h"
#include "las-types.hpp"
#include "las-coordinates.hpp"
#include "las-debug.hpp"
#include "las-duplicate.hpp"
#include "las-report-stats.hpp"
#include "las-norms.hpp"
#include "las-unsieve.hpp"
#include "las-arith.hpp"
#include "las-plattice.hpp"
#include "las-qlattice.hpp"
#include "las-smallsieve.hpp"
#include "las-descent-trees.hpp"
#include "las-cofactor.hpp"
#include "las-fill-in-buckets.hpp"
#include "las-threads.hpp"
#include "las-todo.hpp"
#include "memusage.h"
#include "tdict.hpp"
#ifdef  DLP_DESCENT
#include "las-dlog-base.hpp"
#endif

#ifdef HAVE_SSE41
/* #define SSE_SURVIVOR_SEARCH 1 */
#include <smmintrin.h>
#endif

// #define HILIGHT_START   "\e[01;31m"
// #define HILIGHT_END   "\e[00;30m"

#define HILIGHT_START   ""
#define HILIGHT_END   ""

int recursive_descent = 0;
int prepend_relation_time = 0;
int exit_after_rel_found = 0;
int allow_largesq = 0;
int adjust_strategy = 2;

double general_grace_time_ratio = DESCENT_DEFAULT_GRACE_TIME_RATIO;


double tt_qstart;

/*****************************/

/* siever_config stuff */

struct has_same_config {/*{{{*/
    siever_config const & sc;
    has_same_config(siever_config const & sc) : sc(sc) {}
    bool operator()(siever_config const& o) const { return o == sc; }
    bool operator()(sieve_info const& o) const { return (*this)(o.conf); }
};
/*}}}*/
struct has_same_config_q {/*{{{*/
    siever_config const & sc;
    has_same_config_q(siever_config const & sc) : sc(sc) {}
    bool operator()(siever_config const& o) const { return sc.has_same_config_q(o); }
    bool operator()(sieve_info const& o) const { return (*this)(o.conf); }
};
/*}}}*/
struct has_same_sieving {/*{{{*/
    siever_config const & sc;
    has_same_sieving(siever_config const & sc) : sc(sc) {}
    bool operator()(siever_config const& o) const { return sc.has_same_sieving(o); }
    bool operator()(sieve_info const& o) const { return (*this)(o.conf); }
};
/*}}}*/
struct has_same_fb_parameters {/*{{{*/
    siever_config const & sc;
    has_same_fb_parameters(siever_config const & sc) : sc(sc) {}
    bool operator()(siever_config const& o) const { return sc.has_same_fb_parameters(o); }
    bool operator()(sieve_info const& o) const { return (*this)(o.conf); }
};
/*}}}*/
struct has_same_cofactoring {/*{{{*/
    siever_config const & sc;
    has_same_cofactoring(siever_config const & sc) : sc(sc) {}
    bool operator()(siever_config const& o) const { return sc.has_same_cofactoring(o); }
    bool operator()(sieve_info const& o) const { return (*this)(o.conf); }
};
/*}}}*/
void siever_config_display(siever_config const & sc)/*{{{*/
{
    if (sc.bitsize == 0) return;

    verbose_output_print(0, 1, "# Sieving parameters for q~2^%d on side %d\n",
            sc.bitsize, sc.side);
    /* Strive to keep these output lines untouched */
    verbose_output_print(0, 1,
	    "# Sieving parameters: lim0=%lu lim1=%lu lpb0=%d lpb1=%d\n",
	    sc.sides[0].lim, sc.sides[1].lim,
            sc.sides[0].lpb, sc.sides[1].lpb);
    verbose_output_print(0, 1,
	    "#                     mfb0=%d mfb1=%d\n",
	    sc.sides[0].mfb, sc.sides[1].mfb);
    if (sc.sides[0].lambda != 0 || sc.sides[1].lambda != 0) {
        verbose_output_print(0, 1,
                "#                     lambda0=%1.1f lambda1=%1.1f\n",
            sc.sides[0].lambda, sc.sides[1].lambda);
    }
}/*}}}*/

siever_config las_info::get_config_for_q(las_todo_entry const & doing) const /*{{{*/
{
    // arrange so that we don't have the same header line as the one
    // which prints the q-lattice basis
    verbose_output_vfprint(0, 1, gmp_vfprintf,
                         "#\n"
                         "# "
                         "Now sieving side-%d q=%Zd; rho=%Zd\n",
                         doing.side,
                         (mpz_srcptr) doing.p,
                         (mpz_srcptr) doing.r);
    siever_config config = config_base;
    config.bitsize = mpz_sizeinbase(doing.p, 2);
    config.side = doing.side;

    /* Do we have a hint table with specifically tuned parameters,
     * well suited to this problem size ? */
    for(unsigned int i = 0 ; i < hint_table.size() ; i++) {
        siever_config const & sc(hint_table[i].conf);
        if (!sc.has_same_config_q(config)) continue;
        verbose_output_print(0, 1, "# Using parameters from hint list for q~2^%d on side %d [%d@%d]\n", sc.bitsize, sc.side, sc.bitsize, sc.side);
        config = sc;
    }

    /* Check whether q is larger than the large prime bound.
     * This can create some problems, for instance in characters.
     * By default, this is not allowed, but the parameter
     * -allow-largesq is a by-pass to this test.
     */
    if (!allow_largesq) {
        if ((int)mpz_sizeinbase(doing.p, 2) >
                config.sides[config.side].lpb) {
            fprintf(stderr, "ERROR: The special q (%d bits) is larger than the "
                    "large prime bound on side %d (%d bits).\n",
                    (int) mpz_sizeinbase(doing.p, 2),
                    config.side,
                    config.sides[config.side].lpb);
            fprintf(stderr, "       You can disable this check with "
                    "the -allow-largesq argument,\n");
            fprintf(stderr, "       It is for instance useful for the "
                    "descent.\n");
            exit(EXIT_FAILURE);
        }
    }

    if (doing.iteration) {
        verbose_output_print(0, 1, "#\n# NOTE:"
                " we are re-playing this special-q because of"
                " %d previous failed attempt(s)\n", doing.iteration);
        /* update sieving parameters here */
        double ratio = double(config.sides[0].mfb) /
            double(config.sides[0].lpb);
        config.sides[0].lpb += doing.iteration;
        config.sides[0].mfb = ratio*config.sides[0].lpb;
        ratio = double(config.sides[1].mfb) /
            double(config.sides[1].lpb);
        config.sides[1].lpb += doing.iteration;
        config.sides[1].mfb = ratio*config.sides[1].lpb;
        verbose_output_print(0, 1,
                "# NOTE: current values of lpb/mfb: %d,%d %d,%d\n#\n", 
                config.sides[0].lpb,
                config.sides[0].mfb,
                config.sides[1].lpb,
                config.sides[1].mfb);
    }

    return config;
}/*}}}*/

/* sieve_info stuff */

/* This function creates a new sieve_info structure, taking advantage of
 * structures which might already exist in las.sievers
 *  - for sieving, if factor base parameters are similar, we're going to
 *    share_factor_bases()
 *  - for cofactoring, if large prime bounds and mfbs are similar, we're
 *    going to reuse the strategies.
 * 
 * The siever_config structure to be passed to this function is not
 * permitted to lack anything.
 *
 * This function differs from las_info::get_sieve_info_from_config(),
 * since the latters also registers the returned object within
 * las.sievers (while the function here only *reads* this list).
 */
sieve_info::sieve_info(las_info & las, siever_config const & sc, param_list pl)/*{{{*/
{
    cpoly = las.cpoly;
    conf = sc;

    I = 1UL << sc.logI_adjusted;

    std::list<sieve_info>::iterator psi;
    
    /*** Sieving ***/

    psi = find_if(las.sievers.begin(), las.sievers.end(), has_same_fb_parameters(sc));

    if (psi != las.sievers.end()) {
        sieve_info & other(*psi);
        verbose_output_print(0, 1, "# copy factor base data from previous siever\n");
        share_factor_bases(other);
    } else {
        verbose_output_print(0, 1, "# bucket_region = %" PRIu64 "\n",
                BUCKET_REGION);
        init_factor_bases(las, pl);
        for (int side = 0; side < 2; side++) {
            print_fb_statistics(side);
        }
    }

    // Now that fb have been initialized, we can set the toplevel.
    toplevel = MAX(sides[0].fb->get_toplevel(), sides[1].fb->get_toplevel());

    /* Initialize the number of buckets */

    /* If LOG_BUCKET_REGION == sc.logI, then one bucket (whose size is the
     * L1 cache size) is actually one line. This changes some assumptions
     * in sieve_small_bucket_region and resieve_small_bucket_region, where
     * we want to differentiate on the parity on j.
     */
    ASSERT_ALWAYS(LOG_BUCKET_REGION >= conf.logI_adjusted);

    /* set the maximal value of the number of buckets. This directly
     * depends on A */
    uint32_t XX[FB_MAX_PARTS] = { 0, NB_BUCKETS_2, NB_BUCKETS_3, 0};
    uint64_t BRS[FB_MAX_PARTS] = BUCKET_REGIONS;
    XX[toplevel] = 1 +
      ((UINT64_C(1) << conf.logA) - UINT64_C(1)) / BRS[toplevel];
    for (int i = toplevel+1; i < FB_MAX_PARTS; ++i)
        XX[i] = 0;
    if (toplevel > 1 && XX[toplevel] == 1) {
        XX[toplevel-1] = 1 +
            ((UINT64_C(1) << conf.logA) - UINT64_C(1))
            / BRS[toplevel-1];
        ASSERT_ALWAYS(XX[toplevel-1] != 1);
    }
    for (int i = 0; i < FB_MAX_PARTS; ++i) {
        nb_buckets_max[i] = XX[i];
        nb_buckets[i] = XX[i];
    }

    for(int side = 0 ; side < 2 ; side++) {
	init_trialdiv(side); /* Init refactoring stuff */
        init_fb_smallsieved(side);
        verbose_output_print(0, 2, "# small side-%d factor base", side);
        size_t nr_roots;
        sides[side].fb->get_part(0)->count_entries(NULL, &nr_roots, NULL);
        verbose_output_print(0, 2, " (total %zu)\n", nr_roots);
    }

    /*** Cofactoring ***/

    psi = find_if(las.sievers.begin(), las.sievers.end(), has_same_cofactoring(sc));

    if (psi != las.sievers.end()) {
        sieve_info & other(*psi);
        verbose_output_print(0, 1, "# copy cofactoring strategies from previous siever\n");
        strategies = other.strategies;
    } else {
        init_strategies(pl);
    }
}
/*}}}*/

void sieve_info::update (size_t nr_workspaces)/*{{{*/
{
    sieve_info & si(*this);

#ifdef SMART_NORM
        /* Compute the roots of the polynomial F(i,1) and the roots of its
         * inflection points d^2(F(i,1))/d(i)^2. Used in
         * init_smart_degree_X_norms_bucket_region_internal.  */
        for(int side = 0 ; side < 2 ; side++) {
            if (si.cpoly->pols[side]->deg >= 2)
                init_norms_roots (si, side);
        }
#endif

  /* update number of buckets at toplevel */
  uint64_t BRS[FB_MAX_PARTS] = BUCKET_REGIONS;
  si.nb_buckets[si.toplevel] = 1 +
      ((((uint64_t)si.J) << si.conf.logI_adjusted) - UINT64_C(1)) / 
      BRS[si.toplevel];
  // maybe there is only 1 bucket at toplevel and less than 256 at
  // toplevel-1, due to a tiny J.
  if (si.toplevel > 1) {
      if (si.nb_buckets[si.toplevel] == 1) {
        si.nb_buckets[si.toplevel-1] = 1 +
            ((((uint64_t)si.J) << si.conf.logI_adjusted) - UINT64_C(1)) /
            BRS[si.toplevel-1]; 
        // we forbid skipping two levels.
        ASSERT_ALWAYS(si.nb_buckets[si.toplevel-1] != 1);
      } else {
        si.nb_buckets[si.toplevel-1] = BRS[si.toplevel]/BRS[si.toplevel-1];
      }
  }

  /* Update the slices of the factor base according to new log base */
  for(int side = 0 ; side < 2 ; side++) {
      /* The safety factor controls by how much a single slice should fill a
         bucket array at most, i.e., with .5, a single slice should never fill
         a bucket array more than half-way. */
      const double safety_factor = .5;
      sieve_info::side_info & sis(si.sides[side]);
      double max_weight[FB_MAX_PARTS];
      for (int i_part = 0; i_part < FB_MAX_PARTS; i_part++) {
        max_weight[i_part] = sis.max_bucket_fill_ratio[i_part] / nr_workspaces
            * safety_factor;
      }
      sis.fb->make_slices(sis.scale * LOG_SCALE, max_weight);
  }
}/*}}}*/

/* las_info stuff */

#ifdef  DLP_DESCENT
void las_info::init_hint_table(param_list_ptr pl)/*{{{*/
{
    const char * filename = param_list_lookup_string(pl, "descent-hint-table");
    if (filename == NULL) return;
    char line[1024];
    FILE * f;
    f = fopen(filename, "r");
    if (f == NULL) {
        fprintf(stderr, "%s: %s\n", filename, strerror(errno));
        /* There's no point in proceeding, since it would really change
         * the behaviour of the program to do so */
        exit(1);
    }
    max_hint_bitsize[0] = 0;
    max_hint_bitsize[1] = 0;
    for(;;) {
        char * x = fgets(line, sizeof(line), f);
        double t;
        unsigned long z;
        /* Tolerate comments and blank lines */
        if (x == NULL) break;
        for( ; *x && isspace(*x) ; x++) ;
        if (*x == '#') continue;
        if (!*x) continue;

        descent_hint h;
        siever_config & sc(h.conf);

        /* start with the global defaults */
        sc = config_base;

        z = strtoul(x, &x, 10);
        ASSERT_ALWAYS(z > 0);
        sc.bitsize = z;
        switch(*x++) {
            case '@' :
                sc.side = strtoul(x, &x, 0);
                ASSERT_ALWAYS(sc.side < 2);
                break;
            default:
                fprintf(stderr, "%s: parse error at %s\n", filename, line);
                exit(1);
        }
        for( ; *x && isspace(*x) ; x++) ;
        t = strtod(x, &x); ASSERT_ALWAYS(t >= 0);
        h.expected_time = t;
        for( ; *x && isspace(*x) ; x++) ;
        t = strtod(x, &x); ASSERT_ALWAYS(t >= 0);
        h.expected_success = t;
        for( ; *x && isspace(*x) ; x++) ;
        char letter MAYBE_UNUSED = *x;
        for( ; *x && !isdigit(*x) ; x++) ;
        z = strtoul(x, &x, 10); ASSERT_ALWAYS(z > 0);
        if (letter == 'I') {
            sc.logA = 2*z-1;
        } else if (letter == 'A') {
            sc.logA = z;
        } else {
            fprintf(stderr, "%s: parse error (want I= or A=) at %s\n", filename, line);
            exit(EXIT_FAILURE);
        }
        
        for(int s = 0 ; s < 2 ; s++) {
            for( ; *x && isspace(*x) ; x++) ;
            z = strtoul(x, &x, 10); ASSERT_ALWAYS(z > 0);
            sc.sides[s].lim = z;
            for( ; *x && !isdigit(*x) ; x++) ;
            z = strtoul(x, &x, 10); ASSERT_ALWAYS(z > 0);
            sc.sides[s].lpb = z;
            /* recognize this as a double. If it's < 10, we'll consider
             * this means lambda */
            {
                for( ; *x && !isdigit(*x) ; x++) ;
                double t = strtod(x, &x); ASSERT_ALWAYS(t > 0);
                if (t < 10) {
                    sc.sides[s].lambda = t;
                    sc.sides[s].mfb = t * sc.sides[s].lpb;
                    /* Then no "lambda" is allowed */
                    continue;
                } else {
                    sc.sides[s].mfb = t;
                }
            }
            if (*x == ',') {
                for( ; *x && !isdigit(*x) ; x++) ;
                t = strtod(x, &x); ASSERT_ALWAYS(t > 0);
                sc.sides[s].lambda = t;
            } else {
                /* this means "automatic" */
                sc.sides[s].lambda = 0;
            }
        }
        for( ; *x ; x++) ASSERT_ALWAYS(isspace(*x));

        if (sc.bitsize > max_hint_bitsize[sc.side])
            max_hint_bitsize[sc.side] = sc.bitsize;

        hint_table.push_back(h);
    }
    if (hint_table.empty()) {
        fprintf(stderr, "%s: no data ??\n", filename);
        exit(EXIT_FAILURE);
    }

    /* Allocate the quick lookup tables */

    for(int s = 0 ; s < 2 ; s++) {
        unsigned int n = max_hint_bitsize[s] + 1;
        hint_lookups[s] = (int *)malloc(n * sizeof(int));
        for(unsigned int i = 0 ; i < n ; i++) {
            hint_lookups[s][i] = -1;
        }
    }
    for(unsigned int i = 0 ; i < hint_table.size() ; i++) {
        descent_hint & h(hint_table[i]);
        siever_config & sc = h.conf;
        int d = hint_lookups[sc.side][sc.bitsize];
        if (d >= 0) {
            fprintf(stderr, "Error: two hints found for %d@%d\n",
                    sc.bitsize, sc.side);
            exit(1);
        }
        hint_lookups[sc.side][sc.bitsize] = i;
        /* We must make sure that the default factor base bounds are
         * larger than what we have for all the hint cases, so that it
         * remains reasonable to base our work on the larger factor base
         * (thus doing incomplete sieving).
         */
        /* But now, the .poly file does not contain lim data anymore.
         * This is up to the user to do this check, anyway, because
         * it is not sure that makefb was run with the lim given in the
         * poly file.
         */
        /*
        for(int s = 0 ; s < 2 ; s++) {
            ASSERT_ALWAYS(sc.sides[s]->lim <= cpoly->pols[s]->lim);
        }
        */
    }

    fclose(f);
}/*}}}*/

void las_info::clear_hint_table()
{
    free(hint_lookups[0]);
    free(hint_lookups[1]);
}

#endif /* DLP_DESCENT */

/* {{{ Parse default siever config (fill all possible fields). Return
 * true if the parsed siever config is complete and can be used without
 * per-special-q info. */
bool parse_default_siever_config(siever_config & sc, param_list_ptr pl)
{
    /* The default config is not necessarily a complete bit of
     * information.
     *
     * The field with the bitsize of q is here filled with q0 as found in
     * the command line. Note though that this is only one choice among
     * several possible (q1, or just no default).
     * For the descent, we do not intend to have a default config, thus
     * specifying q0 makes no sense. Likewise, for file-based todo lists,
     * we have no default either, and no siever is configured to provide
     * this ``default'' behaviour (yet, the default bits here are used to
     * pre-fill the config data later on).
     */
    mpz_t q0;
    mpz_init(q0);
    if (param_list_parse_mpz(pl, "q0", q0)) {
        sc.bitsize = mpz_sizeinbase(q0, 2);
    }
    mpz_clear(q0);
    sc.side = 1; // Legacy.
    if (!param_list_parse_int(pl, "sqside", &sc.side)) {
        verbose_output_print(0, 1, "# Warning: sqside not given, "
                "assuming side 1 for backward compatibility.\n");
    }
    param_list_parse_double(pl, "lambda0", &(sc.sides[0].lambda));
    param_list_parse_double(pl, "lambda1", &(sc.sides[1].lambda));
    int complete = 1;
    complete &= param_list_parse_ulong(pl, "lim0", &(sc.sides[0].lim));
    complete &= param_list_parse_ulong(pl, "lim1", &(sc.sides[1].lim));
    if (param_list_lookup_string(pl, "A")) {
        complete &= param_list_parse_int  (pl, "A",    &(sc.logA));
        if (param_list_lookup_string(pl, "I")) {
            fprintf(stderr, "# -A and -I are incompatible\n");
            exit(EXIT_FAILURE);
        }
        // This is useful for a default config
        sc.logI_adjusted = (sc.logA+1)/2;
    } else if (param_list_lookup_string(pl, "I")) {
        int I;
        complete &= param_list_parse_int  (pl, "I", &I);
        sc.logA = 2 * I - 1;
        verbose_output_print(0, 1, "# Interpreting -I %d as meaning -A %d\n", I, sc.logA);
        // This is useful for a default config
        sc.logI_adjusted = I;
    }

    if (sc.sides[0].lim > 2147483647UL || sc.sides[1].lim > 2147483647UL)
    {
        fprintf (stderr, "Error, lim0/lim1 must be < 2^31 (bug #21094)\n");
        exit (EXIT_FAILURE);
    }

    complete &= param_list_parse_int(pl, "lpb0",  &(sc.sides[0].lpb));
    complete &= param_list_parse_int(pl, "mfb0",  &(sc.sides[0].mfb));
    complete &= param_list_parse_int(pl, "lpb1",  &(sc.sides[1].lpb));
    complete &= param_list_parse_int(pl, "mfb1",  &(sc.sides[1].mfb));
    if (!complete) {
        verbose_output_print(0, 1, "# default siever configuration is incomplete ; required parameters are I, lim[01], lpb[01], mfb[01]\n");

    }

<<<<<<< HEAD
    // Sublattices?
    sc.sublat.m = 0; // no sublattices by default.
    param_list_parse_uint(pl, "sublat", &(sc.sublat.m));
    if (sc.sublat.m) {
        int ok = 1;
        ok &= param_list_parse_uint(pl, "sublat-i0", &(sc.sublat.i0));
        ok &= param_list_parse_uint(pl, "sublat-j0", &(sc.sublat.j0));
        ok &= (sc.sublat.i0 < sc.sublat.m);
        ok &= (sc.sublat.j0 < sc.sublat.m);
        if (!ok) {
            fprintf(stderr, "Error: with sublat mod m, please provide i0 and j0 in [0,m[");
            ASSERT_ALWAYS(0);
        }
    }

=======
>>>>>>> 36211544
    /* Parse optional siever configuration parameters */
    sc.td_thresh = 1024;	/* default value */
    sc.skipped = 1;	/* default value */
    param_list_parse_uint(pl, "tdthresh", &(sc.td_thresh));
    param_list_parse_uint(pl, "skipped", &(sc.skipped));

    sc.unsieve_thresh = 100;
    if (param_list_parse_uint(pl, "unsievethresh", &(sc.unsieve_thresh))) {
        verbose_output_print(0, 1, "# Un-sieving primes > %u\n",
                sc.unsieve_thresh);
    }

    // XXX note that when the sieving range size varies with the
    // special-q, we need to accept that the bucket threshold varies,
    // too.
    //
    // As a consequence, we should make it possible to specify extra
    // parameters in the hint file format (not just I,lim,lpb,mfb).
    sc.bucket_thresh = 1 << ((sc.logA+1)/2);	/* default value */
    sc.bucket_thresh1 = 0;	/* default value */
    sc.bk_multiplier = 0.0;
    /* overrides default only if parameter is given */
    param_list_parse_ulong(pl, "bkthresh", &(sc.bucket_thresh));
    param_list_parse_ulong(pl, "bkthresh1", &(sc.bucket_thresh1));
    param_list_parse_double(pl, "bkmult", &(sc.bk_multiplier));

    const char *powlim_params[2] = {"powlim0", "powlim1"};
    for (int side = 0; side < 2; side++) {
        if (!param_list_parse_ulong(pl, powlim_params[side],
                    &sc.sides[side].powlim)) {
            sc.sides[side].powlim = sc.bucket_thresh - 1;
            verbose_output_print(0, 1,
                    "# Using default value of %lu for -%s\n",
                    sc.sides[side].powlim, powlim_params[side]);
        }
    }

    const char *ncurves_params[2] = {"ncurves0", "ncurves1"};
    for (int side = 0; side < 2; side++)
        if (!param_list_parse_int(pl, ncurves_params[side],
                    &sc.sides[side].ncurves))
            sc.sides[side].ncurves = -1;

    long dupqmax[2] = {0, 0};
    param_list_parse_long_and_long(pl, "dup-qmax", dupqmax, ",");
    sc.sides[0].qmax = dupqmax[0];
    sc.sides[1].qmax = dupqmax[1];

    return complete;
}
/* }}} */

las_info::las_info(param_list_ptr pl)/*{{{*/
{
    /* We strive to initialize things in the exact order they're written
     * in the struct */
    // ----- general operational flags {{{
    nb_threads = 1;		/* default value */
    param_list_parse_int(pl, "t", &nb_threads);
    if (nb_threads <= 0) {
	fprintf(stderr,
		"Error, please provide a positive number of threads\n");
	param_list_clear(pl);
	exit(EXIT_FAILURE);
    }

    output = stdout;
    outputname = param_list_lookup_string(pl, "out");
    if (outputname) {
	if (!(output = fopen_maybe_compressed(outputname, "w"))) {
	    fprintf(stderr, "Could not open %s for writing\n", outputname);
	    exit(EXIT_FAILURE);
	}
    }
    setvbuf(output, NULL, _IOLBF, 0);      /* mingw has no setlinebuf */

    galois = param_list_lookup_string(pl, "galois");
    verbose = param_list_parse_switch(pl, "-v");
    suppress_duplicates = param_list_parse_switch(pl, "-dup");

    verbose_interpret_parameters(pl);
    verbose_output_init(NR_CHANNELS);
    verbose_output_add(0, output, verbose + 1);
    verbose_output_add(1, stderr, 1);
    /* Channel 2 is for statistics. We always print them to las' normal output */
    verbose_output_add(2, output, 1);
    if (param_list_parse_switch(pl, "-stats-stderr")) {
        /* If we should also print stats to stderr, add stderr to channel 2 */
        verbose_output_add(2, stderr, 1);
    }
#ifdef TRACE_K
    const char *trace_file_name = param_list_lookup_string(pl, "traceout");
    FILE *trace_file = stderr;
    if (trace_file_name != NULL) {
        trace_file = fopen(trace_file_name, "w");
        DIE_ERRNO_DIAG(trace_file == NULL, "fopen", trace_file_name);
    }
    verbose_output_add(TRACE_CHANNEL, trace_file, 1);
#endif
    param_list_print_command_line(output, pl);
    las_display_config_flags();
    /*  Parse polynomial */
    cado_poly_init(cpoly);
    const char *tmp;
    if ((tmp = param_list_lookup_string(pl, "poly")) == NULL) {
        fprintf(stderr, "Error: -poly is missing\n");
        param_list_print_usage(pl, NULL, stderr);
	cado_poly_clear(cpoly);
	param_list_clear(pl);
        exit(EXIT_FAILURE);
    }
    if (!cado_poly_read(cpoly, tmp)) {
	fprintf(stderr, "Error reading polynomial file %s\n", tmp);
	cado_poly_clear(cpoly);
	param_list_clear(pl);
	exit(EXIT_FAILURE);
    }
    // sc.skewness = cpoly->skew;
    /* -skew (or -S) may override (or set) the skewness given in the
     * polynomial file */
    param_list_parse_double(pl, "skew", &(cpoly->skew));
    if (cpoly->skew <= 0.0) {
	fprintf(stderr, "Error, please provide a positive skewness\n");
	cado_poly_clear(cpoly);
	param_list_clear(pl);
	exit(EXIT_FAILURE);
    }
    gmp_randinit_default(rstate);
    unsigned long seed = 0;
    if (param_list_parse_ulong(pl, "seed", &seed))
        gmp_randseed_ui(rstate, seed);
    // }}}

    // ----- default config and adaptive configs {{{
    // perhaps the set of parameters passed is not complete.
    if (parse_default_siever_config(config_base, pl)) {
        default_config_ptr = &config_base;
        sievers.push_back(sieve_info(*this, config_base, pl));
    }
    // }}}

    // ----- stuff roughly related to the descent {{{
#ifdef DLP_DESCENT
    int has_descent_hint = param_list_lookup_string(pl, "descent-hint-table") != NULL;
#else
    const int has_descent_hint = 0;
#endif

    if (!default_config_ptr && !has_descent_hint) {
        fprintf(stderr,
                "Error: no default config set, and no hint table either\n");
        exit(EXIT_FAILURE);
    }

    memset(max_hint_bitsize, 0, sizeof(max_hint_bitsize));
    memset(hint_lookups, 0, sizeof(hint_lookups));
    descent_helper = NULL;
#ifdef  DLP_DESCENT
    init_hint_table(pl);

    dlog_base = new las_dlog_base();
    dlog_base->lookup_parameters(pl);
    dlog_base->read();
#endif
    // }}}

    // ----- todo list and such {{{
    nq_pushed = 0;
    nq_max = UINT_MAX;
    random_sampling = 0;
    if (param_list_parse_uint(pl, "random-sample", &nq_max)) {
        random_sampling = 1;
    } else if (param_list_parse_uint(pl, "nq", &nq_max)) {
        if (param_list_lookup_string(pl, "q1") || param_list_lookup_string(pl, "rho")) {
            fprintf(stderr, "Error: argument -nq is incompatible with -q1 or -rho\n");
            exit(EXIT_FAILURE);
        }
    }

    /* Init and parse info regarding work to be done by the siever */
    /* Actual parsing of the command-line fragments is done within
     * las_todo_feed, but this is an admittedly contrived way to work */
    const char * filename = param_list_lookup_string(pl, "todo");
    if (filename) {
        todo_list_fd = fopen(filename, "r");
        if (todo_list_fd == NULL) {
            fprintf(stderr, "%s: %s\n", filename, strerror(errno));
            /* There's no point in proceeding, since it would really change
             * the behaviour of the program to do so */
            cado_poly_clear(cpoly);
            param_list_clear(pl);
            exit(EXIT_FAILURE);
        }
    } else {
        todo_list_fd = NULL;
    }
    // }}}

    // ----- batch mode {{{
    batch = param_list_parse_switch(pl, "-batch");
    batch_print_survivors = param_list_parse_switch(pl, "-batch-print-survivors");
    cofac_list_init (L);
    // }}} 
    
    init_cof_stats(pl);
}/*}}}*/

las_info::~las_info()/*{{{*/
{
    // ----- general operational flags {{{
    if (outputname)
        fclose_maybe_compressed(output, outputname);
    gmp_randclear(rstate);
    verbose_output_clear();
    cado_poly_clear(cpoly);
    // }}}

    // ----- default config and adaptive configs: nothing

    // ----- stuff roughly related to the descent {{{
#ifdef  DLP_DESCENT
    clear_hint_table();
    delete dlog_base;
#endif
    // }}}
 
    // ----- todo list and such {{{
    if (todo_list_fd) {
        fclose(todo_list_fd);
        todo_list_fd = NULL;
    }
    // }}}
 
    // ----- batch mode: very little
    cofac_list_clear (L);

    clear_cof_stats();
}/*}}}*/

// {{{ las_info::{init,clear,print}_cof_stats
void las_info::init_cof_stats(param_list_ptr pl)
{
    const char *statsfilename = param_list_lookup_string (pl, "stats-cofact");
    if (statsfilename != NULL) { /* a file was given */
        if (default_config_ptr == NULL) {
            fprintf(stderr, "Error: option stats-cofact works only "
                    "with a default config\n");
            exit(EXIT_FAILURE);
#ifdef DLP_DESCENT
        } else if (param_list_lookup_string(pl, "descent-hint-table")) {
            verbose_output_print(0, 1, "# Warning: option stats-cofact "
                    "only applies to the default siever config\n");
#endif
        }
        siever_config const & sc(*default_config_ptr);

        cof_stats_file = fopen (statsfilename, "w");
        if (cof_stats_file == NULL)
        {
            fprintf (stderr, "Error, cannot create file %s\n",
                    statsfilename);
            exit (EXIT_FAILURE);
        }
        //allocate cof_call and cof_succ
        int mfb0 = sc.sides[0].mfb;
        int mfb1 = sc.sides[1].mfb;
        cof_call = (uint32_t**) malloc ((mfb0+1) * sizeof(uint32_t*));
        cof_succ = (uint32_t**) malloc ((mfb0+1) * sizeof(uint32_t*));
        for (int i = 0; i <= mfb0; i++) {
            cof_call[i] = (uint32_t*) malloc ((mfb1+1) * sizeof(uint32_t));
            cof_succ[i] = (uint32_t*) malloc ((mfb1+1) * sizeof(uint32_t));
            for (int j = 0; j <= mfb1; j++)
                cof_call[i][j] = cof_succ[i][j] = 0;
        }
    } else {
        cof_stats_file = NULL;
        cof_call = NULL;
        cof_succ = NULL;
    }
}
void las_info::print_cof_stats()
{
    if (!cof_stats_file) return;
    ASSERT_ALWAYS(default_config_ptr);
    siever_config const & sc0(*default_config_ptr);
    int mfb0 = sc0.sides[0].mfb;
    int mfb1 = sc0.sides[1].mfb;
    for (int i = 0; i <= mfb0; i++) {
        for (int j = 0; j <= mfb1; j++)
            fprintf (cof_stats_file, "%u %u %u %u\n", i, j,
                    cof_call[i][j],
                    cof_succ[i][j]);
    }
}

void las_info::clear_cof_stats()
{
    if (!cof_stats_file) return;
    ASSERT_ALWAYS(default_config_ptr);
    siever_config const & sc0(*default_config_ptr);
    for (int i = 0; i <= sc0.sides[0].mfb; i++) {
        free (cof_call[i]);
        free (cof_succ[i]);
    }
    free (cof_call);
    free (cof_succ);
    fclose (cof_stats_file);
    cof_stats_file = NULL;
}
//}}}


/* Look for an existing sieve_info in las.sievers with configuration matching
   that in sc; if none exists, create one. */
sieve_info & get_sieve_info_from_config(las_info & las, siever_config const & sc, param_list pl)/*{{{*/
{
    std::list<sieve_info>::iterator psi;
#if 0
#if 0
    psi = find_if(las.sievers.begin(), las.sievers.end(), has_same_config_q_A_logI(sc));
#else
    psi = find_if(las.sievers.begin(), las.sievers.end(), has_same_config_q_logI(sc));
#endif
#endif
    psi = find_if(las.sievers.begin(), las.sievers.end(), has_same_config(sc));
    if (psi != las.sievers.end()) {
        siever_config_display(sc);
        return *psi;
    }
    las.sievers.push_back(sieve_info(las, sc, pl));
    sieve_info & si(las.sievers.back());
    verbose_output_print(0, 1, "# Creating new sieve configuration for q~2^%d on side %d (logI=%d)\n",
            sc.bitsize, sc.side, si.conf.logI_adjusted);
    siever_config_display(sc);
    return las.sievers.back();
}/*}}}*/

void las_todo_push_withdepth(las_info & las, mpz_srcptr p, mpz_srcptr r, int side, int depth, int iteration = 0)/*{{{*/
{
    las.todo.push(las_todo_entry(p, r, side, depth, iteration));
}
void las_todo_push(las_info & las, mpz_srcptr p, mpz_srcptr r, int side)
{
    las_todo_push_withdepth(las, p, r, side, 0);
}
void las_todo_push_closing_brace(las_info & las, int depth)
{
    las.todo.push(las_todo_entry(-1, depth));
}
las_todo_entry las_todo_pop(las_info & las)
{
    las_todo_entry r = las.todo.top();
    las.todo.pop();
    return r;
}
int las_todo_pop_closing_brace(las_info & las)
{
    if (las.todo.top().side >= 0)
        return 0;
    las.todo.pop();
    return 1;
}



/*}}}*/


/* Put in r the smallest legitimate special-q value that it at least
   s + diff (note that if s+diff is already legitimate, then r = s+diff
   will result. */
static void
next_legitimate_specialq(mpz_t r, const mpz_t s, const unsigned long diff)
{
    mpz_add_ui(r, s, diff);
    /* At some point in the future, we might want to allow prime-power or 
       composite special-q here. */
    /* mpz_nextprime() returns a prime *greater than* its input argument,
       which we don't always want, so we subtract 1 first. */
    mpz_sub_ui(r, r, 1);
    mpz_nextprime(r, r);
}

static void
parse_command_line_q0_q1(las_info & las, mpz_ptr q0, mpz_ptr q1, param_list pl, const int qside)
{
    ASSERT_ALWAYS(param_list_parse_mpz(pl, "q0", q0));
    if (param_list_parse_mpz(pl, "q1", q1)) {
        next_legitimate_specialq(q0, q0, 0);
        return;
    }

    /* We don't have -q1. If we have -rho, we sieve only <q0, rho>. */
    mpz_t t;
    mpz_init(t);
    if (param_list_parse_mpz(pl, "rho", t)) {
        las_todo_push(las, q0, t, qside);
        /* Set empty interval [q0 + 1, q0] as special-q interval */
        mpz_set(q1, q0);
        mpz_add_ui (q0, q0, 1);
    } else {
    /* If we don't have -rho, we sieve only q0, but all roots of it.
       If -q0 does not give a legitimate special-q value, advance to the
       next legitimate one. */
        mpz_set(t, q0);
        next_legitimate_specialq(q0, q0, 0);
        mpz_set(q1, q0);
    }
    mpz_clear(t);
}

static int
skip_galois_roots(const int orig_nroots, const mpz_t q, mpz_t *roots,
		  const char *galois_autom)
{
    int imat[4];
    residueul_t mat[4];
    int nroots = orig_nroots, ord;

    if(nroots == 0)
	return 0;
    automorphism_init(&ord, imat, galois_autom);
    modulusul_t mm;
    unsigned long qq = mpz_get_ui(q);
    modul_initmod_ul(mm, qq);
    for(int i = 0; i < 4; i++){
	modul_init(mat[i], mm);
	modul_set_int64(mat[i], imat[i], mm);
    }
    if (nroots % ord) {
        fprintf(stderr, "Number of roots modulo q is not divisible by %d. Don't know how to interpret -galois.\n", ord);
        ASSERT_ALWAYS(0);
    }
    // Keep only one root among sigma-orbits.
    residueul_t r2, r3;
    modul_init(r2, mm);
    modul_init(r3, mm);
    residueul_t conj[ord]; // where to put conjugates
    for(int k = 0; k < ord; k++)
	modul_init(conj[k], mm);
    char used[nroots];     // used roots: non-principal conjugates
    memset(used, 0, nroots);
    for(int k = 0; k < nroots; k++){
	if(used[k]) continue;
	unsigned long rr0 = mpz_get_ui(roots[k]), rr;
	rr = rr0;
	// build ord-1 conjugates for roots[k]
	for(int l = 0; l < ord; l++){
	    rr = automorphism_apply(mat, rr, mm, qq);
	    modul_set_ul(conj[l], rr, mm);
	}
#if 0 // debug. 
	printf("orbit for %lu: %lu", qq, rr);
	for(int l = 0; l < ord-1; l++)
	    printf(" -> %lu", conj[l][0]);
	printf("\n");
#endif
	// check: sigma^ord(rr0) should be rr0
	ASSERT_ALWAYS(rr == rr0);
	// look at roots
	for(int l = k+1; l < nroots; l++){
	    unsigned long ss = mpz_get_ui(roots[l]);
	    modul_set_ul(r2, ss, mm);
	    for(int i = 0; i < ord-1; i++)
		if(modul_equal(r2, conj[i], mm)){
		    ASSERT_ALWAYS(used[l] == 0);
		    // l is some conjugate, we erase it
		    used[l] = (char)1;
		    break;
		}
	}
    }
    // now, compact roots
    int kk = 0;
    for(int k = 0; k < nroots; k++)
	if(used[k] == 0){
	    if(k > kk)
		mpz_set(roots[kk], roots[k]);
	    kk++;
	}
    ASSERT_ALWAYS(kk == (nroots/ord));
    nroots = kk;
    for(int k = 0; k < ord; k++)
	modul_clear(conj[k], mm);
    for(int i = 0; i < 4; i++)
	modul_clear(mat[i], mm);
    modul_clear(r2, mm);
    modul_clear(r3, mm);
    modul_clearmod(mm);
    return nroots;
}

static void adwg(FILE *output, const char *comment, int *cpt,
		 relation &rel, int64_t a, int64_t b){
    if(b < 0) { a = -a; b = -b; }
    rel.a = a; rel.b = (uint64_t)b;
    rel.print(output, comment);
    *cpt += 1;
}

/* removing p^vp from the list of factors in rel. */
static void remove_galois_factors(relation &rel, int p, int vp){
    int ok = 0;

    for(int side = 0 ; side < 2 ; side++){
	for(unsigned int i = 0 ; i < rel.sides[side].size(); i++)
	    if(mpz_cmp_ui(rel.sides[side][i].p, p) == 0){
		ok = 1;
		ASSERT_ALWAYS(rel.sides[side][i].e >= vp);
		rel.sides[side][i].e -= vp;
	    }
    }
    /* indeed, p was present */
    ASSERT_ALWAYS(ok == 1);
}

/* adding p^vp to the list of factors in rel. */
static void add_galois_factors(relation &rel, int p, int vp){
    int ok[2] = {0, 0};

    for(int side = 0 ; side < 2 ; side++){
	for(unsigned int i = 0 ; i < rel.sides[side].size(); i++)
	    if(mpz_cmp_ui(rel.sides[side][i].p, p) == 0){
		ok[side] = 1;
		rel.sides[side][i].e += vp;
	    }
    }
    // FIXME: are we sure this is safe?
    for(int side = 0 ; side < 2 ; side++)
	if(ok[side] == 0)
	    /* we must add p^vp */
	    for(int i = 0; i < vp; i++)
		rel.add(side, p);
}

/* adding relations on the fly in Galois cases */
static void add_relations_with_galois(const char *galois, FILE *output, 
				      const char *comment, int *cpt,
				      relation &rel){
    int64_t a0, b0, a1, b1, a2, b2, a3, b3, a5, b5, aa, bb, a;
    uint64_t b;
    int d;

    a = rel.a; b = rel.b; // should be obsolete one day
    // (a0, b0) = sigma^0((a, b)) = (a, b)
    a0 = rel.a; b0 = (int64_t)rel.b;
    if(strcmp(galois, "autom2.1") == 0)
	// remember, 1/x is for plain autom
	// 1/y is for Galois filtering: x^4+1 -> DO NOT DUPLICATE RELATIONS!
	// (a-b/x) = 1/x*(-b+a*x)
	adwg(output, comment, cpt, rel, -b0, -a0);
    else if(strcmp(galois, "autom2.2") == 0)
	// remember, -x is for plain autom
	// -y is for Galois filtering: x^4+1 -> DO NOT DUPLICATE RELATIONS!
	// (a-(-b)*x) ~ (-a-b*x)
	adwg(output, comment, cpt, rel, -a0, b0);
    else if(strcmp(galois, "autom3.1") == 0){
	// x -> 1-1/x; hence 1/x*(b-(b-a)*x)
	a1 = a; b1 = (int64_t)b;
	a2 = b1; b2 = b1-a1;
	adwg(output, comment, cpt, rel, a2, b2);
	a3 = b2; b3 = b2-a2;
	adwg(output, comment, cpt, rel, a3, b3);
    }
    else if(strcmp(galois, "autom3.2") == 0){
	// x -> -1-1/x; hence 1/x*(b-(-a-b)*x)
	a1 = a; b1 = (int64_t)b;
	a2 = b1; b2 = -a1-b1;
	adwg(output, comment, cpt, rel, a2, b2);
	a3 = b2; b3 = -a2-b2;
	adwg(output, comment, cpt, rel, a3, b3);
    }
    else if(strcmp(galois, "autom4.1") == 0){
	// FIXME: rewrite and check
	a1 = a; b1 = (int64_t)b;
	// tricky: sig^2((a, b)) = (2b, -2a) ~ (b, -a)
	aa = b1; bb = -a1;
	if(bb < 0){ aa = -aa; bb = -bb; }
	rel.a = aa; rel.b = (uint64_t)bb;
	// same factorization as for (a, b)
	rel.print(output, comment);
	*cpt += 1;
	// sig((a, b)) = (-(a+b), a-b)
	aa = -(a1+b1);
	bb = a1-b1;
	int am2 = a1 & 1, bm2 = b1 & 1;
	if(am2+bm2 == 1){
	    // (a, b) = (1, 0) or (0, 1) mod 2
	    // aa and bb are odd, aa/bb = 1 mod 2
	    // we must add "2,2" in front of f and g
	    add_galois_factors(rel, 2, 2);
	}
	else{
	    // (a, b) = (1, 1), aa and bb are even
	    // we must remove "2,2" in front of f and g
	    // taken from relation.cpp
	    remove_galois_factors(rel, 2, 2);
	    // remove common powers of 2
	    do {
		aa >>= 1;
		bb >>= 1;
	    } while((aa & 1) == 0 && (bb & 1) == 0);
	}
	if(bb < 0){ aa = -aa; bb = -bb; }
	rel.a = aa; rel.b = (uint64_t)bb;
	rel.print(output, comment);
	*cpt += 1;
	// sig^3((a, b)) = sig((b, -a)) = (a-b, a+b)
	aa = -aa; // FIXME: check!
	if(aa < 0){ aa = -aa; bb = -bb; }
	rel.a = bb; rel.b = (uint64_t)aa;
	rel.print(output, comment);
	*cpt += 1;
    }
    else if(strcmp(galois, "autom6.1") == 0){
	// fact do not change
	adwg(output, comment, cpt, rel, a0 + b0, -a0); // (a2, b2)
	adwg(output, comment, cpt, rel, b0, -(a0+b0)); // (a4, b4)

	// fact do change
        a1 = -(2*a0+b0); b1= a0-b0;
	d = 0;
	while(((a1 % 3) == 0) && ((b1 % 3) == 0)){
	    a1 /= 3;
	    b1 /= 3;
	    d++;
	}
	fprintf(output, "# d1=%d\n", d);
	a3 =-(2*b0+a0); b3 = 2*a0+b0;
	a5 = a0-b0;     b5 = 2*b0+a0;
	if(d == 0)
	    // we need to add 3^3
	    add_galois_factors(rel, 3, 3);
	else
	    // we need to remove 3^3
	    remove_galois_factors(rel, 3, 3);
	adwg(output, comment, cpt, rel, a1, b1); // (a1/3^d, b1/3^d)
	for(int i = 0; i < d; i++){
	    a3 /= 3;
	    b3 /= 3;
	    a5 /= 3;
	    b5 /= 3;
	}
	adwg(output, comment, cpt, rel, a3, b3); // (a3/3^d, b3/3^d)
	adwg(output, comment, cpt, rel, a5, b5); // (a5/3^d, b5/3^d)
    }
}


/* {{{ Populating the todo list */
/* See below in main() for documentation about the q-range and q-list
 * modes */
/* These functions return non-zero if the todo list is not empty */
int las_todo_feed_qrange(las_info & las, param_list pl)
{
    /* If we still have entries in the stack, don't add more now */
    if (!las.todo.empty())
        return 1;

    const unsigned long push_at_least_this_many = 1;

    mpz_ptr q0 = las.todo_q0;
    mpz_ptr q1 = las.todo_q1;

    int qside = las.config_base.side;

    mpz_poly_ptr f = las.cpoly->pols[qside];
    cxx_mpz roots[MAXDEGREE];

    if (mpz_cmp_ui(q0, 0) == 0) {
        parse_command_line_q0_q1(las, q0, q1, pl, qside);
        if (las.random_sampling) {
            /* For random sampling, it's important that for all integers in
             * the range [q0, q1[, their nextprime() is within the range, and
             * that at least one such has roots mod f. Make sure that
             * this is the case.
             */
            mpz_t q, q1_orig;
            mpz_init(q);
            mpz_init_set(q1_orig, q1);
            /* we need to know the limit of the q range */
            for(unsigned long i = 1 ; ; i++) {
                mpz_sub_ui(q, q1, i);
                next_legitimate_specialq(q, q, 0);
                if (mpz_cmp(q, q1) >= 0)
                    continue;
                if (mpz_poly_roots ((mpz_t*) roots, f, q) > 0)
                    break;
                /* small optimization: avoid redoing root finding
                 * several times */
                mpz_set (q1, q);
                i = 1;
            }
            /* now q is the largest prime < q1 with f having roots mod q */
            mpz_add_ui (q1, q, 1);
            /* so now if we pick an integer in [q0, q1[, then its nextprime()
             * will be in [q0, q1_orig[, which is what we look for,
             * really.
             */
            if (mpz_cmp(q0, q1) > 0) {
                gmp_fprintf(stderr, "Error: range [%Zd,%Zd[ contains no prime with roots mod f\n", q0, q1_orig);
                exit(EXIT_FAILURE);
            }
            mpz_clear(q);
            mpz_clear(q1_orig);
        }
    }

    /* Otherwise we're going to process the next few sq's and put them
     * into the list */
    /* The loop processes all special-q in [q, q1]. On loop entry, the value
       in q is required to be a legitimate special-q, and will be added to
       the stack. */
    if (!las.random_sampling) {
        /* handy aliases */
        mpz_ptr q = q0;

        /* If nq_max is specified, then q1 has no effect, even though it
         * has been set equal to q */
        for ( ; las.todo.size() < push_at_least_this_many &&
                (las.nq_max < UINT_MAX || mpz_cmp(q, q1) < 0) &&
                las.nq_pushed < las.nq_max ; )
        {
            int nroots = mpz_poly_roots ((mpz_t*)roots, f, q);
            if (nroots == 0) {
                verbose_output_vfprint(0, 1, gmp_vfprintf, "# polynomial has no roots for q = %Zu\n", q);
            }

            if (las.galois != NULL)
                nroots = skip_galois_roots(nroots, q, (mpz_t*)roots, las.galois);

            for(int i = 0 ; i < nroots && las.nq_pushed < las.nq_max; i++) {
                las.nq_pushed++;
                las_todo_push(las, q, roots[nroots-1-i], qside);
            }

            next_legitimate_specialq(q, q, 1);
        }
    } else {
        /* we don't care much about being truly uniform here */
        mpz_t q;
        mpz_init(q);
        for ( ; las.todo.size() < push_at_least_this_many && las.nq_pushed < las.nq_max ; ) {
            mpz_sub(q, q1, q0);
            mpz_urandomm(q, las.rstate, q);
            mpz_add(q, q, q0);
            next_legitimate_specialq(q, q, 0);
            int nroots = mpz_poly_roots ((mpz_t*)roots, f, q);
            if (!nroots) continue;
            if (las.galois != NULL)
                nroots = skip_galois_roots(nroots, q, (mpz_t*)roots, las.galois);
            unsigned long i = gmp_urandomm_ui(las.rstate, nroots);
            las.nq_pushed++;
            las_todo_push(las, q, roots[i], qside);
        }
        mpz_clear(q);
    }

    return las.todo.size();
}

/* Format of a file with a list of special-q (-todo option):
 *   - Comments are allowed (start line with #)
 *   - Blank lines are ignored
 *   - Each valid line must have the form
 *       s q r
 *     where s is the side (0 or 1) of the special q, and q and r are as usual.
 */
int las_todo_feed_qlist(las_info & las, param_list pl)
{
    if (!las.todo.empty())
        return 1;

    char line[1024];
    FILE * f = las.todo_list_fd;
    /* The fgets call below is blocking, so flush las.output here just to
     * be sure. */
    fflush(las.output);
    char * x;
    for( ; ; ) {
        x = fgets(line, sizeof(line), f);
        /* Tolerate comments and blank lines */
        if (x == NULL) return 0;
        if (*x == '#') continue;
        for( ; *x && isspace(*x) ; x++) ;
        if (!*x) continue;
        break;
    }

    /* We have a new entry to parse */
    mpz_t p, r;
    int side = -1;
    mpz_init(p);
    mpz_init(r);
    int rc;
    switch(*x++) {
        case '0':
        case '1':
        case '2':
        case '3':
        case '4':
        case '5':
        case '6':
        case '7':
        case '8':
        case '9':
                   x--;
                   errno = 0;
                   side = strtoul(x, &x, 0);
                   ASSERT_ALWAYS(!errno);
                   ASSERT_ALWAYS(side < 2);
                   break;
        default:
                   fprintf(stderr, "%s: parse error at %s\n",
                           param_list_lookup_string(pl, "todo"), line);
                   /* We may as well default on the command-line switch */
                   exit(1);
    }

    int nread1 = 0;
    int nread2 = 0;

    mpz_set_ui(r, 0);
    for( ; *x && !isdigit(*x) ; x++) ;
    rc = gmp_sscanf(x, "%Zi%n %Zi%n", p, &nread1, r, &nread2);
    ASSERT_ALWAYS(rc == 1 || rc == 2); /* %n does not count */
    x += (rc==1) ? nread1 : nread2;
    ASSERT_ALWAYS(mpz_probab_prime_p(p, 2));
    {
        mpz_poly_ptr f = las.cpoly->pols[side];
        /* specifying the rational root as <0
         * means that it must be recomputed. Putting 0 does not have this
         * effect, since it is a legitimate value after all.
         */
        if (rc < 2 || (f->deg == 1 && rc == 2 && mpz_cmp_ui(r, 0) < 0)) {
            // For rational side, we can compute the root easily.
            ASSERT_ALWAYS(f->deg == 1);
            int nroots = mpz_poly_roots (&r, f, p);
            ASSERT_ALWAYS(nroots == 1);
        }
    }

    for( ; *x ; x++) ASSERT_ALWAYS(isspace(*x));
    las_todo_push(las, p, r, side);
    mpz_clear(p);
    mpz_clear(r);
    return 1;
}


int las_todo_feed(las_info & las, param_list pl)
{
    if (!las.todo.empty())
        return 1;
    if (las.todo_list_fd)
        return las_todo_feed_qlist(las, pl);
    else
        return las_todo_feed_qrange(las, pl);
}
/* }}} */

/* Only when tracing. This function gets called once per
 * special-q only. Here we compute the two norms corresponding to
 * the traced (a,b) pair, and start by dividing out the special-q
 * from the one where it should divide */
void init_trace_k(sieve_info const & si, param_list pl)
{
    struct trace_ab_t ab;
    struct trace_ij_t ij;
    struct trace_Nx_t Nx;
    int have_trace_ab = 0, have_trace_ij = 0, have_trace_Nx = 0;

    const char *abstr = param_list_lookup_string(pl, "traceab");
    if (abstr != NULL) {
        if (sscanf(abstr, "%" SCNd64",%" SCNu64, &ab.a, &ab.b) == 2)
            have_trace_ab = 1;
        else {
            fprintf (stderr, "Invalid value for parameter: -traceab %s\n",
                     abstr);
            exit (EXIT_FAILURE);
        }
    }

    const char *ijstr = param_list_lookup_string(pl, "traceij");
    if (ijstr != NULL) {
        if (sscanf(ijstr, "%d,%u", &ij.i, &ij.j) == 2) {
            have_trace_ij = 1;
        } else {
            fprintf (stderr, "Invalid value for parameter: -traceij %s\n",
                     ijstr);
            exit (EXIT_FAILURE);
        }
    }

    const char *Nxstr = param_list_lookup_string(pl, "traceNx");
    if (Nxstr != NULL) {
        if (sscanf(Nxstr, "%u,%u", &Nx.N, &Nx.x) == 2)
            have_trace_Nx = 1;
        else {
            fprintf (stderr, "Invalid value for parameter: -traceNx %s\n",
                     Nxstr);
            exit (EXIT_FAILURE);
        }
    }

    trace_per_sq_init(si, have_trace_Nx ? &Nx : NULL,
        have_trace_ab ? &ab : NULL, 
        have_trace_ij ? &ij : NULL);
}

/* {{{ apply_buckets */
template <typename HINT>
#ifndef TRACE_K
/* backtrace display can't work for static symbols (see backtrace_symbols) */
NOPROFILE_STATIC
#endif
void
apply_one_update (unsigned char * const S,
        const bucket_update_t<1, HINT> * const u,
        const unsigned char logp, where_am_I & w)
{
  WHERE_AM_I_UPDATE(w, h, u->hint);
  WHERE_AM_I_UPDATE(w, x, u->x);
  sieve_increase(S + (u->x), logp, w);
}

template <typename HINT>
#ifndef TRACE_K
/* backtrace display can't work for static symbols (see backtrace_symbols) */
NOPROFILE_STATIC
#endif
void
apply_one_bucket (unsigned char *S,
        const bucket_array_t<1, HINT> &BA, const int i,
        const fb_part *fb, where_am_I & w)
{
  WHERE_AM_I_UPDATE(w, p, 0);

  for (slice_index_t i_slice = 0; i_slice < BA.get_nr_slices(); i_slice++) {
    const bucket_update_t<1, HINT> *it = BA.begin(i, i_slice);
    const bucket_update_t<1, HINT> * const it_end = BA.end(i, i_slice);
    const slice_index_t slice_index = BA.get_slice_index(i_slice);
    const unsigned char logp = fb->get_slice(slice_index)->get_logp();

    const bucket_update_t<1, HINT> *next_align;
    if (sizeof(bucket_update_t<1, HINT>) == 4) {
      next_align = (bucket_update_t<1, HINT> *) (((size_t) it + 0x3F) & ~((size_t) 0x3F));
      if (UNLIKELY(next_align > it_end)) next_align = it_end;
    } else {
      next_align = it_end;
    }

    while (it != next_align)
      apply_one_update<HINT> (S, it++, logp, w);

    while (it + 16 <= it_end) {
      uint64_t x0, x1, x2, x3, x4, x5, x6, x7;
      uint16_t x;
#ifdef HAVE_SSE2
#if defined(__ICC) || defined(__INTEL_COMPILER)
      /* https://gcc.gnu.org/bugzilla/show_bug.cgi?id=45414 */
      _mm_prefetch(((const char *) it)+256, _MM_HINT_NTA);
#else
      _mm_prefetch(((unsigned char *) it)+256, _MM_HINT_NTA);
#endif
#endif
      x0 = ((uint64_t *) it)[0];
      x1 = ((uint64_t *) it)[1];
      x2 = ((uint64_t *) it)[2];
      x3 = ((uint64_t *) it)[3];
      x4 = ((uint64_t *) it)[4];
      x5 = ((uint64_t *) it)[5];
      x6 = ((uint64_t *) it)[6];
      x7 = ((uint64_t *) it)[7];
      it += 16;
      __asm__ __volatile__ (""); /* To be sure all x? are read together in one operation */
#ifdef CADO_LITTLE_ENDIAN
#define INSERT_2_VALUES(X) do {						\
	(X) >>= 16; x = (uint16_t) (X);					\
	WHERE_AM_I_UPDATE(w, x, x); sieve_increase(S + x, logp, w);	\
	(X) >>= 32;							\
	WHERE_AM_I_UPDATE(w, x, X); sieve_increase(S + (X), logp, w);	\
      } while (0);
#else
#define INSERT_2_VALUES(X) do {						\
	x = (uint16_t) (X);						\
	WHERE_AM_I_UPDATE(w, x, x); sieve_increase(S + x, logp, w);	\
	(X) >>= 32; x = (uint16_t) (X);					\
	WHERE_AM_I_UPDATE(w, x, x); sieve_increase(S + x, logp, w);	\
      } while (0);

#endif
      INSERT_2_VALUES(x0); INSERT_2_VALUES(x1); INSERT_2_VALUES(x2); INSERT_2_VALUES(x3);
      INSERT_2_VALUES(x4); INSERT_2_VALUES(x5); INSERT_2_VALUES(x6); INSERT_2_VALUES(x7);
    }
    while (it != it_end)
      apply_one_update<HINT> (S, it++, logp, w);
  }
}

// Create the two instances, the longhint_t being specialized.
template 
void apply_one_bucket<shorthint_t> (unsigned char *S,
        const bucket_array_t<1, shorthint_t> &BA, const int i,
        const fb_part *fb, where_am_I & w);

template <>
void apply_one_bucket<longhint_t> (unsigned char *S,
        const bucket_array_t<1, longhint_t> &BA, const int i,
        const fb_part *fb, where_am_I & w) {
  WHERE_AM_I_UPDATE(w, p, 0);

  // There is only one slice.
  slice_index_t i_slice = 0;
  const bucket_update_t<1, longhint_t> *it = BA.begin(i, i_slice);
  const bucket_update_t<1, longhint_t> * const it_end = BA.end(i, i_slice);

  // FIXME: Computing logp for each and every entry seems really, really
  // inefficient. Could we add it to a bucket_update_t of "longhint"
  // type?
  while (it != it_end) {
    slice_index_t index = it->index;
    const unsigned char logp = fb->get_slice(index)->get_logp();
    apply_one_update<longhint_t> (S, it++, logp, w);
  }
}


/* {{{ Trial division */
typedef struct {
    uint64_t *fac;
    int n;
} factor_list_t;

#define FL_MAX_SIZE 200

void factor_list_init(factor_list_t *fl) {
    fl->fac = (uint64_t *) malloc (FL_MAX_SIZE * sizeof(uint64_t));
    ASSERT_ALWAYS(fl->fac != NULL);
    fl->n = 0;
}

void factor_list_clear(factor_list_t *fl) {
    free(fl->fac);
}

static void 
factor_list_add(factor_list_t *fl, const uint64_t p)
{
  ASSERT_ALWAYS(fl->n < FL_MAX_SIZE);
  fl->fac[fl->n++] = p;
}

bool
factor_list_contains(const factor_list_t *fl, const uint64_t p)
{
  for (int i = 0; i < fl->n; i++) {
    if (fl->fac[i] == p)
      return true;
  }
  return false;
}

// print a comma-separated list of factors.
// returns the number of factor printed (in particular, a comma is needed
// after this output only if the return value is non zero)
int factor_list_fprint(FILE *f, factor_list_t fl) {
    int i;
    for (i = 0; i < fl.n; ++i) {
        if (i) fprintf(f, ",");
        fprintf(f, "%" PRIx64, fl.fac[i]);
    }
    return i;
}


static const int bucket_prime_stats = 0;
static long nr_bucket_primes = 0;
static long nr_bucket_longhints = 0;
static long nr_div_tests = 0;
static long nr_composite_tests = 0;
static long nr_wrap_was_composite = 0;
/* The entries in BP must be sorted in order of increasing x */
static void
divide_primes_from_bucket (factor_list_t *fl, mpz_t norm, const unsigned int N, const unsigned int x,
                           bucket_primes_t *BP, const int very_verbose)
{
  while (!BP->is_end()) {
      const bucket_update_t<1, primehint_t> prime = BP->get_next_update();
      if (prime.x > x)
        {
          BP->rewind_by_1();
          break;
        }
      if (prime.x == x) {
          if (bucket_prime_stats) nr_bucket_primes++;
          const unsigned long p = prime.p;
          if (very_verbose) {
              verbose_output_vfprint(0, 1, gmp_vfprintf,
                                     "# N = %u, x = %d, dividing out prime hint p = %lu, norm = %Zd\n",
                                     N, x, p, norm);
          }
          /* If powers of a prime p get bucket-sieved and more than one such
              power hits, then the second (and later) hints will find a
              cofactor that already had all powers of p divided out by the
              loop below that removes multiplicities. Thus, if a prime does
              not divide, we check whether it was divided out before (and thus
              is in the factors list) */
          if (UNLIKELY(!mpz_divisible_ui_p (norm, p))) {
              if(!factor_list_contains(fl, p)) {
                  verbose_output_print(1, 0,
                           "# Error, p = %lu does not divide at (N,x) = (%u,%d)\n",
                           p, N, x);
                  abort();
              } else {
                  verbose_output_print(0, 2,
                           "# Note: p = %lu does not divide at (N,x) = (%u,%d), was divided out before\n",
                           p, N, x);
              }
          } else do {
              /* Remove powers of prime divisors */
              factor_list_add(fl, p);
              mpz_divexact_ui (norm, norm, p);
          } while (mpz_divisible_ui_p (norm, p));
      }
  }
}


/* The entries in BP must be sorted in order of increasing x */
static void
divide_hints_from_bucket (factor_list_t *fl, mpz_t norm, const unsigned int N, const unsigned int x,
                          bucket_array_complete *purged, const fb_factorbase *fb, const int very_verbose)
{
  while (!purged->is_end()) {
      const bucket_update_t<1, longhint_t> complete_hint = purged->get_next_update();
      if (complete_hint.x > x)
        {
          purged->rewind_by_1();
          break;
        }
      if (complete_hint.x == x) {
          if (bucket_prime_stats) nr_bucket_longhints++;
          const fb_slice_interface *slice = fb->get_slice(complete_hint.index);
          ASSERT_ALWAYS(slice != NULL);
          const unsigned long p = slice->get_prime(complete_hint.hint);
          if (very_verbose) {
              const unsigned char k = slice->get_k(complete_hint.hint);
              verbose_output_print(0, 1,
                                   "# N = %u, x = %d, dividing out slice hint, "
                                   "index = %lu offset = %lu ",
                                   N, x, (unsigned long) complete_hint.index,
                                   (unsigned long) complete_hint.hint);
              if (slice->is_general()) {
                  verbose_output_print(0, 1, "(general)");
              } else {
                  verbose_output_print(0, 1, "(%d roots)", slice->get_nr_roots());
              }
              verbose_output_vfprint(0, 1, gmp_vfprintf,
                                     ", q = %lu^%hhu, norm = %Zd\n",
                                     p, k, norm);
          }
          if (UNLIKELY(!mpz_divisible_ui_p (norm, p))) {
              if (!factor_list_contains(fl, p)) {
                  verbose_output_print(1, 0,
                           "# Error, p = %lu does not divide at (N,x) = (%u,%d)\n",
                           p, N, x);
                  abort();
              } else {
                  verbose_output_print(0, 2,
                           "# Note: p = %lu does not divide at (N,x) = (%u,%d), was divided out before\n",
                           p, N, x);
              }
          } else do {
              factor_list_add(fl, p);
              mpz_divexact_ui (norm, norm, p);
          } while (mpz_divisible_ui_p (norm, p));
      }
  }
}


NOPROFILE_STATIC void
trial_div (factor_list_t *fl, mpz_t norm, const unsigned int N, unsigned int x,
           const bool handle_2, bucket_primes_t *primes,
           bucket_array_complete *purged,
	   trialdiv_divisor_t *trialdiv_data,
           int64_t a, uint64_t b,
           const fb_factorbase *fb)
{
#ifdef TRACE_K
    const int trial_div_very_verbose = trace_on_spot_ab(a,b);
#else
    const int trial_div_very_verbose = 0;
#endif
    int nr_factors;
    fl->n = 0; /* reset factor list */

    if (trial_div_very_verbose) {
        verbose_output_start_batch();
        verbose_output_print(TRACE_CHANNEL, 0, "# trial_div() entry, N = %u, x = %d, a = %" PRId64 ", b = %" PRIu64 ", norm = ", N, x, a, b);
        verbose_output_vfprint(TRACE_CHANNEL, 0, gmp_vfprintf, "%Zd\n", norm);
    }

    // handle 2 separately, if it is in fb
    if (handle_2) {
        int bit = mpz_scan1(norm, 0);
        int i;
        for (i = 0; i < bit; ++i) {
            fl->fac[fl->n] = 2;
            fl->n++;
        }
        if (trial_div_very_verbose)
            verbose_output_vfprint(TRACE_CHANNEL, 0, gmp_vfprintf, "# x = %d, dividing out 2^%d, norm = %Zd\n", x, bit, norm);
        mpz_tdiv_q_2exp(norm, norm, bit);
    }

    // remove primes in "primes" that map to x
    divide_primes_from_bucket (fl, norm, N, x, primes, trial_div_very_verbose);
    divide_hints_from_bucket (fl, norm, N, x, purged, fb, trial_div_very_verbose);
    if (trial_div_very_verbose)
        verbose_output_vfprint(TRACE_CHANNEL, 0, gmp_vfprintf, "# x = %d, after dividing out bucket/resieved norm = %Zd\n", x, norm);

    do {
      /* Trial divide primes with precomputed tables */
#define TRIALDIV_MAX_FACTORS 32
      int i;
      unsigned long factors[TRIALDIV_MAX_FACTORS];
      if (trial_div_very_verbose) {
          verbose_output_print(TRACE_CHANNEL, 0, "# Trial division by");
          for (i = 0; trialdiv_data[i].p != 1; i++)
              verbose_output_print(TRACE_CHANNEL, 0, " %lu", trialdiv_data[i].p);
          verbose_output_print(TRACE_CHANNEL, 0, "\n# Factors found: ");
      }

      nr_factors = trialdiv (factors, norm, trialdiv_data, TRIALDIV_MAX_FACTORS);

      for (i = 0; i < MIN(nr_factors, TRIALDIV_MAX_FACTORS); i++)
      {
          if (trial_div_very_verbose)
              verbose_output_print (TRACE_CHANNEL, 0, " %lu", factors[i]);
          factor_list_add (fl, factors[i]);
      }
      if (trial_div_very_verbose) {
          verbose_output_vfprint(TRACE_CHANNEL, 0, gmp_vfprintf, "\n# After trialdiv(): norm = %Zd\n", norm);
      }
    } while (nr_factors == TRIALDIV_MAX_FACTORS + 1);

    if (trial_div_very_verbose)
        verbose_output_end_batch();
}
/* }}} */

#ifdef  DLP_DESCENT
/* This returns true only if this descent node is now done, either based
 * on the new relation we have registered, or because the previous
 * relation is better anyway */
bool register_contending_relation(las_info const & las, sieve_info const & si, relation & rel)
{
    if (las.tree.must_avoid(rel)) {
        verbose_output_vfprint(0, 1, gmp_vfprintf, "# [descent] Warning: we have already used this relation, avoiding\n");
        return true;
    }

    /* compute rho for all primes, even on the rational side */
    rel.fixup_r(true);

    descent_tree::candidate_relation contender;
    contender.rel = rel;
    double time_left = 0;

    for(int side = 0 ; side < 2 ; side++) {
        for(unsigned int i = 0 ; i < rel.sides[side].size() ; i++) {
            relation::pr const & v(rel.sides[side][i]);
            if (mpz_cmp(si.doing.p, v.p) == 0)
                continue;
            unsigned long p = mpz_get_ui(v.p);
            if (mpz_fits_ulong_p(v.p)) {
                unsigned long r = mpz_get_ui(v.r);
                if (las.dlog_base->is_known(side, p, r))
                    continue;
            }

            unsigned int n = mpz_sizeinbase(v.p, 2);
            int k = (n <= las.max_hint_bitsize[side] ? las.hint_lookups[side][n] : -1);
            if (k < 0) {
                /* This is not worrysome per se. We just do
                 * not have the info in the descent hint table,
                 * period.
                 */
                verbose_output_vfprint(0, 1, gmp_vfprintf, "# [descent] Warning: cannot estimate refactoring time for relation involving %d@%d (%Zd,%Zd)\n", n, side, v.p, v.r);
                time_left = INFINITY;
            } else {
                if (std::isfinite(time_left))
                    time_left += las.hint_table[k].expected_time;
            }
            contender.outstanding.push_back(std::make_pair(side, v));
        }
    }
    verbose_output_print(0, 1, "# [descent] This relation entails an additional time of %.2f for the smoothing process (%zu children)\n",
            time_left, contender.outstanding.size());

    /* when we're re-examining this special-q because of a previous
     * failure, there's absolutely no reason to hurry up on a relation */
    contender.set_time_left(time_left, si.doing.iteration ? INFINITY : general_grace_time_ratio);

    return las.tree.new_candidate_relation(contender);
}
#endif /* DLP_DESCENT */

struct factor_survivors_data {
    thread_data * th;
    std::vector<uint32_t> survivors;
    std::vector<bucket_update_t<1, shorthint_t>::br_index_t> survivors2;
    unsigned char * SS;
    int N;
    where_am_I & w;
    int cpt;
    int copr;
    uint32_t cof_bitsize[2];

    struct side_data {
        unsigned char * S;
        bucket_primes_t primes;
        bucket_array_complete purged;
        side_data() :
            primes(bucket_primes_t(BUCKET_REGION)),
            purged(bucket_array_complete(BUCKET_REGION))
        {}
    };

    side_data sdata[2];

    factor_survivors_data(thread_data *th, int N, where_am_I & w)
        : th(th), N(N), w(w)
    {
        cpt = 0;
        copr = 0;
        for(int side = 0 ; side < 2 ; side++) {
            sdata[side].S = th->sides[side].bucket_region;
            cof_bitsize[side]=0;
        }
        /* This is the one which gets the merged information in the end */
        SS = sdata[0].S;
    }
    ~factor_survivors_data() {
    }
    void search_survivors (timetree_t & timer);
    void convert_survivors (timetree_t & timer);
    void purge_buckets (timetree_t & timer);
    void cofactoring (timetree_t & timer);
};

void factor_survivors_data::search_survivors(timetree_t & timer)
{
    CHILD_TIMER(timer, __func__);
    las_info const & las(*th->plas);
    sieve_info & si(*th->psi);
    const unsigned int first_j = N << (LOG_BUCKET_REGION - si.conf.logI_adjusted);
    const unsigned long nr_lines = 1U << (LOG_BUCKET_REGION - si.conf.logI_adjusted);

#ifdef TRACE_K /* {{{ */
    if (trace_on_spot_Nx(N, trace_Nx.x)) {
        verbose_output_print(TRACE_CHANNEL, 0,
                "# When entering factor_survivors for bucket %u, "
                "S[0][%u]=%u, S[1][%u]=%u\n",
                trace_Nx.N, trace_Nx.x, sdata[0].S[trace_Nx.x], trace_Nx.x, sdata[1].S[trace_Nx.x]);
        verbose_output_vfprint(TRACE_CHANNEL, 0, gmp_vfprintf,
                "# Remaining norms which have not been accounted for in sieving: (%Zd, %Zd)\n",
                traced_norms[0], traced_norms[1]);
    }
#endif  /* }}} */

    if (las.verbose >= 2)
        th->update_checksums();


#ifdef TRACE_K /* {{{ */
    sieve_info::side_info & side0(si.sides[0]);
    sieve_info::side_info & side1(si.sides[1]);
    for (int x = 0; x < 1 << LOG_BUCKET_REGION; x++) {
        if (trace_on_spot_Nx(N, x)) {
            verbose_output_print(TRACE_CHANNEL, 0,
                    "# side0.Bound[%u]=%u, side1.Bound[%u]=%u\n",
                    sdata[0].S[trace_Nx.x],
                    sdata[0].S[x] <= side0.bound ? 0 : side0.bound,
                    sdata[1].S[trace_Nx.x],
                    sdata[1].S[x] <= side0.bound ? 0 : side1.bound);
            /* Hmmm, is that right ? side0.bound 3 times, really ? XXX */
        }
    }
#endif /* }}} */

    survivors.reserve(128);
    for (unsigned int j = 0; j < nr_lines; j++)
    {
        unsigned char * const both_S[2] = {
            sdata[0].S + (j << si.conf.logI_adjusted), 
            sdata[1].S + (j << si.conf.logI_adjusted)
        };
        const unsigned char both_bounds[2] = {
            si.sides[0].bound,
            si.sides[1].bound,
        };
        size_t old_size = survivors.size();
        search_survivors_in_line(both_S, both_bounds,
                                 si.conf.logI_adjusted, j + first_j, N,
                                 si.j_div, si.conf.unsieve_thresh,
                                 si.us, survivors, si.conf.sublat);
        /* Survivors written by search_survivors_in_line() have index
           relative to their j-line. We need to convert to index within
           the bucket region by adding line offsets. */
        for (size_t i_surv = old_size; i_surv < survivors.size(); i_surv++)
            survivors[i_surv] += j << si.conf.logI_adjusted;
    }
}

void factor_survivors_data::convert_survivors(timetree_t & timer)
{
    CHILD_TIMER(timer, __func__);
    /* Convert data type of list from uint32_t to the correct br_index_t */
    survivors2.reserve(survivors.size());
    for (size_t i = 0; i < survivors.size(); i++) {
        survivors2.push_back(survivors[i]);
    }
    survivors.clear();
}

void factor_survivors_data::purge_buckets(timetree_t & timer)
{
    CHILD_TIMER(timer, __func__);

    sieve_info & si(*th->psi);

    /* Copy those bucket entries that belong to sieving survivors and
       store them with the complete prime */
    /* FIXME: choose a sensible size here */

    for(int side = 0 ; side < 2 ; side++) {
        WHERE_AM_I_UPDATE(w, side, side);
        // From N we can deduce the bucket_index. They are not the same
        // when there are multiple-level buckets.
        uint32_t bucket_index = N % si.nb_buckets[1];

        SIBLING_TIMER(timer, "purge buckets");

        const bucket_array_t<1, shorthint_t> *BA =
            th->ws->cbegin_BA<1, shorthint_t>(side);
        const bucket_array_t<1, shorthint_t> * const BA_end =
            th->ws->cend_BA<1, shorthint_t>(side);
        for (; BA != BA_end; BA++)  {
#if defined(HAVE_SSE2) && defined(SMALLSET_PURGE)
            sdata[side].purged.purge(*BA, bucket_index, SS, survivors2);
#else
            sdata[side].purged.purge(*BA, bucket_index, SS);
#endif
        }

        /* Add entries coming from downsorting, if any */
        const bucket_array_t<1, longhint_t> *BAd =
            th->ws->cbegin_BA<1, longhint_t>(side);
        const bucket_array_t<1, longhint_t> * const BAd_end =
            th->ws->cend_BA<1, longhint_t>(side);
        for (; BAd != BAd_end; BAd++)  {
            sdata[side].purged.purge(*BAd, bucket_index, SS);
        }

        SIBLING_TIMER(timer, "resieve");
        /* Resieve small primes for this bucket region and store them 
           together with the primes recovered from the bucket updates */
        resieve_small_bucket_region (&sdata[side].primes, N, SS,
                th->psi->sides[side].rsd, th->sides[side].rsdpos, si, w);

        SIBLING_TIMER(timer, "sort primes in purged buckets");
        /* Sort the entries to avoid O(n^2) complexity when looking for
           primes during trial division */
        sdata[side].purged.sort();
        sdata[side].primes.sort();
    }

#ifdef TRACE_K
    if (trace_on_spot_Nx(N, trace_Nx.x)) {
        verbose_output_print(TRACE_CHANNEL, 0, "# Slot [%u] in bucket %u has value %u\n",
                trace_Nx.x, trace_Nx.N, SS[trace_Nx.x]);
    }
#endif
}

void factor_survivors_data::cofactoring (timetree_t & timer)
{
    CHILD_TIMER(timer, __func__);

    las_info const & las(*th->plas);
    sieve_info & si(*th->psi);
    las_report_ptr rep = th->rep;

    mpz_t norm[2];
    factor_list_t factors[2];
    mpz_array_t *lps[2] = { NULL, };
    uint32_array_t *lps_m[2] = { NULL, }; /* corresponding multiplicities */

    for(int side = 0 ; side < 2 ; side++) {
        lps[side] = alloc_mpz_array (1);
        lps_m[side] = alloc_uint32_array (1);
        factor_list_init(&factors[side]);
        mpz_init (norm[side]);
    }

#ifdef SUPPORT_LARGE_Q
        mpz_t az, bz;
        mpz_init(az);
        mpz_init(bz);
#endif

    for (size_t i_surv = 0 ; i_surv < survivors2.size(); i_surv++) {
#ifdef DLP_DESCENT
      if (las.tree.must_take_decision())
	break;
#endif
      const size_t x = survivors2[i_surv];
      ASSERT_ALWAYS (SS[x] != 255);

        th->rep->survivor_sizes[sdata[0].S[x]][sdata[1].S[x]]++;
        
        /* For factor_leftover_norm, we need to pass the information of the
         * sieve bound. If a cofactor is less than the square of the sieve
         * bound, it is necessarily prime. we implement this by keeping the
         * log to base 2 of the sieve limits on each side, and compare the
         * bitsize of the cofactor with their double.
         */
        int64_t a;
        uint64_t b;

        SIBLING_TIMER(timer, "check_coprime");

        NxToAB (&a, &b, N, x, si);
#ifdef SUPPORT_LARGE_Q
        NxToABmpz (az, bz, N, x, si);
#endif
#ifdef TRACE_K
        if (trace_on_spot_ab(a, b))
          verbose_output_print(TRACE_CHANNEL, 0, "# about to start cofactorization for (%"
                   PRId64 ",%" PRIu64 ")  %zu %u\n", a, b, x, SS[x]);
#endif

        /* since a,b both even were not sieved, either a or b should
         * be odd. However, exceptionally small norms, even without
         * sieving, may fall below the report bound (see tracker
         * issue #15437). Therefore it is safe to continue here. */
        // ASSERT((a | b) & 1);
#ifndef SUPPORT_LARGE_Q
        if (UNLIKELY(((a | b) & 1) == 0))
#else
        if (UNLIKELY(mpz_even_p(az) && mpz_even_p(bz)))
#endif
        {
            th->rep->both_even++;
            continue;
        }

        /* Since the q-lattice is exactly those (a, b) with
           a == rho*b (mod q), q|b  ==>  q|a  ==>  q | gcd(a,b) */
        /* FIXME: fast divisibility test here! */
        /* Dec 2014: on a c90, it takes 0.1 % of total sieving time*/
#ifndef SUPPORT_LARGE_Q
        if (b == 0 || (mpz_cmp_ui(si.doing.p, b) <= 0 && b % mpz_get_ui(si.doing.p) == 0))
#else
        if ((mpz_cmp_ui(bz, 0) == 0) || 
            (mpz_cmp(si.doing.p, bz) <= 0 &&
             mpz_divisible_p(bz, si.doing.p)))
#endif
        {
            continue;
        }

        copr++;

        int pass = 1;

        int i;
        unsigned int j;
        for(int side = 0 ; pass && side < 2 ; side++) {

            SIBLING_TIMER(timer, "recompute complete norm");

            // Trial divide norm on side 'side'
            /* Compute the norms using the polynomials transformed to 
               i,j-coordinates. The transformed polynomial on the 
               special-q side is already divided by q */
            // Note that are, (i,j) must be true coordinates, not the
            // ones reduced to (-I/2, I/2) using sublattices.
            NxToIJ (&i, &j, N, x, si);
            adjustIJsublat(&i, &j, si);
            mpz_poly_homogeneous_eval_siui (norm[side], si.sides[side].fij, i, j);

#ifdef TRACE_K
            if (trace_on_spot_ab(a, b)) {
                verbose_output_vfprint(TRACE_CHANNEL, 0,
                        gmp_vfprintf, "# start trial division for norm=%Zd ", norm[side]);
                verbose_output_print(TRACE_CHANNEL, 0,
                        "on side %d for (%" PRId64 ",%" PRIu64 ")\n", side, a, b);
            }
#endif

            SIBLING_TIMER(timer, "trial division");

            verbose_output_print(1, 2, "FIXME %s, line %d\n", __FILE__, __LINE__);
            const bool handle_2 = true; /* FIXME */
            trial_div (&factors[side], norm[side], N, x,
                    handle_2,
                    &sdata[side].primes,
                    &sdata[side].purged,
                    si.sides[side].trialdiv_data.get(),
                    a, b,
                    th->psi->sides[side].fb.get());

            SIBLING_TIMER(timer, "check_leftover_norm");

            pass = check_leftover_norm (norm[side], si, side);
#ifdef TRACE_K
            if (trace_on_spot_ab(a, b)) {
                verbose_output_vfprint(TRACE_CHANNEL, 0, gmp_vfprintf,
                        "# checked leftover norm=%Zd", norm[side]);
                verbose_output_print(TRACE_CHANNEL, 0,
                        " on side %d for (%" PRId64 ",%" PRIu64 "): %d\n",
                        side, a, b, pass);
            }
#endif
        }

        if (!pass) continue;

        if (las.batch_print_survivors) {
#ifndef SUPPORT_LARGE_Q
            gmp_printf("%" PRId64 " %" PRIu64 " %Zd %Zd\n", a, b,
                    norm[0], norm[1]);
#else
            gmp_printf("%Zd %Zd %Zd %Zd\n", az, bz, norm[0], norm[1]);
#endif
            cpt++;
            continue;
        }

        if (las.batch)
        {
            verbose_output_start_batch ();
            cofac_list_add ((cofac_list_t*) las.L, a, b, norm[0], norm[1],
                    si.doing.side, si.doing.p);
            verbose_output_end_batch ();
            cpt++;
            continue; /* we deal with all cofactors at the end of las */
        }

        if (las.cof_stats_file) {
            cof_bitsize[0] = mpz_sizeinbase (norm[0], 2);
            cof_bitsize[1] = mpz_sizeinbase (norm[1], 2);
            /* no need to use a mutex here: either we use one thread only
               to compute the cofactorization data and if several threads
               the order is irrelevant. The only problem that can happen
               is when two threads increase the value at the same time,
               and it is increased by 1 instead of 2, but this should
               happen rarely. */
            las.cof_call[cof_bitsize[0]][cof_bitsize[1]] ++;
        }

        SIBLING_TIMER(timer, "factor_both_leftover_norms");

        rep->ttcof -= microseconds_thread ();
        pass = factor_both_leftover_norms(norm, lps, lps_m, si);
        rep->ttcof += microseconds_thread ();
#ifdef TRACE_K
        if (trace_on_spot_ab(a, b) && pass == 0) {
          verbose_output_print(TRACE_CHANNEL, 0,
                  "# factor_leftover_norm failed for (%" PRId64 ",%" PRIu64 "), ", a, b);
          verbose_output_vfprint(TRACE_CHANNEL, 0, gmp_vfprintf,
                  "remains %Zd, %Zd unfactored\n", norm[0], norm[1]);
        }
#endif
        if (pass <= 0) continue; /* a factor was > 2^lpb, or some
                                    factorization was incomplete */

        /* yippee: we found a relation! */
        SIBLING_TIMER(timer, "print relations");

        if (las.cof_stats_file) /* learning phase */
            las.cof_succ[cof_bitsize[0]][cof_bitsize[1]] ++;
	    
        // ASSERT (bin_gcd_int64_safe (a, b) == 1);

#ifndef SUPPORT_LARGE_Q
        relation rel(a, b);
#else
        relation rel(az, bz);
#endif

        /* Note that we explicitly do not bother about storing r in
         * the relations below */
        for (int side = 0; side < 2; side++) {
            for(int i = 0 ; i < factors[side].n ; i++)
                rel.add(side, factors[side].fac[i], 0);

            for (unsigned int i = 0; i < lps[side]->length; ++i)
                rel.add(side, lps[side]->data[i], 0);
        }

        rel.add(si.conf.side, si.doing.p, 0);

        rel.compress();

#ifdef TRACE_K
        if (trace_on_spot_ab(a, b)) {
            verbose_output_print(TRACE_CHANNEL, 0, "# Relation for (%"
                    PRId64 ",%" PRIu64 ") printed\n", a, b);
        }
#endif
        {
            int do_check = th->plas->suppress_duplicates;
            /* note that if we have large primes which don't fit in
             * an unsigned long, then the duplicate check will
             * quickly return "no".
             */
            int is_dup = do_check
                && relation_is_duplicate(rel, las.nb_threads, si);
            const char *comment = is_dup ? "# DUPE " : "";
            FILE *output;
            if (!is_dup)
                cpt++;
            verbose_output_start_batch();   /* lock I/O */
            if (prepend_relation_time) {
                verbose_output_print(0, 1, "(%1.4f) ", seconds() - tt_qstart);
            }
            verbose_output_print(0, 3, "# i=%d, j=%u, lognorms = %hhu, %hhu\n",
                    i, j, sdata[0].S[x], sdata[1].S[x]);
            for (size_t i_output = 0;
                 (output = verbose_output_get(0, 0, i_output)) != NULL;
                 i_output++) {
                rel.print(output, comment);
		    // once filtering is ok for all Galois cases, 
		    // this entire block would have to disappear
		    if(las.galois != NULL)
			// adding relations on the fly in Galois cases
			add_relations_with_galois(las.galois, output, comment,
						  &cpt, rel);
		}
            verbose_output_end_batch();     /* unlock I/O */
        }

        /* Build histogram of lucky S[x] values */
        th->rep->report_sizes[sdata[0].S[x]][sdata[1].S[x]]++;

#ifdef  DLP_DESCENT
        if (register_contending_relation(las, si, rel))
            break;
#endif  /* DLP_DESCENT */
    }

#ifdef SUPPORT_LARGE_Q
        mpz_clear(az);
        mpz_clear(bz);
#endif

    for(int side = 0 ; side < 2 ; side++) {
        mpz_clear(norm[side]);
        factor_list_clear(&factors[side]);
        clear_uint32_array (lps_m[side]);
        clear_mpz_array (lps[side]);
    }
}

/* Adds the number of sieve reports to *survivors,
   number of survivors with coprime a, b to *coprimes */
// FIXME NOPROFILE_STATIC
int
factor_survivors (timetree_t & timer, thread_data *th, int N, where_am_I & w MAYBE_UNUSED)
{
    CHILD_TIMER(timer, __func__);
    factor_survivors_data F(th, N, w);

    F.search_survivors(timer);
    F.convert_survivors(timer);

    F.purge_buckets(timer);

    F.cofactoring(timer);

    verbose_output_print(0, 3, "# There were %d survivors in bucket %d\n", F.copr, N);
    th->rep->survivors1 += F.copr;
    th->rep->survivors2 += F.copr;
    return F.cpt;
}

/* }}} */

/****************************************************************************/

MAYBE_UNUSED static inline void subusb(unsigned char *S1, unsigned char *S2, ssize_t offset)
{
  int ex = (unsigned int) S1[offset] - (unsigned int) S2[offset];
  if (UNLIKELY(ex < 0)) S1[offset] = 0; else S1[offset] = ex;	     
}

/* S1 = S1 - S2, with "-" in saturated arithmetical,
 * and memset(S2, 0, EndS1-S1).
 */
void SminusS (unsigned char *S1, unsigned char *EndS1, unsigned char *S2) {/*{{{*/
#ifndef HAVE_SSE2
  ssize_t mysize = EndS1 - S1;
  unsigned char *cS2 = S2;
  while (S1 < EndS1) {
    subusb(S1,S2,0);
    subusb(S1,S2,1);
    subusb(S1,S2,2);
    subusb(S1,S2,3);
    subusb(S1,S2,4);
    subusb(S1,S2,5);
    subusb(S1,S2,6);
    subusb(S1,S2,7);
    S1 += 8; S2 += 8;
  }
  memset(cS2, 0, mysize);
#else
  __m128i *S1i = (__m128i *) S1, *EndS1i = (__m128i *) EndS1, *S2i = (__m128i *) S2,
    z = _mm_setzero_si128();
  while (S1i < EndS1i) {
    __m128i x0, x1, x2, x3;
    __asm__ __volatile__
      ("prefetcht0 0x1000(%0)\n"
       "prefetcht0 0x1000(%1)\n"
       "movdqa (%0),%2\n"
       "movdqa 0x10(%0),%3\n"
       "movdqa 0x20(%0),%4\n"
       "movdqa 0x30(%0),%5\n"
       "psubusb (%1),%2\n"
       "psubusb 0x10(%1),%3\n"
       "psubusb 0x20(%1),%4\n"
       "psubusb 0x30(%1),%5\n"
       "movdqa %6,(%1)\n"
       "movdqa %6,0x10(%1)\n"
       "movdqa %6,0x20(%1)\n"
       "movdqa %6,0x30(%1)\n"
       "movdqa %2,(%0)\n"
       "movdqa %3,0x10(%0)\n"
       "movdqa %4,0x20(%0)\n"
       "movdqa %5,0x30(%0)\n"
       "add $0x40,%0\n"
       "add $0x40,%1\n"
       : "+&r"(S1i), "+&r"(S2i), "=&x"(x0), "=&x"(x1), "=&x"(x2), "=&x"(x3) : "x"(z));
    /* I prefer use ASM than intrinsics to be sure each 4 instructions which
     * use exactly a cache line are together. I'm 99% sure it's not useful...
     * but it's more beautiful :-)
     */
    /*
    __m128i x0, x1, x2, x3;
    _mm_prefetch(S1i + 16, _MM_HINT_T0); _mm_prefetch(S2i + 16, _MM_HINT_T0);
    x0 = _mm_load_si128(S1i + 0);         x1 = _mm_load_si128(S1i + 1);
    x2 = _mm_load_si128(S1i + 2);         x3 = _mm_load_si128(S1i + 3);
    x0 = _mm_subs_epu8(S2i[0], x0);       x1 = _mm_subs_epu8(S2i[1], x1);
    x2 = _mm_subs_epu8(S2i[2], x2);       x3 = _mm_subs_epu8(S2i[3], x3);
    _mm_store_si128(S2i + 0, z);          _mm_store_si128(S1i + 1, z);
    _mm_store_si128(S2i + 2, z);          _mm_store_si128(S1i + 3, z);
    _mm_store_si128(S1i + 0, x0);         _mm_store_si128(S1i + 1, x1);
    _mm_store_si128(S1i + 2, x2);         _mm_store_si128(S1i + 3, x3);
    S1i += 4; S2i += 4;
    */
  }
#endif 
}/*}}}*/

/* Move above ? */
/* {{{ process_bucket_region
 * th->id gives the number of the thread: it is supposed to deal with the set
 * of bucket_regions corresponding to that number, ie those that are
 * congruent to id mod nb_thread.
 *
 * The other threads are accessed by combining the thread pointer th and
 * the thread id: the i-th thread is at th - id + i
 */
void * process_bucket_region(timetree_t & timer, thread_data *th)
{
    ACTIVATE_TIMER(timer);
    CHILD_TIMER(timer, __func__);

    where_am_I w MAYBE_UNUSED;
    las_info const & las(*th->plas);
    sieve_info & si(*th->psi);
    uint32_t first_region0_index = th->first_region0_index;
    if (si.toplevel == 1) {
        first_region0_index = 0;
    }

    WHERE_AM_I_UPDATE(w, psi, &si);

    las_report_ptr rep = th->rep;

    unsigned char * S[2];

    unsigned int skiprows = (BUCKET_REGION >> si.conf.logI_adjusted)*(las.nb_threads-1);

    /* This is local to this thread */
    for(int side = 0 ; side < 2 ; side++) {
        thread_side_data &ts = th->sides[side];
        S[side] = ts.bucket_region;
    }

    unsigned char *SS = th->SS;
    memset(SS, 0, BUCKET_REGION);

    /* loop over appropriate set of sieve regions */
    for (uint32_t ii = 0; ii < si.nb_buckets[1]; ii ++)
      {
        uint32_t i = first_region0_index + ii;
        if ((i % las.nb_threads) != (uint32_t)th->id)
            continue;
        WHERE_AM_I_UPDATE(w, N, i);

        if (recursive_descent) {
            /* For the descent mode, we bail out as early as possible. We
             * need to do so in a multithread-compatible way, though.
             * Therefore the following access is mutex-protected within
             * las.tree. */
            if (las.tree.must_take_decision())
                break;
        } else if (exit_after_rel_found) {
            if (rep->reports)
                break;
        }

        for (int side = 0; side < 2; side++)
          {
            WHERE_AM_I_UPDATE(w, side, side);

            sieve_info::side_info & s(si.sides[side]);
            thread_side_data & ts = th->sides[side];
        
            SIBLING_TIMER(timer, "init norms");
            /* Init norms */
            rep->tn[side] -= seconds_thread ();
#ifdef SMART_NORM
	    init_norms_bucket_region(S[side], i, si, side, 1);
#else
	    init_norms_bucket_region(S[side], i, si, side, 0);
#endif
            // Invalidate the first row except (1,0)
            // TODO: in sublat mod, we keep all the (i0,0), which is useless.
            if (side == 0 && i == 0 && 
                 ((si.conf.sublat.m == 0) || si.conf.sublat.j0 == 0))
            {
                int pos10 = 1+((si.I)>>1);
                unsigned char n10 = S[side][pos10];
                memset(S[side], 255, si.I);
                S[side][pos10] = n10;
            }
            rep->tn[side] += seconds_thread ();
#if defined(TRACE_K) 
            if (trace_on_spot_N(w.N))
              verbose_output_print(TRACE_CHANNEL, 0, "# After side %d init_norms_bucket_region, N=%u S[%u]=%u\n",
                       side, w.N, trace_Nx.x, S[side][trace_Nx.x]);
#endif

            SIBLING_TIMER(timer, "apply buckets");
            /* Apply buckets */
            rep->ttbuckets_apply -= seconds_thread();
            const bucket_array_t<1, shorthint_t> *BA =
                th->ws->cbegin_BA<1, shorthint_t>(side);
            const bucket_array_t<1, shorthint_t> * const BA_end =
                th->ws->cend_BA<1, shorthint_t>(side);
            for (; BA != BA_end; BA++)  {
                apply_one_bucket(SS, *BA, ii, ts.fb->get_part(1), w);
            }

            /* Apply downsorted buckets, if necessary. */
            if (si.toplevel > 1) {
                SIBLING_TIMER(timer, "apply downsorted buckets");
                const bucket_array_t<1, longhint_t> *BAd =
                    th->ws->cbegin_BA<1, longhint_t>(side);
                const bucket_array_t<1, longhint_t> * const BAd_end =
                    th->ws->cend_BA<1, longhint_t>(side);
                for (; BAd != BAd_end; BAd++)  {
                    // FIXME: the updates could come from part 3 as well,
                    // not only part 2.
                    ASSERT_ALWAYS(si.toplevel <= 2);
                    apply_one_bucket(SS, *BAd, ii, ts.fb->get_part(2), w);
                }
            }

            SIBLING_TIMER(timer, "S minus S (1)");

	    SminusS(S[side], S[side] + BUCKET_REGION, SS);
            rep->ttbuckets_apply += seconds_thread();

            SIBLING_TIMER(timer, "small sieve");
            /* Sieve small primes */
            sieve_small_bucket_region(SS, i, s.ssd, ts.ssdpos, si, side, w);

            SIBLING_TIMER(timer, "S minus S (2)");
	    SminusS(S[side], S[side] + BUCKET_REGION, SS);
#if defined(TRACE_K) 
            if (trace_on_spot_N(w.N))
              verbose_output_print(TRACE_CHANNEL, 0,
                      "# Final value on side %d, N=%u rat_S[%u]=%u\n",
                      side, w.N, trace_Nx.x, S[side][trace_Nx.x]);
#endif

            BOOKKEEPING_TIMER(timer);
        }

        /* Factor survivors */
        rep->ttf -= seconds_thread ();
        rep->reports += factor_survivors (timer, th, i, w);
        rep->ttf += seconds_thread ();

        SIBLING_TIMER(timer, "reposition small (re)sieve data");
        /* Reset resieving data */
        for(int side = 0 ; side < 2 ; side++) {
            sieve_info::side_info & s(si.sides[side]);
            thread_side_data & ts = th->sides[side];
            small_sieve_skip_stride(s.ssd, ts.ssdpos, skiprows, si);
            int * b = s.fb_parts_x->rs;
            memcpy(ts.rsdpos, ts.ssdpos + b[0], (b[1]-b[0]) * sizeof(int64_t));
        }
    }
    return NULL;
}/*}}}*/

/* {{{ las_report_accumulate_threads_and_display
 * This function does three distinct things.
 *  - accumulates the timing reports for all threads into a collated report
 *  - display the per-sq timing relative to this report, and the given
 *    timing argument (in seconds).
 *  - merge the per-sq report into a global report
 */
void las_report_accumulate_threads_and_display(las_info & las,
        sieve_info & si, las_report_ptr report,
        thread_workspaces *ws, double qt0)
{
    /* Display results for this special q */
    las_report rep;
    las_report_init(rep);
    sieve_checksum checksum_post_sieve[2];
    
    ws->accumulate(rep, checksum_post_sieve);

    verbose_output_print(0, 2, "# ");
    /* verbose_output_print(0, 2, "%lu survivors after rational sieve,", rep->survivors0); */
    verbose_output_print(0, 2, "%lu survivors after algebraic sieve, ", rep->survivors1);
    verbose_output_print(0, 2, "coprime: %lu\n", rep->survivors2);
    verbose_output_print(0, 2, "# Checksums over sieve region: after all sieving: %u, %u\n", checksum_post_sieve[0].get_checksum(), checksum_post_sieve[1].get_checksum());
    verbose_output_vfprint(0, 1, gmp_vfprintf, "# %lu %s for side-%d (%Zd,%Zd)\n",
              rep->reports,
              las.batch ? "survivor(s) saved" : "relation(s)",
              si.conf.side,
              (mpz_srcptr) si.doing.p,
              (mpz_srcptr) si.doing.r);
    double qtts = qt0 - rep->tn[0] - rep->tn[1] - rep->ttf;
    if (rep->both_even) {
        verbose_output_print(0, 1, "# Warning: found %lu hits with i,j both even (not a bug, but should be very rare)\n", rep->both_even);
    }
#ifdef HAVE_RUSAGE_THREAD
    int dont_print_tally = 0;
#else
    int dont_print_tally = 1;
#endif
    if (dont_print_tally && las.nb_threads > 1) {
        verbose_output_print(0, 1, "# Time for this special-q: %1.4fs [tally available only in mono-thread]\n", qt0);
    } else {
	//convert ttcof from microseconds to seconds
	rep->ttcof *= 0.000001;
        verbose_output_print(0, 1, "# Time for this special-q: %1.4fs [norm %1.4f+%1.4f, sieving %1.4f"
	    " (%1.4f + %1.4f + %1.4f),"
            " factor %1.4f (%1.4f + %1.4f)]\n", qt0,
            rep->tn[0],
            rep->tn[1],
            qtts,
            rep->ttbuckets_fill,
            rep->ttbuckets_apply,
	    qtts-rep->ttbuckets_fill-rep->ttbuckets_apply,
	    rep->ttf, rep->ttf - rep->ttcof, rep->ttcof);
    }
    las_report_accumulate(report, rep);
    las_report_clear(rep);
}/*}}}*/


/*************************** main program ************************************/


static void declare_usage(param_list pl)/*{{{*/
{
  param_list_usage_header(pl,
  "In the names and in the descriptions of the parameters, below there are often\n"
  "aliases corresponding to the convention that 0 is the rational side and 1\n"
  "is the algebraic side. If the two sides are algebraic, then the word\n"
  "'rational' just means the side number 0. Note also that for a rational\n"
  "side, the factor base is recomputed on the fly (or cached), and there is\n"
  "no need to provide a fb0 parameter.\n"
  );

  param_list_decl_usage(pl, "poly", "polynomial file");
  param_list_decl_usage(pl, "fb0",   "factor base file on the rational side");
  param_list_decl_usage(pl, "fb1",   "(alias fb) factor base file on the algebraic side");
  param_list_decl_usage(pl, "fbc",  "factor base cache file (not yet functional)");
  param_list_decl_usage(pl, "q0",   "left bound of special-q range");
  param_list_decl_usage(pl, "q1",   "right bound of special-q range");
  param_list_decl_usage(pl, "rho",  "sieve only root r mod q0");
  param_list_decl_usage(pl, "qfac-min", "factors of q must be at least that");
  param_list_decl_usage(pl, "qfac-max", "factors of q must be at most that");
  param_list_decl_usage(pl, "v",    "(switch) verbose mode, also prints sieve-area checksums");
  param_list_decl_usage(pl, "out",  "filename where relations are written, instead of stdout");
  param_list_decl_usage(pl, "t",   "number of threads to use");
  param_list_decl_usage(pl, "sqside", "put special-q on this side");

  param_list_decl_usage(pl, "I",    "set sieving region to 2^I times J");
  param_list_decl_usage(pl, "A",    "set sieving region to 2^A");
  param_list_decl_usage(pl, "sublat", "modulus for sublattice sieving");
  param_list_decl_usage(pl, "sublat-i0", "i-congruence for sublattice");
  param_list_decl_usage(pl, "sublat-j0", "j-congruence for sublattice");
  param_list_decl_usage(pl, "skew", "(alias S) skewness");
  param_list_decl_usage(pl, "lim0", "factor base bound on side 0");
  param_list_decl_usage(pl, "lim1", "factor base bound on side 1");
  param_list_decl_usage(pl, "lpb0", "set large prime bound on side 0 to 2^lpb0");
  param_list_decl_usage(pl, "lpb1", "set large prime bound on side 1 to 2^lpb1");
  param_list_decl_usage(pl, "mfb0", "set rational cofactor bound on side 0 2^mfb0");
  param_list_decl_usage(pl, "mfb1", "set rational cofactor bound on side 1 2^mfb1");
  param_list_decl_usage(pl, "lambda0", "lambda value on side 0");
  param_list_decl_usage(pl, "lambda1", "lambda value on side 1");
  param_list_decl_usage(pl, "powlim0", "limit on powers on side 0");
  param_list_decl_usage(pl, "powlim1", "limit on powers on side 1");
  param_list_decl_usage(pl, "ncurves0", "controls number of curves on side 0");
  param_list_decl_usage(pl, "ncurves1", "controls number of curves on side 1");
  param_list_decl_usage(pl, "tdthresh", "trial-divide primes p/r <= ththresh (r=number of roots)");
  param_list_decl_usage(pl, "skipped", "primes below this bound are not sieved at all");
  param_list_decl_usage(pl, "bkthresh", "bucket-sieve primes p >= bkthresh");
  param_list_decl_usage(pl, "bkthresh1", "2-level bucket-sieve primes p >= bkthresh1");
  param_list_decl_usage(pl, "bkmult", "multiplier to use for taking margin in the bucket allocation\n");
  param_list_decl_usage(pl, "unsievethresh", "Unsieve all p > unsievethresh where p|gcd(a,b)");

  param_list_decl_usage(pl, "adjust-strategy", "strategy used to adapt the sieving range to the q-lattice basis (0 = logI constant, J so that bounday is capped; 1 = logI constant, (a,b) plane norm capped; 2 = logI dynamic, skewed basis; 3 = combine 2 and then 0) ; default=2");
  param_list_decl_usage(pl, "allow-largesq", "(switch) allows large special-q, e.g. for a DL descent");
  param_list_decl_usage(pl, "exit-early", "once a relation has been found, go to next special-q (value==1), or exit (value==2)");
  param_list_decl_usage(pl, "stats-stderr", "(switch) print stats to stderr in addition to stdout/out file");
  param_list_decl_usage(pl, "stats-cofact", "write statistics about the cofactorization step in file xxx");
  param_list_decl_usage(pl, "file-cofact", "provide file with strategies for the cofactorization step");
  param_list_decl_usage(pl, "todo", "provide file with a list of special-q to sieve instead of qrange");
  param_list_decl_usage(pl, "prepend-relation-time", "prefix all relation produced with time offset since beginning of special-q processing");
  param_list_decl_usage(pl, "ondemand-siever-config", "(switch) defer initialization of siever precomputed structures (one per special-q side) to time of first actual use");
  param_list_decl_usage(pl, "dup", "(switch) suppress duplicate relations");
  param_list_decl_usage(pl, "dup-qmax", "limits of q-sieving for 2-sided duplicate removal");
  param_list_decl_usage(pl, "batch", "(switch) use batch cofactorization");
  param_list_decl_usage(pl, "batch0", "side-0 batch file");
  param_list_decl_usage(pl, "batch1", "side-1 batch file");
  param_list_decl_usage(pl, "batchlpb0", "large prime bound on side 0 to be considered by batch cofactorization");
  param_list_decl_usage(pl, "batchlpb1", "large prime bound on side 1 to be considered by batch cofactorization");
  param_list_decl_usage(pl, "batchmfb0", "cofactor bound on side 0 to be considered after batch cofactorization");
  param_list_decl_usage(pl, "batchmfb1", "cofactor bound on side 1 to be considered after batch cofactorization");
  param_list_decl_usage(pl, "batch-print-survivors", "(switch) just print survivros for an external cofactorization");
  param_list_decl_usage(pl, "galois", "(switch) for reciprocal polynomials, sieve only half of the q's");
#ifdef TRACE_K
  param_list_decl_usage(pl, "traceab", "Relation to trace, in a,b format");
  param_list_decl_usage(pl, "traceij", "Relation to trace, in i,j format");
  param_list_decl_usage(pl, "traceNx", "Relation to trace, in N,x format");
  param_list_decl_usage(pl, "traceout", "Output file for trace output, default: stderr");
#endif
  param_list_decl_usage(pl, "random-sample", "Sample this number of special-q's at random, within the range [q0,q1]");
  param_list_decl_usage(pl, "seed", "Use this seed for the random sampling of special-q's (see random-sample)");
  param_list_decl_usage(pl, "nq", "Process this number of special-q's and stop");
#ifdef  DLP_DESCENT
  param_list_decl_usage(pl, "descent-hint-table", "filename with tuned data for the descent, for each special-q bitsize");
  param_list_decl_usage(pl, "recursive-descent", "descend primes recursively");
  /* given that this option is dangerous, we enable it only for
   * las_descent
   */
  param_list_decl_usage(pl, "never-discard", "Disable the discarding process for special-q's. This is dangerous. See bug #15617");
  param_list_decl_usage(pl, "grace-time-ratio", "Fraction of the estimated further descent time which should be spent processing the current special-q, to find a possibly better relation");
  las_dlog_base::declare_parameter_usage(pl);
#endif /* DLP_DESCENT */
  verbose_decl_usage(pl);
  tdict_decl_usage(pl);
}/*}}}*/

int main (int argc0, char *argv0[])/*{{{*/
{
    double t0, tts, wct;
    unsigned long nr_sq_processed = 0;
    unsigned long nr_sq_discarded = 0;
    int never_discard = 0;      /* only enabled for las_descent */
    double totJ = 0.0;
    double totlogI = 0.0;
    int argc = argc0;
    char **argv = argv0;
    double max_full = 0.;

#ifdef HAVE_MINGW
    _fmode = _O_BINARY;     /* Binary open for all files */
#endif
    setbuf(stdout, NULL);
    setbuf(stderr, NULL);

    cxx_param_list pl;

    declare_usage(pl);

    /* Passing NULL is allowed here. Find value with
     * param_list_parse_switch later on */
    param_list_configure_switch(pl, "-v", NULL);
    param_list_configure_switch(pl, "-ondemand-siever-config", NULL);
    param_list_configure_switch(pl, "-allow-largesq", &allow_largesq);
    param_list_configure_switch(pl, "-stats-stderr", NULL);
    param_list_configure_switch(pl, "-prepend-relation-time", &prepend_relation_time);
    param_list_configure_switch(pl, "-dup", NULL);
    param_list_configure_switch(pl, "-batch", NULL);
    param_list_configure_switch(pl, "-batch-print-survivors", NULL);
    //    param_list_configure_switch(pl, "-galois", NULL);
    param_list_configure_alias(pl, "skew", "S");
    // TODO: All these aliases should disappear, one day.
    // This is just legacy.
    param_list_configure_alias(pl, "fb1", "fb");
#ifdef  DLP_DESCENT
    param_list_configure_switch(pl, "-recursive-descent", &recursive_descent);
    param_list_configure_switch(pl, "-never-discard", &never_discard);
#endif
    tdict_configure_switch(pl);

    argv++, argc--;
    for( ; argc ; ) {
        if (param_list_update_cmdline(pl, &argc, &argv)) { continue; }
        /* Could also be a file */
        FILE * f;
        if ((f = fopen(argv[0], "r")) != NULL) {
            param_list_read_stream(pl, f, 0);
            fclose(f);
            argv++,argc--;
            continue;
        }
        fprintf(stderr, "Unhandled parameter %s\n", argv[0]);
        param_list_print_usage(pl, argv0[0], stderr);
        exit(EXIT_FAILURE);
    }

    param_list_parse_int(pl, "adjust-strategy", &adjust_strategy);
    param_list_parse_int(pl, "exit-early", &exit_after_rel_found);
#if DLP_DESCENT
    param_list_parse_double(pl, "grace-time-ratio", &general_grace_time_ratio);
#endif

    las_info las(pl);    /* side effects: prints cmdline and flags */

    /* We have the following dependency chain (not sure the account below
     * is exhaustive).
     *
     * q0 -> q0d (double) -> si.sides[*]->{scale,logmax}
     * q0 -> (I, lpb, lambda) for the descent
     * 
     * scale -> logp's in factor base.
     *
     * I -> splittings of the factor base among threads.
     *
     * This is probably enough to justify having separate sieve_info's
     * for the given sizes.
     */

    if (!param_list_parse_switch(pl, "-ondemand-siever-config")) {
        /* Create a default siever instance among las.sievers if needed */
        if (las.default_config_ptr)
            get_sieve_info_from_config(las, *las.default_config_ptr, pl);

        /* Create all siever configurations from the preconfigured hints */
        /* This can also be done dynamically if needed */
        for(unsigned int i = 0 ; i < las.hint_table.size() ; i++) {
            descent_hint & h(las.hint_table[i]);
            get_sieve_info_from_config(las, h.conf, pl);
        }
        verbose_output_print(0, 1, "# Done creating cached siever configurations\n");
    }

    tune_las_memset();
    
    /* We allocate one more workspace per kind of bucket than there are
       threads, so that threads have some freedom in avoiding the fullest
       bucket array. With only one thread, no balancing needs to be done,
       so we use only one bucket array. */
    const size_t nr_workspaces = las.nb_threads + ((las.nb_threads > 1)?1:0);
    thread_workspaces *workspaces = new thread_workspaces(nr_workspaces, 2, las);

    if (las.batch) {
        ASSERT_ALWAYS(las.default_config_ptr);
        siever_config const & sc0(*las.default_config_ptr);
        int lpb[2] = { sc0.sides[0].lpb, sc0.sides[1].lpb, };
        param_list_parse_int(pl, "batchlpb0", &(lpb[0]));
        param_list_parse_int(pl, "batchlpb1", &(lpb[1]));
        for(int side = 0 ; side < 2 ; side++) {
            // the product of primes up to B takes \log2(B)-\log\log 2 /
            // \log 2 bits. The added constant is 0.5287.
            if (lpb[side] + 0.5287 >= 31 + log2(GMP_LIMB_BITS)) {
                fprintf(stderr, "Gnu MP cannot deal with primes product that large (max 37 bits, asked for batchlpb%d=%d)\n", side, lpb[side]);
                abort();
            } else if (lpb[side] + 0.5287 >= 34) {
                fprintf(stderr, "Gnu MP's mpz_inp_raw and mpz_out_raw functions are limited to integers of at most 34 bits (asked for batchlpb%d=%d)\n",side,lpb[side]);
                abort();
            }
        }
    }

    las_report report;
    las_report_init(report);

    t0 = seconds ();
    wct = wct_seconds();

    where_am_I w MAYBE_UNUSED;
    WHERE_AM_I_UPDATE(w, plas, &las);

    /* This timer is not active for now. While most of the accounting is
     * done through timer_special_q, it will be used mostly for
     * collecting the info on the time spent.
     */
    timetree_t global_timer;

    /* {{{ Doc on todo list handling
     * The function las_todo_feed behaves in different
     * ways depending on whether we're in q-range mode or in q-list mode.
     *
     * q-range mode: the special-q's to be handled are specified as a
     * range. Then, whenever the las.todo list almost runs out, it is
     * refilled if possible, up to the limit q1 (-q0 & -rho just gives a
     * special case of this).
     *
     * q-list mode: the special-q's to be handled are always read from a
     * file. Therefore each new special-q to be handled incurs a
     * _blocking_ read on the file, until EOF. This mode is also used for
     * the descent, which has the implication that the read occurs if and
     * only if the todo list is empty. }}} */

    thread_pool *pool = new thread_pool(las.nb_threads);

    for( ; las_todo_feed(las, pl) ; ) {
        if (las_todo_pop_closing_brace(las)) {
            las.tree.done_node();
            if (las.tree.depth() == 0) {
                if (recursive_descent) {
                    /* BEGIN TREE / END TREE are for the python script */
                    fprintf(las.output, "# BEGIN TREE\n");
                    las.tree.display_last_tree(las.output);
                    fprintf(las.output, "# END TREE\n");
                }
                las.tree.visited.clear();
            }
            continue;
        }

        timetree_t timer_special_q;
        double qt0 = seconds();
        tt_qstart = seconds();

        ACTIVATE_TIMER(timer_special_q);

        /* pick a new entry from the stack, and do a few sanity checks */
        las_todo_entry doing = las_todo_pop(las);

        ASSERT_ALWAYS(mpz_poly_is_root(las.cpoly->pols[doing.side], doing.r, doing.p));

        SIBLING_TIMER(timer_special_q, "skew Gauss");

        sieve_range_adjust Adj(doing, las);

        if (!Adj.SkewGauss())
            continue;

#ifndef SUPPORT_LARGE_Q
        if (!Adj.Q.fits_31bits()) { // for fb_root_in_qlattice_31bits
            fprintf (stderr,
                    "Warning, special-q basis is too skewed,"
                    " skipping this special-q."
                    " Define SUPPORT_LARGE_Q to proceed anyway.\n");
            continue;
        }
#endif

        /* Try strategies for adopting the sieving range */

        int should_discard = !Adj.sieve_info_adjust_IJ();

        if (should_discard) {
            if (never_discard) {
                Adj.set_minimum_J_anyway();
            } else {
                verbose_output_vfprint(0, 1, gmp_vfprintf,
                        "# "
                        HILIGHT_START
                        "Discarding side-%d q=%Zd; rho=%Zd;"
                        HILIGHT_END,
                        doing.side,
                        (mpz_srcptr) doing.p,
                        (mpz_srcptr) doing.r);
                verbose_output_print(0, 1,
                         " a0=%" PRId64
                        "; b0=%" PRId64
                        "; a1=%" PRId64
                        "; b1=%" PRId64
                        "; raw_J=%u;\n", 
                        Adj.Q.a0, Adj.Q.b0, Adj.Q.a1, Adj.Q.b1, Adj.J);
                nr_sq_discarded++;
                continue;
            }
        }

        /* With adjust_strategy == 2, we want to display the other
         * values, too. Also, strategy 0 wants strategy 1 to run first.
         */
        if (adjust_strategy != 1)
            Adj.sieve_info_update_norm_data_Jmax();

        if (adjust_strategy >= 2)
            Adj.adjust_with_estimated_yield();

        if (adjust_strategy >= 3) {
            /* Let's change that again. We tell the code to keep logI as
             * it is currently. */
            Adj.sieve_info_update_norm_data_Jmax(true);
        }

        siever_config conf = Adj.config();
        conf.logI_adjusted = Adj.logI;

        /* done with skew gauss ! */

        BOOKKEEPING_TIMER(timer_special_q);

        /* Maybe create a new siever ? */
        sieve_info & si(get_sieve_info_from_config(las, conf, pl));

        si.recover_per_sq_values(Adj);

        si.init_j_div();
        si.init_unsieve_data();

        /* checks the value of J,
         * precompute the skewed polynomials of f(x) and g(x), and also
         * their floating-point versions */

        totJ += si.J;
        totlogI += si.conf.logI_adjusted;


        WHERE_AM_I_UPDATE(w, psi, &si);

        las.tree.new_node(si.doing);
        las_todo_push_closing_brace(las, si.doing.depth);

        nr_sq_processed ++;
        verbose_output_vfprint(0, 1, gmp_vfprintf,
                             "# "
                             HILIGHT_START
                             "Sieving side-%d q=%Zd; rho=%Zd;"
                             HILIGHT_END,
                             si.conf.side,
                             (mpz_srcptr) si.doing.p,
                             (mpz_srcptr) si.doing.r);

        verbose_output_print(0, 1, " a0=%" PRId64 "; b0=%" PRId64 "; a1=%" PRId64 "; b1=%" PRId64 "; J=%u;",
                             si.qbasis.a0, si.qbasis.b0,
                             si.qbasis.a1, si.qbasis.b1,
                             si.J);
        if (si.doing.depth) {
            verbose_output_print(0, 1, " # within descent, currently at depth %d", si.doing.depth);
        }
        verbose_output_print(0, 1, "\n");
        /* TODO: maybe print that later */
        if (!mpz_probab_prime_p(doing.p, 1)) {
            verbose_output_vfprint(1, 0, gmp_vfprintf,
                    "# Warning, q=%Zd is not prime\n",
                    (mpz_srcptr) doing.p);
        }

        verbose_output_print(0, 2, "# I=%u; J=%u\n", si.I, si.J);
        if (las.verbose >= 2) {
            verbose_output_print (0, 1, "# f_0'(x) = ");
            mpz_poly_fprintf(las.output, si.sides[0].fij);
            verbose_output_print (0, 1, "# f_1'(x) = ");
            mpz_poly_fprintf(las.output, si.sides[1].fij);
        }

        /* essentially update the fij polynomials and the max log bounds */
        si.update_norm_data();

        /* Now we're ready to sieve. We have to refresh some fields
         * in the sieve_info structure, otherwise we'll be polluted by
         * the leftovers from earlier runs.
         */
        si.update(nr_workspaces);


#ifdef TRACE_K
        init_trace_k(si, pl);
#endif

        /* WARNING. We're filling the report info for thread 0 for
         * ttbuckets_fill, while in fact the cost is over all threads.
         * The problem is always the fact that we don't have a proper
         * per-thread timer. So short of a better solution, this is what
         * we do. True, it's not clean.
         * (we need this data to be caught by
         * las_report_accumulate_threads_and_display further down, hence
         * this hack).
         */
    
        workspaces->thrs[0].rep->ttbuckets_fill -= seconds();

        /* Allocate buckets */
        workspaces->pickup_si(si);

        fill_in_buckets_both(timer_special_q, *pool, *workspaces, si);

        pool->accumulate(*timer_special_q.current);

        /* Check that buckets are not more than full.
         * Due to templates and si.toplevel being not constant, need a
         * switch. (really?)
         */
        switch(si.toplevel) {
            case 1:
                max_full = std::max(max_full,
                        workspaces->buckets_max_full<1, shorthint_t>());
                break;
            case 2:
                max_full = std::max(max_full,
                        workspaces->buckets_max_full<2, shorthint_t>());
                break;
            case 3:
                max_full = std::max(max_full,
                        workspaces->buckets_max_full<3, shorthint_t>());
                break;
            default:
                ASSERT_ALWAYS(0);
        }
        ASSERT_ALWAYS(max_full <= 1.0 ||
                fprintf (stderr, "max_full=%f, see #14987\n", max_full) == 0);
        
        workspaces->thrs[0].rep->ttbuckets_fill += seconds();

        SIBLING_TIMER(timer_special_q, "prepare small sieve");

        /* Prepare small sieve and re-sieve */
        for(int side = 0 ; side < 2 ; side++) {
            sieve_info::side_info & s(si.sides[side]);

            small_sieve_init(s.ssd, las, s.fb_smallsieved.get(), si, side);
            small_sieve_info("small sieve", side, s.ssd);

            small_sieve_extract_interval(s.rsd, s.ssd, s.fb_parts_x->rs);
            small_sieve_info("resieve", side, s.rsd);

            // Initialize small sieve data at the first region of level 0
            // TODO: multithread this? Probably useless...
            for (int i = 0; i < las.nb_threads; ++i) {
                thread_data * th = &workspaces->thrs[i];
                sieve_info::side_info & s(si.sides[side]);
                thread_side_data & ts = th->sides[side];

                uint32_t my_row0 = (BUCKET_REGION >> si.conf.logI_adjusted) * th->id;
                ts.ssdpos = small_sieve_start(s.ssd, my_row0, si);
                ts.rsdpos = small_sieve_copy_start(ts.ssdpos,
                        s.fb_parts_x->rs);
            }
        }
        BOOKKEEPING_TIMER(timer_special_q);

        if (si.toplevel == 1) {
            SIBLING_TIMER(timer_special_q, "process_bucket_region outer container");
            /* Process bucket regions in parallel */
            workspaces->thread_do_using_pool(*pool, &process_bucket_region);
            pool->accumulate(*timer_special_q.current);
        } else {
            SIBLING_TIMER(timer_special_q, "process_bucket_region outer container (non-MT)");
            // Prepare plattices at internal levels
            // TODO: this could be multi-threaded
            plattice_x_t max_area = plattice_x_t(si.J)<<si.conf.logI_adjusted;
            plattice_enumerate_area<1>::value =
                MIN(max_area, plattice_x_t(BUCKET_REGION_2));
            plattice_enumerate_area<2>::value =
                MIN(max_area, plattice_x_t(BUCKET_REGION_3));
            plattice_enumerate_area<3>::value = max_area;
            precomp_plattice_t precomp_plattice;
            for (int side = 0; side < 2; ++side) {
                for (int level = 1; level < si.toplevel; ++level) {
                    const fb_part * fb = si.sides[side].fb->get_part(level);
                    const fb_slice_interface *slice;
                    for (slice_index_t slice_index = fb->get_first_slice_index();
                            (slice = fb->get_slice(slice_index)) != NULL; 
                            slice_index++) {  
                        precomp_plattice[side][level].push_back(
<<<<<<< HEAD
                                slice->make_lattice_bases(si.qbasis, si.logI, si.conf.sublat));
=======
                                slice->make_lattice_bases(si.qbasis, si.conf.logI_adjusted));
>>>>>>> 36211544
                    }
                }
            }

            SIBLING_TIMER(timer_special_q, "process_bucket_region outer container (MT)");
            // Prepare plattices at internal levels

            // Visit the downsorting tree depth-first.
            // If toplevel = 1, then this is just processing all bucket
            // regions.
            uint64_t BRS[FB_MAX_PARTS] = BUCKET_REGIONS;
            for (uint32_t i = 0; i < si.nb_buckets[si.toplevel]; i++) {
                switch (si.toplevel) {
                    case 2:
                        downsort_tree<1>(timer_special_q, i, i*BRS[2]/BRS[1],
                                *workspaces, *pool, si, precomp_plattice);
                        break;
                    case 3:
                        downsort_tree<2>(timer_special_q, i, i*BRS[3]/BRS[1],
                                *workspaces, *pool, si, precomp_plattice);
                        break;
                    default:
                        ASSERT_ALWAYS(0);
                }
            }
            pool->accumulate(*timer_special_q.current);

            BOOKKEEPING_TIMER(timer_special_q);

            // Cleanup precomputed lattice bases.
            for(int side = 0 ; side < 2 ; side++) {
                for (int level = 1; level < si.toplevel; ++level) {
                    std::vector<plattices_vector_t*> &V =
                        precomp_plattice[side][level];
                    for (std::vector<plattices_vector_t *>::iterator it =
                            V.begin();
                            it != V.end();
                            it++) {
                        delete *it;
                    }
                }
            }
        }

        BOOKKEEPING_TIMER(timer_special_q);

        // Cleanup smallsieve data
        for (int i = 0; i < las.nb_threads; ++i) {
            for(int side = 0 ; side < 2 ; side++) {
                thread_data * th = &workspaces->thrs[i];
                thread_side_data &ts = th->sides[side];
                free(ts.ssdpos);
                free(ts.rsdpos);
            }
        }


#ifdef  DLP_DESCENT
        SIBLING_TIMER(timer_special_q, "descent");
        descent_tree::candidate_relation const & winner(las.tree.current_best_candidate());
        if (winner) {
            /* Even if not going for recursion, store this as being a
             * winning relation. This is useful for preparing the hint
             * file, and also for the initialization of the descent.
             */
            las.tree.take_decision();
            verbose_output_start_batch();
            FILE * output;
            for (size_t i = 0;
                    (output = verbose_output_get(0, 0, i)) != NULL;
                    i++) {
                winner.rel.print(output, "Taken: ");
            }
            verbose_output_end_batch();
            {
                las_todo_entry const & me(si.doing);
                unsigned int n = mpz_sizeinbase(me.p, 2);
                verbose_output_start_batch();
                verbose_output_print (0, 1, "# taking path: ");
                for(int i = 0 ; i < me.depth ; i++) {
                    verbose_output_print (0, 1, " ");
                }
                verbose_output_print (0, 1, "%d@%d ->", n, me.side);
                for(unsigned int i = 0 ; i < winner.outstanding.size() ; i++) {
                    int side = winner.outstanding[i].first;
                    relation::pr const & v(winner.outstanding[i].second);
                    unsigned int n = mpz_sizeinbase(v.p, 2);
                    verbose_output_print (0, 1, " %d@%d", n, side);
                }
                if (winner.outstanding.empty()) {
                    verbose_output_print (0, 1, " done");
                }
                verbose_output_vfprint (0, 1, gmp_vfprintf, " \t%d %Zd %Zd\n", me.side,
                        (mpz_srcptr) me.p,
                        (mpz_srcptr) me.r);
                verbose_output_end_batch();
            }
            if (recursive_descent) {
                /* reschedule the possibly still missing large primes in the
                 * todo list */
                for(unsigned int i = 0 ; i < winner.outstanding.size() ; i++) {
                    int side = winner.outstanding[i].first;
                    relation::pr const & v(winner.outstanding[i].second);
                    unsigned int n = mpz_sizeinbase(v.p, 2);
                    verbose_output_vfprint(0, 1, gmp_vfprintf, "# [descent] " HILIGHT_START "pushing side-%d (%Zd,%Zd) [%d@%d]" HILIGHT_END " to todo list\n", side, v.p, v.r, n, side);
                    las_todo_push_withdepth(las, v.p, v.r, side, si.doing.depth + 1);
                }
            }
        } else {
            las_todo_entry const & me(si.doing);
            las.tree.mark_try_again(me.iteration + 1);
            unsigned int n = mpz_sizeinbase(me.p, 2);
            verbose_output_print (0, 1, "# taking path: %d@%d -> loop (#%d)", n, me.side, me.iteration + 1);
            verbose_output_vfprint (0, 1, gmp_vfprintf, " \t%d %Zd %Zd\n", me.side,
                    (mpz_srcptr) me.p,
                    (mpz_srcptr) me.r);
            verbose_output_vfprint(0, 1, gmp_vfprintf, "# [descent] Failed to find a relation for " HILIGHT_START "side-%d (%Zd,%Zd) [%d@%d]" HILIGHT_END " (iteration %d). Putting back to todo list.\n", me.side,
                    (mpz_srcptr) me.p,
                    (mpz_srcptr) me.r, n, me.side, me.iteration);
            las_todo_push_withdepth(las, me.p, me.r, me.side, me.depth + 1, me.iteration + 1);
        }
#endif  /* DLP_DESCENT */

        BOOKKEEPING_TIMER(timer_special_q);

        /* clear */
        for(int side = 0 ; side < 2 ; side++) {
            small_sieve_clear(si.sides[side].ssd);
            small_sieve_clear(si.sides[side].rsd);
        }
        qt0 = seconds() - qt0;

        pool->accumulate(timer_special_q);
        timer_special_q.stop();

        if (tdict::global_enable >= 2)
            verbose_output_print (0, 1, "%s", timer_special_q.display().c_str());

        global_timer += timer_special_q;

        las_report_accumulate_threads_and_display(las, si, report, workspaces, qt0);

#ifdef TRACE_K
        trace_per_sq_clear(si);
#endif
        if (exit_after_rel_found > 1 && report->reports > 0)
            break;
      } // end of loop over special q ideals.

    delete pool;

    if (recursive_descent) {
        verbose_output_print(0, 1, "# Now displaying again the results of all descents\n");
        las.tree.display_all_trees(las.output);
    }

    global_timer.start();

    if (las.batch)
      {
        ASSERT_ALWAYS(las.default_config_ptr);
        siever_config const & sc0(*las.default_config_ptr);
        SIBLING_TIMER(global_timer, "batch cofactorization (time is wrong because of openmp)");
	const char *batch0_file, *batch1_file;
	batch0_file = param_list_lookup_string (pl, "batch0");
	batch1_file = param_list_lookup_string (pl, "batch1");
	unsigned long lim[2] = { sc0.sides[0].lim, sc0.sides[1].lim };
	int lpb[2] = { sc0.sides[0].lpb, sc0.sides[1].lpb };
	int batchlpb[2] = { lpb[0], lpb[1]};
	int batchmfb[2] = { sc0.sides[0].lpb, sc0.sides[1].lpb};
        param_list_parse_int(pl, "batchlpb0", &(batchlpb[0]));
        param_list_parse_int(pl, "batchlpb1", &(batchlpb[1]));
        param_list_parse_int(pl, "batchmfb0", &(batchmfb[0]));
        param_list_parse_int(pl, "batchmfb1", &(batchmfb[1]));
	mpz_t batchP[2];
	mpz_init (batchP[0]);
	mpz_init (batchP[1]);
	create_batch_file (batch0_file, batchP[0], lim[0], 1UL << batchlpb[0],
			   las.cpoly->pols[0], las.output, las.nb_threads);
	create_batch_file (batch1_file, batchP[1], lim[1], 1UL << batchlpb[1],
			   las.cpoly->pols[1], las.output, las.nb_threads);
	double tcof_batch = seconds ();
	cofac_list_realloc (las.L, las.L->size);

        mpz_t B[2], L[2], M[2];

        for(int side = 0 ; side < 2 ; side++) {
            mpz_init(B[side]);
            mpz_init(L[side]);
            mpz_init(M[side]);
            mpz_ui_pow_ui(B[side], 2, batchlpb[side]);
            mpz_ui_pow_ui(L[side], 2, lpb[side]);
            mpz_ui_pow_ui(M[side], 2, batchmfb[side]);
        }

	report->reports = find_smooth (las.L, batchP, B, L, M, las.output,
				       las.nb_threads);

        for(int side = 0 ; side < 2 ; side++) {
            mpz_clear (batchP[side]);
            mpz_clear (B[side]);
            mpz_clear (L[side]);
            mpz_clear (M[side]);
        }
	factor (las.L, report->reports, las.cpoly, lpb,
		las.output, las.nb_threads);
	tcof_batch = seconds () - tcof_batch;
	report->ttcof += tcof_batch;
	/* add to ttf since the remaining time will be computed as ttf-ttcof */
	report->ttf += tcof_batch;
      }

    t0 = seconds () - t0;
    wct = wct_seconds() - wct;
    if (adjust_strategy < 2) {
        verbose_output_print (2, 1, "# Average J=%1.0f for %lu special-q's, max bucket fill %f\n",
                totJ / (double) nr_sq_processed, nr_sq_processed, max_full);
    } else {
        verbose_output_print (2, 1, "# Average logI=%1.1f for %lu special-q's, max bucket fill %f\n",
                totlogI / (double) nr_sq_processed, nr_sq_processed, max_full);
    }
    verbose_output_print (2, 1, "# Discarded %lu special-q's out of %u pushed\n",
            nr_sq_discarded, las.nq_pushed);
    tts = t0;
    tts -= report->tn[0];
    tts -= report->tn[1];
    tts -= report->ttf;

    global_timer.stop();
    if (tdict::global_enable >= 1)
        verbose_output_print (0, 1, "%s", global_timer.display().c_str());

    if (las.verbose)
        facul_print_stats (las.output);

    /*{{{ Display tally */
#ifdef HAVE_RUSAGE_THREAD
    int dont_print_tally = 0;
#else
    int dont_print_tally = 1;
#endif
    if (bucket_prime_stats) {
        verbose_output_print(2, 1, "# nr_bucket_primes = %lu, nr_div_tests = %lu, nr_composite_tests = %lu, nr_wrap_was_composite = %lu\n",
                 nr_bucket_primes, nr_div_tests, nr_composite_tests, nr_wrap_was_composite);
    }

    if (dont_print_tally && las.nb_threads > 1) 
        verbose_output_print (2, 1, "# Total cpu time %1.2fs [tally available only in mono-thread]\n", t0);
    else
        verbose_output_print (2, 1, "# Total cpu time %1.2fs [norm %1.2f+%1.1f, sieving %1.1f"
                " (%1.1f + %1.1f + %1.1f),"
                " factor %1.1f (%1.1f + %1.1f)]\n", t0,
                report->tn[0],
                report->tn[1],
                tts,
                report->ttbuckets_fill,
                report->ttbuckets_apply,
                tts-report->ttbuckets_fill-report->ttbuckets_apply,
		report->ttf, report->ttf - report->ttcof, report->ttcof);

    verbose_output_print (2, 1, "# Total elapsed time %1.2fs, per special-q %gs, per relation %gs\n",
                 wct, wct / (double) nr_sq_processed, wct / (double) report->reports);
    const long peakmem = PeakMemusage();
    if (peakmem > 0)
        verbose_output_print (2, 1, "# PeakMemusage (MB) = %ld \n",
                peakmem >> 10);
    verbose_output_print (2, 1, "# Total %lu reports [%1.3gs/r, %1.1fr/sq]\n",
            report->reports, t0 / (double) report->reports,
            (double) report->reports / (double) nr_sq_processed);


    print_worst_weight_errors();

    /*}}}*/

    las.print_cof_stats();

    //
    delete workspaces;

    las_report_clear(report);

    return 0;
}/*}}}*/
<|MERGE_RESOLUTION|>--- conflicted
+++ resolved
@@ -557,7 +557,6 @@
 
     }
 
-<<<<<<< HEAD
     // Sublattices?
     sc.sublat.m = 0; // no sublattices by default.
     param_list_parse_uint(pl, "sublat", &(sc.sublat.m));
@@ -573,8 +572,6 @@
         }
     }
 
-=======
->>>>>>> 36211544
     /* Parse optional siever configuration parameters */
     sc.td_thresh = 1024;	/* default value */
     sc.skipped = 1;	/* default value */
@@ -3165,11 +3162,7 @@
                             (slice = fb->get_slice(slice_index)) != NULL; 
                             slice_index++) {  
                         precomp_plattice[side][level].push_back(
-<<<<<<< HEAD
-                                slice->make_lattice_bases(si.qbasis, si.logI, si.conf.sublat));
-=======
-                                slice->make_lattice_bases(si.qbasis, si.conf.logI_adjusted));
->>>>>>> 36211544
+                                slice->make_lattice_bases(si.qbasis, si.conf.logI_adjusted, si.conf.sublat));
                     }
                 }
             }
