#include "cado.h"
#include <stdint.h>     /* AIX wants it first (it's a bug) */
#include <stdio.h>
#include <stdlib.h>
#include <string.h>
#include <inttypes.h> /* for PRIx64 macro and strtoumax */
#include <cmath>   // for ceiling, floor in cfrac
#include <ctype.h>
#include <float.h>
#include <fcntl.h>   /* for _O_BINARY */
#include <stdarg.h> /* Required so that GMP defines gmp_vfprintf() */
#include <algorithm>
#include <vector>
#include "threadpool.h"
#include "fb.h"
#include "portability.h"
#include "utils.h"           /* lots of stuff */
#include "ecm/facul.h"
#include "bucket.h"
#include "trialdiv.h"
#include "las-config.h"
#include "las-types.h"
#include "las-coordinates.h"
#include "las-debug.h"
#include "las-duplicate.h"
#include "las-report-stats.h"
#include "las-norms.h"
#include "las-unsieve.h"
#include "las-arith.h"
#include "las-qlattice.h"
#include "las-smallsieve.h"
#include "las-descent-trees.h"
#include "las-cofactor.h"
#include "las-fill-in-buckets.h"
#include "las-threads.h"
#include "las-todo.h"
#include "memusage.h"
#ifdef  DLP_DESCENT
#include "las-dlog-base.h"
#endif

#ifdef HAVE_SSE41
/* #define SSE_SURVIVOR_SEARCH 1 */
#include <smmintrin.h>
#endif

// #define HILIGHT_START   "\e[01;31m"
// #define HILIGHT_END   "\e[00;30m"

#define HILIGHT_START   ""
#define HILIGHT_END   ""

int recursive_descent = 0;
int prepend_relation_time = 0;
int exit_after_rel_found = 0;

double general_grace_time_ratio = DESCENT_DEFAULT_GRACE_TIME_RATIO;


double tt_qstart;

/* {{{ for cofactorization statistics */

int cof_stats = 0; /* write stats file: necessary to generate our strategy.*/
FILE *cof_stats_file;
uint32_t **cof_call; /* cof_call[r][a] is the number of calls of the
                        cofactorization routine with a cofactor of r bits on
                        the rational side, and a bits on the algebraic side */
uint32_t **cof_succ; /* cof_succ[r][a] is the corresponding number of
                        successes, i.e., of call that lead to a relation */
/* }}} */

/*****************************/

/* siever_config stuff */

void siever_config_display(siever_config_srcptr sc)/*{{{*/
{
    verbose_output_print(0, 1, "# Sieving parameters for q~2^%d on the %s side\n",
            sc->bitsize, sidenames[sc->side]);
    /* Strive to keep these output lines untouched */
    verbose_output_print(0, 1,
	    "# Sieving parameters: lim0=%lu lim1=%lu lpb0=%d lpb1=%d\n",
	    sc->sides[0]->lim, sc->sides[1]->lim,
            sc->sides[0]->lpb, sc->sides[1]->lpb);
    verbose_output_print(0, 1,
	    "#                     mfb0=%d mfb1=%d\n",
	    sc->sides[0]->mfb, sc->sides[1]->mfb);
    if (sc->sides[0]->lambda != 0 || sc->sides[1]->lambda != 0) {
        verbose_output_print(0, 1,
                "#                     lambda0=%1.1f lambda1=%1.1f\n",
            sc->sides[0]->lambda, sc->sides[1]->lambda);
    }
}/*}}}*/

int siever_config_cmp(siever_config_srcptr a, siever_config_srcptr b)/*{{{*/
{
    return memcmp(a, b, sizeof(siever_config));
}/*}}}*/

/* siever_config_match only tells whether this config entry is one we
 * want to use for a given problem size/side */
int siever_config_match(siever_config_srcptr a, siever_config_srcptr b)/*{{{*/
{
    return a->side == b->side && a->bitsize == b->bitsize;
}/*}}}*/



/* sieve_info stuff */
static void sieve_info_init_trialdiv(sieve_info_ptr si, int side)/*{{{*/
{
    /* Our trial division needs odd divisors, 2 is handled by mpz_even_p().
       If the FB primes to trial divide contain 2, we skip over it.
       We assume that if 2 is in the list, it is the first list entry,
       and that it appears at most once. */

    /* XXX This function consider the full contents of the list
     * si->sides[side]->fb to be trialdiv primes, therefore that
     * sieve_info_split_bucket_fb_for_threads must have already been
     * called, so that the only primes which are still in s->fb are the
     * trial-divided ones */
    sieve_side_info_ptr s = si->sides[side];
    unsigned long pmax = MIN((unsigned long) si->conf->bucket_thresh,
                             trialdiv_get_max_p());
    std::vector<unsigned long> *trialdiv_primes = new std::vector<unsigned long>;
    s->fb->extract_bycost(*trialdiv_primes, pmax, si->conf->td_thresh);
    std::sort(trialdiv_primes->begin(), trialdiv_primes->end());
    size_t n = trialdiv_primes->size();
    int skip2 = n > 0 && (*trialdiv_primes)[0] == 2;
    s->trialdiv_data = trialdiv_init (&trialdiv_primes->front() + skip2, n - skip2);
    delete trialdiv_primes;
}/*}}}*/

static void sieve_info_clear_trialdiv(sieve_info_ptr si, int side)/*{{{*/
{
        trialdiv_clear (si->sides[side]->trialdiv_data);
}/*}}}*/

/* {{{ Factor base handling */
/* {{{ Initialize the factor bases */
void sieve_info_init_factor_bases(las_info_ptr las, sieve_info_ptr si, param_list pl)
{
    double tfb;
    const char * fbcfilename = param_list_lookup_string(pl, "fbc");

    for(int side = 0 ; side < 2 ; side++) {
        mpz_poly_ptr pol = las->cpoly->pols[side];
        sieve_side_info_ptr sis = si->sides[side];

        const fbprime_t bk_thresh = si->conf->bucket_thresh;
        const fbprime_t fbb = si->conf->sides[side]->lim;
        const fbprime_t powlim = si->conf->sides[side]->powlim;
        if (bk_thresh > fbb) {
            fprintf(stderr, "Error: lim is too small compared to bk_thresh\n");
            ASSERT_ALWAYS(0);
        }
        // const fbprime_t thresholds[4] = {bk_thresh, fbb, fbb, fbb};
        const fbprime_t thresholds[4] = {bk_thresh, bk_thresh<<5, fbb, fbb};
        const bool only_general[4]={true, false, false, false};
        sis->fb = new fb_factorbase(thresholds, powlim, only_general);

        if (fbcfilename != NULL) {
            /* Try to read the factor base cache file. If that fails, because
               the file does not exist or is not compatible with our parameters,
               it will be written after we generate the factor bases. */
            verbose_output_print(0, 1, "# Mapping memory image of factor base from file %s\n",
                   fbcfilename);
            if (sis->fb->mmap_fbc(fbcfilename)) {
                verbose_output_print(0, 1, "# Finished mapping memory image of factor base\n");
                continue;
            } else {
                verbose_output_print(0, 1, "# Could not map memory image of factor base\n");
            }
        }

        if (pol->deg > 1) {
            tfb = seconds ();
            char fbparamname[4];
            snprintf(fbparamname, sizeof(fbparamname), "fb%d", side);
            const char * fbfilename = param_list_lookup_string(pl, fbparamname);
            if (!fbfilename) {
                fprintf(stderr, "Error: factor base file for algebraic side %d is not given\n", side);
                exit(EXIT_FAILURE);
            }
            verbose_output_print(0, 1, "# Reading %s factor base from %s\n", sidenames[side], fbfilename);
            tfb = seconds () - tfb;
            if (!sis->fb->read(fbfilename))
                exit(EXIT_FAILURE);
            verbose_output_print(0, 1,
                    "# Reading %s factor base of %zuMb took %1.1fs\n",
                    sidenames[side],
                    sis->fb->size() >> 20, tfb);
        } else {
            tfb = seconds ();
            double tfb_wct = wct_seconds ();
            sis->fb->make_linear_threadpool ((const mpz_t *) pol->coeff,
                    las->nb_threads);
            tfb = seconds () - tfb;
            tfb_wct = wct_seconds() - tfb_wct;
            verbose_output_print(0, 1,
                    "# Creating rational factor base of %zuMb took %1.1fs (%1.1fs real)\n",
                    sis->fb->size() >> 20, tfb, tfb_wct);
        }

        if (fbcfilename != NULL) {
            verbose_output_print(0, 1, "# Writing memory image of factor base to file %s\n", fbcfilename);
            sis->fb->dump_fbc(fbcfilename);
            verbose_output_print(0, 1, "# Finished writing memory image of factor base\n");
        }
    }
}
/*}}}*/

/* {{{ reordering of the small factor base
 *
 * We split the small factor base in several non-overlapping, contiguous
 * zones:
 *
 *      - powers of 2 (up until the pattern sieve limit)
 *      - powers of 3 (up until the pattern sieve limit)
 *      - trialdiv primes (not powers)
 *      - resieved primes
 *      (- powers of trialdiv primes)
 *      - rest.
 *
 * Problem: bad primes may in fact be pattern sieved, and we might want
 * to pattern-sieve more than just the ``do it always'' cases where p is
 * below the pattern sieve limit.
 *
 * The answer to this is that such primes are expected to be very very
 * rare, so we don't really bother. If we were to do something, we could
 * imagine setting up a schedule list for projective primes -- e.g. a
 * priority queue. But it feels way overkill.
 *
 * Note that the pre-treatment (splitting the factor base in chunks) can
 * be done once and for all.
 */

static size_t
count_roots(const std::vector<fb_general_entry> &v)
{
    size_t count = 0;
    for(std::vector<fb_general_entry>::const_iterator it = v.begin();
        it != v.end(); it++) {
        count += it->nr_roots;
    }
    return count;
}

void reorder_fb(sieve_info_ptr si, int side)
{
    /* We go through all the primes in FB part 0 and sort them into one of
       5 vectors, and some we discard */

    /* alloc the 5 vectors */
    enum {POW2, POW3, TD, RS, REST};
    std::vector<fb_general_entry> *pieces = new std::vector<fb_general_entry>[5];

    fb_part *small_part = si->sides[side]->fb->get_part(0);
    ASSERT_ALWAYS(small_part->is_only_general());
    const std::vector<fb_general_entry> *small_entries = small_part->get_general_vector();

    fbprime_t plim = si->conf->bucket_thresh;
    fbprime_t costlim = si->conf->td_thresh;

    const size_t pattern2_size = sizeof(unsigned long) * 2;
    for(std::vector<fb_general_entry>::const_iterator it = small_entries->begin();
        it != small_entries->end();
        it++)
    {
        /* The extra conditions on powers of 2 and 3 are related to how
         * pattern-sieving is done.
         */
        if (it->p == 2 && it->q <= pattern2_size) {
            pieces[POW2].push_back(*it);
        } else if (it->q == 3) { /* Currently only q=3 is pattern sieved */
            pieces[POW3].push_back(*it);
        } else if (it->k != 1) {
            /* prime powers always go into "rest" */
            pieces[REST].push_back(*it);
        } else if (it->q <= plim && it->q <= costlim * it->nr_roots) {
            pieces[TD].push_back(*it);
        } else if (it->q <= plim) {
            pieces[RS].push_back(*it);
        } else {
            abort();
        }
    }
    /* Concatenate the 5 vectors into one, and store the beginning and ending
       index of each part in fb_parts_x */
    std::vector<fb_general_entry> *s = new std::vector<fb_general_entry>;
    /* FIXME: hack to be able to access the struct fb_parts_x entries via
       an index */
    typedef int interval_t[2];
    interval_t *parts_as_array = &si->sides[side]->fb_parts_x->pow2;
    for (int i = 0; i < 5; i++) {
        parts_as_array[i][0] = count_roots(*s);
        std::sort(pieces[i].begin(), pieces[i].end());
        s->insert(s->end(), pieces[i].begin(), pieces[i].end());
        parts_as_array[i][1] = count_roots(*s);
    }
    delete[] pieces;
    si->sides[side]->fb_smallsieved = s;
}



/* {{{ Print some statistics about the factor bases
 * This also fills the field si->sides[*]->max_bucket_fill_ratio, which
 * is used to verify that per-thread allocation for buckets is
 * sufficient.
 * */
void sieve_info_print_fb_statistics(las_info_ptr las MAYBE_UNUSED, sieve_info_ptr si, int side)
{
    sieve_side_info_ptr s = si->sides[side];

    for (int i_part = 0; i_part < FB_MAX_PARTS; i_part++)
    {
        size_t nr_primes, nr_roots;
        double weight;
        s->fb->get_part(i_part)->count_entries(&nr_primes, &nr_roots, &weight);
        if (nr_primes != 0 || weight != 0.) {
            verbose_output_print(0, 1, "# Number of primes in %s factor base part %d = %zu\n",
                    sidenames[side], i_part, nr_primes);
            verbose_output_print(0, 1, "# Number of prime ideals in %s factor base part %d = %zu\n",
                    sidenames[side], i_part, nr_roots);
            verbose_output_print(0, 1, "# Weight of primes in %s factor base part %d = %0.5g\n",
                    sidenames[side], i_part, weight);
        }
        s->max_bucket_fill_ratio[i_part] = weight * 1.07;
    }
}
/*}}}*/

/*}}}*/
/* }}} */

/* {{{ sieve_info_init_... */
static void
sieve_info_init_from_siever_config(las_info_ptr las, sieve_info_ptr si, siever_config_srcptr sc, param_list pl)
{
    memset(si, 0, sizeof(sieve_info));
    /* This is a kludge, really. We don't get the chance to call the ctor
     * and dtor of sieve_info properly here. This ought to be fixed...
     * Someday */
    mpz_init(si->qbasis.q);

    si->cpoly = las->cpoly;
    memcpy(si->conf, sc, sizeof(siever_config));
    ASSERT_ALWAYS(sc->logI > 0);
    si->I = 1 << sc->logI;
    si->J = 1 << (sc->logI - 1);

    /* Allocate memory for transformed polynomials */
    sieve_info_init_norm_data(si);

    /* This function in itself is too expensive if called often.
     * In the descent, where we initialize a sieve_info for each pair
     * (bitsize_of_q, side), we would call it dozens of time.
     * For the moment, we will assume that all along the hint file, the
     * values of I, lim0, lim1 are constant, so that the factor bases
     * are exactly the same and can be shared.
     */
    if (las->sievers == si) {
        verbose_output_print(0, 1, "# bucket_region = %llu\n", BUCKET_REGION);
        sieve_info_init_factor_bases(las, si, pl);
        for (int side = 0; side < 2; side++) {
            sieve_info_print_fb_statistics(las, si, side);
        }
    } else {
        // We are in descent mode, it seems, so let's not duplicate the
        // factor base data.
        // A few sanity checks, first.
        ASSERT_ALWAYS(las->sievers->conf->logI == si->conf->logI);
        ASSERT_ALWAYS(las->sievers->conf->bucket_thresh == si->conf->bucket_thresh);
        // Then, copy relevant data from the first sieve_info
        verbose_output_print(0, 1, "# Do not regenerate factor base data: copy it from first siever\n");
        for (int side = 0; side < 2; side++) {
            ASSERT_ALWAYS(las->sievers->conf->sides[side]->lim == si->conf->sides[side]->lim);
            ASSERT_ALWAYS(las->sievers->conf->sides[side]->powlim == si->conf->sides[side]->powlim);
            sieve_side_info_ptr sis = si->sides[side];
            sieve_side_info_ptr sis0 = las->sievers->sides[side];
            sis->fb = sis0->fb;
            /* important ! Otherwise we'll have 0, and badness will
             * occur. */
            for (int i = 0; i < FB_MAX_PARTS; i++)
                sis->max_bucket_fill_ratio[i] = sis0->max_bucket_fill_ratio[i];
        }
    }

    // Now that fb have been initialized, we can set the toplevel.
    si->toplevel = MAX(si->sides[0]->fb->get_toplevel(),
            si->sides[1]->fb->get_toplevel());

    /* Initialize the number of buckets */

    /* If LOG_BUCKET_REGION == sc->logI, then one bucket (whose size is the
     * L1 cache size) is actually one line. This changes some assumptions
     * in sieve_small_bucket_region and resieve_small_bucket_region, where
     * we want to differentiate on the parity on j.
     */
    ASSERT_ALWAYS(LOG_BUCKET_REGION >= sc->logI);

    /* set the maximal value of the number of buckets (might be less
       for a given special-q if J is smaller) */
    uint32_t XX[FB_MAX_PARTS] = { 0, NB_BUCKETS_2, NB_BUCKETS_3, 0};
    uint64_t BRS[FB_MAX_PARTS] = BUCKET_REGIONS;
    XX[si->toplevel] = 1 +
      ((((uint64_t)si->J) << si->conf->logI) - UINT64_C(1)) / BRS[si->toplevel];
    for (int i = si->toplevel+1; i < FB_MAX_PARTS; ++i)
        XX[i] = 0;
    // For small Jmax, the number of buckets at toplevel-1 could also
    // be less than the maximum allowed.
    if (XX[si->toplevel] == 1) {
        XX[si->toplevel-1] = 1 +
            ((((uint64_t)si->J) << si->conf->logI) - UINT64_C(1))
            / BRS[si->toplevel-1];
        ASSERT_ALWAYS(XX[si->toplevel-1] != 1);
    }
    for (int i = 0; i < FB_MAX_PARTS; ++i) {
        si->nb_buckets_max[i] = XX[i];
        si->nb_buckets[i] = XX[i];
    }

    si->j_div = init_j_div(si->J);
    si->us = init_unsieve_data(si->I);
    si->doing = NULL;


    /* TODO: We may also build a strategy book, given that several
     * strategies will be similar. Presently we spend some time creating
     * each of them for the descent case.
     */
    const char *cofactfilename = param_list_lookup_string (pl, "file-cofact");
    /*
     * We create our strategy book from the file given by
     * 'file-cofact'. Otherwise, we use a default strategy given by
     * the function facul_make_default_strategy ().
     */

    FILE* file = NULL;
    if (cofactfilename != NULL) /* a file was given */
      file = fopen (cofactfilename, "r");
    double time_strat = seconds();
    si->strategies = facul_make_strategies (sc->sides[0]->lim,
					    sc->sides[0]->lpb,
					    sc->sides[0]->mfb,
					    sc->sides[1]->lim,
					    sc->sides[1]->lpb,
					    sc->sides[1]->mfb,
					    sc->sides[0]->ncurves,
					    sc->sides[1]->ncurves,
					    file, 0);
    verbose_output_print(0, 1, "# Building/reading strategies took %1.1fs\n",
            seconds() - time_strat);

    if (si->strategies == NULL)
      {
	fprintf (stderr, "impossible to read %s\n",
		 cofactfilename);
	abort ();
      }
    if (file != NULL)
      fclose (file);

    for(int side = 0 ; side < 2 ; side++) {
	/* init_norms (si, side); */ /* only depends on scale, logmax, lognorm_table */
	sieve_info_init_trialdiv(si, side); /* Init refactoring stuff */
	mpz_init (si->BB[side]);
	mpz_init (si->BBB[side]);
	mpz_init (si->BBBB[side]);
	unsigned long lim = si->conf->sides[side]->lim;
	mpz_ui_pow_ui (si->BB[side], lim, 2);
	mpz_mul_ui (si->BBB[side], si->BB[side], lim);
	mpz_mul_ui (si->BBBB[side], si->BBB[side], lim);

        // This variable is obsolete (but las-duplicates.cpp still reads
        // it) FIXME
        si->sides[side]->strategy = NULL;

        reorder_fb(si, side);
        verbose_output_print(0, 2, "# small %s factor base", sidenames[side]);
        size_t nr_roots;
        si->sides[side]->fb->get_part(0)->count_entries(NULL, &nr_roots, NULL);
        verbose_output_print(0, 2, " (total %zu)\n", nr_roots);
    }
}
/* }}} */

/* This is an ownership transfer from the current head of the todo list
 * into si->doing.  The field todo->next is not accessed, since it does
 * not make sense for si->doing, which is only a single item. The head of
 * the todo list is pruned */
void sieve_info_pick_todo_item(sieve_info_ptr si, las_todo_stack * todo)
{
    delete si->doing;
    si->doing = todo->top();
    todo->pop();
    ASSERT_ALWAYS(mpz_poly_is_root(si->cpoly->pols[si->doing->side],
                  si->doing->r, si->doing->p));
    /* sanity check */
    if (!mpz_probab_prime_p(si->doing->p, 1)) {
        verbose_output_vfprint(1, 0, gmp_vfprintf, "Error, %Zd is not prime\n",
                               si->doing->p);
        exit(1);
    }
    ASSERT_ALWAYS(si->conf->side == si->doing->side);
}

static void sieve_info_update (sieve_info_ptr si, int nb_threads,
    const size_t nr_workspaces)/*{{{*/
{
  /* essentially update the fij polynomials and J value */
  sieve_info_update_norm_data(si, nb_threads);

  /* update number of buckets at toplevel */
  uint64_t BRS[FB_MAX_PARTS] = BUCKET_REGIONS;
  si->nb_buckets[si->toplevel] = 1 +
      ((((uint64_t)si->J) << si->conf->logI) - UINT64_C(1)) / 
      BRS[si->toplevel];
  // maybe there is only 1 bucket at toplevel and less than 256 at
  // toplevel-1, due to a tiny J.
  if (si->nb_buckets[si->toplevel] == 1) {
        si->nb_buckets[si->toplevel-1] = 1 +
            ((((uint64_t)si->J) << si->conf->logI) - UINT64_C(1)) /
            BRS[si->toplevel-1]; 
        // we forbid skipping two levels.
        ASSERT_ALWAYS(si->nb_buckets[si->toplevel-1] != 1);
  }

  /* Update the slices of the factor base according to new log base */
  for(int side = 0 ; side < 2 ; side++) {
      /* The safety factor controls by how much a single slice should fill a
         bucket array at most, i.e., with .5, a single slice should never fill
         a bucket array more than half-way. */
      const double safety_factor = .5;
      sieve_side_info_ptr sis = si->sides[side];
      double max_weight[FB_MAX_PARTS];
      for (int i_part = 0; i_part < FB_MAX_PARTS; i_part++) {
        max_weight[i_part] = sis->max_bucket_fill_ratio[i_part] / nr_workspaces
            * safety_factor;
      }
      sis->fb->make_slices(sis->scale * LOG_SCALE, max_weight);
  }

}/*}}}*/

static void sieve_info_clear (las_info_ptr las, sieve_info_ptr si)/*{{{*/
{
    clear_unsieve_data(si->us);
    si->us = NULL;
    clear_j_div(si->j_div);
    si->j_div = NULL;

    for(int s = 0 ; s < 2 ; s++) {
        if (si->sides[s]->strategy != NULL)
	    facul_clear_strategy (si->sides[s]->strategy);
	si->sides[s]->strategy = NULL;
	sieve_info_clear_trialdiv(si, s);
        delete si->sides[s]->fb_smallsieved;
        si->sides[s]->fb_smallsieved = NULL;
        if (si == las->sievers) {
            delete si->sides[s]->fb;
        }

        mpz_clear (si->BB[s]);
        mpz_clear (si->BBB[s]);
        mpz_clear (si->BBBB[s]);
    }
    delete si->doing;
    facul_clear_strategies (si->strategies);
    si->strategies = NULL;
    sieve_info_clear_norm_data(si);
    /* This is a kludge, really. We don't get the chance to call the ctor
     * and dtor of sieve_info properly here. This ought to be fixed...
     * Someday */
    mpz_clear(si->qbasis.q);
}/*}}}*/

/* las_info stuff */

#ifdef  DLP_DESCENT
static void las_info_init_hint_table(las_info_ptr las, param_list pl)/*{{{*/
{
    const char * filename = param_list_lookup_string(pl, "descent-hint-table");
    if (filename == NULL) return;
    char line[1024];
    unsigned int hint_alloc = 0;
    unsigned int hint_size = 0;
    FILE * f;
    f = fopen(filename, "r");
    if (f == NULL) {
        fprintf(stderr, "%s: %s\n", filename, strerror(errno));
        /* There's no point in proceeding, since it would really change
         * the behaviour of the program to do so */
        exit(1);
    }
    las->max_hint_bitsize[0] = 0;
    las->max_hint_bitsize[1] = 0;
    for(;;) {
        char * x = fgets(line, sizeof(line), f);
        double t;
        unsigned long z;
        /* Tolerate comments and blank lines */
        if (x == NULL) break;
        for( ; *x && isspace(*x) ; x++) ;
        if (*x == '#') continue;
        if (!*x) continue;

        /* We have a new entry to parse */
        if (hint_size >= hint_alloc) {
            hint_alloc = 2 * hint_alloc + 8;
            las->hint_table = (descent_hint *) realloc(las->hint_table, hint_alloc * sizeof(descent_hint));
        }

        descent_hint_ptr h = las->hint_table[hint_size++];
        siever_config_ptr sc = h->conf;

        z = strtoul(x, &x, 10);
        ASSERT_ALWAYS(z > 0);
        sc->bitsize = z;
        switch(*x++) {
            case '@' :
                       sc->side = strtoul(x, &x, 0);
                       ASSERT_ALWAYS(sc->side < 2);
                       break;
            default:
                       fprintf(stderr, "%s: parse error at %s\n", filename, line);
                       exit(1);
        }
        for( ; *x && isspace(*x) ; x++) ;
        t = strtod(x, &x); ASSERT_ALWAYS(t >= 0);
        h->expected_time = t;
        for( ; *x && isspace(*x) ; x++) ;
        t = strtod(x, &x); ASSERT_ALWAYS(t >= 0);
        h->expected_success = t;
        for( ; *x && isspace(*x) ; x++) ;
        for( ; *x && !isdigit(*x) ; x++) ;
        z = strtoul(x, &x, 10); ASSERT_ALWAYS(z > 0);
        sc->logI = z;
        
        for(int s = 0 ; s < 2 ; s++) {
            for( ; *x && isspace(*x) ; x++) ;
            z = strtoul(x, &x, 10); ASSERT_ALWAYS(z > 0);
            sc->sides[s]->lim = z;
            for( ; *x && !isdigit(*x) ; x++) ;
            z = strtoul(x, &x, 10); ASSERT_ALWAYS(z > 0);
            sc->sides[s]->lpb = z;
            /* recognize this as a double. If it's < 10, we'll consider
             * this means lambda */
            {
                for( ; *x && !isdigit(*x) ; x++) ;
                double t = strtod(x, &x); ASSERT_ALWAYS(t > 0);
                if (t < 10) {
                    sc->sides[s]->lambda = t;
                    sc->sides[s]->mfb = t * sc->sides[s]->lpb;
                    /* Then no "lambda" is allowed */
                    continue;
                } else {
                    sc->sides[s]->mfb = t;
                }
            }
            if (*x == ',') {
                for( ; *x && !isdigit(*x) ; x++) ;
                t = strtod(x, &x); ASSERT_ALWAYS(t > 0);
                sc->sides[s]->lambda = t;
            } else {
                /* this means "automatic" */
                sc->sides[s]->lambda = 0;
            }
        }
        for( ; *x ; x++) ASSERT_ALWAYS(isspace(*x));

        if (sc->bitsize > las->max_hint_bitsize[sc->side])
            las->max_hint_bitsize[sc->side] = sc->bitsize;
        // Copy default value for non-given parameters
        // sc->skewness = las->default_config->skewness;
        sc->bucket_thresh = las->config_base->bucket_thresh;
        sc->td_thresh = las->config_base->td_thresh;
        sc->unsieve_thresh = las->config_base->unsieve_thresh;
        for(int side = 0 ; side < 2 ; side++) {
            sc->sides[side]->powlim = las->config_base->sides[side]->powlim;
            sc->sides[side]->ncurves = las->config_base->sides[side]->ncurves;
        }
    }
    if (las->hint_table == NULL) {
        fprintf(stderr, "%s: no data ??\n", filename);
        exit(1);
    }
    if (hint_size >= hint_alloc) {
        hint_alloc = 2 * hint_alloc + 8;
        las->hint_table = (descent_hint *) realloc(las->hint_table, hint_alloc * sizeof(descent_hint));
    }
    las->hint_table[hint_size++]->conf->bitsize = 0;
    las->hint_table = (descent_hint *) realloc(las->hint_table, hint_size * sizeof(descent_hint));

    /* Allocate the quick lookup tables */

    for(int s = 0 ; s < 2 ; s++) {
        unsigned int n = las->max_hint_bitsize[s] + 1;
        las->hint_lookups[s] = (int *)malloc(n * sizeof(int));
        for(unsigned int i = 0 ; i < n ; i++) {
            las->hint_lookups[s][i] = -1;
        }
    }
    for(descent_hint_ptr h = las->hint_table[0] ; h->conf->bitsize ; h++) {
        siever_config_ptr sc = h->conf;
        int d = las->hint_lookups[sc->side][sc->bitsize];
        if (d >= 0) {
            fprintf(stderr, "Error: two hints found for %d%c\n",
                    sc->bitsize, sidenames[sc->side][0]);
            exit(1);
        }
        las->hint_lookups[sc->side][sc->bitsize] = h - las->hint_table[0];

        /* We must make sure that the default factor base bounds are
         * larger than what we have for all the hint cases, so that it
         * remains reasonable to base our work on the larger factor base
         * (thus doing incomplete sieving).
         */
        /* But now, the .poly file does not contain lim data anymore.
         * This is up to the user to do this check, anyway, because
         * it is not sure that makefb was run with the lim given in the
         * poly file.
         */
        /*
        for(int s = 0 ; s < 2 ; s++) {
            ASSERT_ALWAYS(sc->sides[s]->lim <= las->cpoly->pols[s]->lim);
        }
        */
    }

    fclose(f);
}/*}}}*/
#endif /* DLP_DESCENT */

static void las_info_clear_hint_table(las_info_ptr las)/*{{{*/
{
    if (las->hint_table == NULL) return;
    for(int s = 0 ; s < 2 ; s++) {
        free(las->hint_lookups[s]);
        las->hint_lookups[s] = NULL;
        las->max_hint_bitsize[s] = 0;
    }
    free(las->hint_table);
    las->hint_table = NULL;
}/*}}}*/

static void las_info_init(las_info_ptr las, param_list pl)/*{{{*/
{
    memset(las, 0, sizeof(las_info));
    /* {{{ Parse and install general operational flags */
    las->outputname = param_list_lookup_string(pl, "out");
    /* Init output file */
    las->output = stdout;
    if (las->outputname) {
	if (!(las->output = fopen_maybe_compressed(las->outputname, "w"))) {
	    fprintf(stderr, "Could not open %s for writing\n", las->outputname);
	    exit(EXIT_FAILURE);
	}
    }
    setvbuf(las->output, NULL, _IOLBF, 0);      /* mingw has no setlinebuf */

    las->galois = param_list_lookup_string(pl, "galois");

    las->verbose = param_list_parse_switch(pl, "-v");

    verbose_output_init(NR_CHANNELS);
    verbose_output_add(0, las->output, las->verbose + 1);
    verbose_output_add(1, stderr, 1);
    /* Channel 2 is for statistics. We always print them to las' normal output */
    verbose_output_add(2, las->output, 1);
    if (param_list_parse_switch(pl, "-stats-stderr")) {
        /* If we should also print stats to stderr, add stderr to channel 2 */
        verbose_output_add(2, stderr, 1);
    }

#ifdef TRACE_K
    const char *trace_file_name = param_list_lookup_string(pl, "traceout");
    FILE *trace_file = stderr;
    if (trace_file_name != NULL) {
        trace_file = fopen(trace_file_name, "w");
        DIE_ERRNO_DIAG(trace_file == NULL, "fopen", trace_file_name);
    }
    verbose_output_add(TRACE_CHANNEL, trace_file, 1);
#endif

    verbose_interpret_parameters(pl);
    param_list_print_command_line(las->output, pl);
    las_display_config_flags();

    las->suppress_duplicates = param_list_parse_switch(pl, "-dup");
    las->nb_threads = 1;		/* default value */
    param_list_parse_int(pl, "t", &las->nb_threads);
    if (las->nb_threads <= 0) {
	fprintf(stderr,
		"Error, please provide a positive number of threads\n");
	param_list_clear(pl);
	exit(EXIT_FAILURE);
    }
    
    /* }}} */
    /* {{{ Parse polynomial */
    cado_poly_init(las->cpoly);
    const char *tmp;
    if ((tmp = param_list_lookup_string(pl, "poly")) == NULL) {
        fprintf(stderr, "Error: -poly is missing\n");
        param_list_print_usage(pl, NULL, stderr);
	cado_poly_clear(las->cpoly);
	param_list_clear(pl);
        exit(EXIT_FAILURE);
    }

    if (!cado_poly_read(las->cpoly, tmp)) {
	fprintf(stderr, "Error reading polynomial file %s\n", tmp);
	cado_poly_clear(las->cpoly);
	param_list_clear(pl);
	exit(EXIT_FAILURE);
    }

#ifdef BATCH
    if ((tmp = param_list_lookup_string (pl, "batch0")) == NULL)
      {
        fprintf (stderr, "Error: -batch0 is missing\n");
        param_list_print_usage (pl, NULL, stderr);
        exit (EXIT_FAILURE);
      }
#endif

    // sc->skewness = las->cpoly->skew;
    /* -skew (or -S) may override (or set) the skewness given in the
     * polynomial file */
    param_list_parse_double(pl, "skew", &(las->cpoly->skew));

    if (las->cpoly->skew <= 0.0) {
	fprintf(stderr, "Error, please provide a positive skewness\n");
	cado_poly_clear(las->cpoly);
	param_list_clear(pl);
	exit(EXIT_FAILURE);
    }
    /* }}} */

    /* {{{ Parse default siever config (fill all possible fields) */
    {
        siever_config_ptr sc = las->config_base;
        memset(sc, 0, sizeof(siever_config));


        /* The default config is not necessarily a complete bit of
         * information.
         *
         * The field with the bitsize of q is here filled with q0 as found in
         * the command line. Note though that this is only one choice among
         * several possible (q1, or just no default).
         * For the descent, we do not intend to have a default config, thus
         * specifying q0 makes no sense. Likewise, for file-based todo lists,
         * we have no default either, and no siever is configured to provide
         * this ``default'' behaviour (yet, the default bits here are used to
         * pre-fill the config data later on).
         */
        mpz_t q0;
        mpz_init(q0);
        if (param_list_parse_mpz(pl, "q0", q0)) {
            sc->bitsize = mpz_sizeinbase(q0, 2);
        }
        mpz_clear(q0);
        sc->side = 1; // Legacy.
        if (!param_list_parse_int(pl, "sqside", &sc->side)) {
            verbose_output_print(0, 1, "# Warning: sqside not given, "
                    "assuming side 1 for backward compatibility.\n");
        }
        param_list_parse_double(pl, "lambda0", &(sc->sides[0]->lambda));
        param_list_parse_double(pl, "lambda1", &(sc->sides[1]->lambda));
        int complete = 1;
        complete &= param_list_parse_int  (pl, "I",    &(sc->logI));
        complete &= param_list_parse_ulong(pl, "lim0", &(sc->sides[0]->lim));
        complete &= param_list_parse_ulong(pl, "lim1", &(sc->sides[1]->lim));
        if (!complete) {
            /* ok. Now in fact, for the moment we really need these to be
             * specified, because the call to "new fb_interface" of
             * course depends on the factor base limits. For the very
             * reason that presently, we want these to be common across
             * several siever config values in the hint table, we cannot
             * leave default_config half-baked.
             *
             * since bucket_thresh depends on I, we need I too.
             */
            fprintf(stderr, "Error: as long as per-qrange factor bases are not fully supported, we need to know at least the I and lim[01] fields\n");
            exit(EXIT_FAILURE);
        }

        complete &= param_list_parse_int(pl, "lpb0",  &(sc->sides[0]->lpb));
        complete &= param_list_parse_int(pl, "mfb0",  &(sc->sides[0]->mfb));
        complete &= param_list_parse_int(pl, "lpb1",  &(sc->sides[1]->lpb));
        complete &= param_list_parse_int(pl, "mfb1",  &(sc->sides[1]->mfb));
        if (!complete) {
            verbose_output_print(0, 1, "# default siever configuration is incomplete ; required parameters are I, lim[01], lpb[01], mfb[01]\n");

        }


        /* Parse optional siever configuration parameters */
        sc->td_thresh = 1024;	/* default value */
        param_list_parse_uint(pl, "tdthresh", &(sc->td_thresh));

        sc->unsieve_thresh = 100;
        if (param_list_parse_uint(pl, "unsievethresh", &(sc->unsieve_thresh))) {
            verbose_output_print(0, 1, "# Un-sieving primes > %u\n",
                    sc->unsieve_thresh);
        }

        sc->bucket_thresh = 1 << sc->logI;	/* default value */
        /* overrides default only if parameter is given */
        param_list_parse_ulong(pl, "bkthresh", &(sc->bucket_thresh));

        const char *powlim_params[2] = {"powlim0", "powlim1"};
        for (int side = 0; side < 2; side++) {
            if (!param_list_parse_ulong(pl, powlim_params[side],
                        &sc->sides[side]->powlim)) {
                sc->sides[side]->powlim = sc->bucket_thresh - 1;
                verbose_output_print(0, 1,
                        "# Using default value of %lu for -%s\n",
                        sc->sides[side]->powlim, powlim_params[side]);
            }
        }

        const char *ncurves_params[2] = {"ncurves0", "ncurves1"};
        for (int side = 0; side < 2; side++)
            if (!param_list_parse_int(pl, ncurves_params[side],
                        &sc->sides[side]->ncurves))
                sc->sides[side]->ncurves = -1;

        if (complete)
            las->default_config = sc;
    }
    /* }}} */

    if (!las->default_config &&
            !param_list_lookup_string(pl, "descent-hint-table")) {
        fprintf(stderr,
                "Error: no default config set, and no hint table either\n");
        exit(EXIT_FAILURE);
    }

    //{{{ parse option stats_cofact
    const char *statsfilename = param_list_lookup_string (pl, "stats-cofact");
    if (statsfilename != NULL) { /* a file was given */
        siever_config_srcptr sc = las->default_config;
        if (sc == NULL) {
            fprintf(stderr, "Error: option stats-cofact works only "
                    "with a default config\n");
            exit(EXIT_FAILURE);
        } else if (param_list_lookup_string(pl, "descent-hint-table")) {
            verbose_output_print(0, 1, "# Warning: option stats-cofact "
                    "only applies to the default siever config\n");
        }

        cof_stats_file = fopen (statsfilename, "w");
        if (cof_stats_file == NULL)
        {
            fprintf (stderr, "Error, cannot create file %s\n",
                    statsfilename);
            exit (EXIT_FAILURE);
        }
        cof_stats = 1;
        //allocate cof_call and cof_succ
        int mfb0 = sc->sides[0]->mfb;
        int mfb1 = sc->sides[1]->mfb;
        cof_call = (uint32_t**) malloc ((mfb0+1) * sizeof(uint32_t*));
        cof_succ = (uint32_t**) malloc ((mfb0+1) * sizeof(uint32_t*));
        for (int i = 0; i <= mfb0; i++) {
            cof_call[i] = (uint32_t*) malloc ((mfb1+1) * sizeof(uint32_t));
            cof_succ[i] = (uint32_t*) malloc ((mfb1+1) * sizeof(uint32_t));
            for (int j = 0; j <= mfb1; j++)
                cof_call[i][j] = cof_succ[i][j] = 0;
        }
    }
    //}}}
    
    /* {{{ Init and parse info regarding work to be done by the siever */
    /* Actual parsing of the command-line fragments is done within
     * las_todo_feed, but this is an admittedly contrived way to work */
    las->todo = new las_todo_stack;
    mpz_init(las->todo_q0);
    mpz_init(las->todo_q1);
    const char * filename = param_list_lookup_string(pl, "todo");
    if (filename) {
        las->todo_list_fd = fopen(filename, "r");
        if (las->todo_list_fd == NULL) {
            fprintf(stderr, "%s: %s\n", filename, strerror(errno));
            /* There's no point in proceeding, since it would really change
             * the behaviour of the program to do so */
            cado_poly_clear(las->cpoly);
            param_list_clear(pl);
            exit(EXIT_FAILURE);
        }
    }
    /* }}} */
#ifdef  DLP_DESCENT
    las_info_init_hint_table(las, pl);
#endif
    /* Allocate room for only one sieve_info */
    las->sievers = (sieve_info_ptr) malloc(sizeof(sieve_info));
    memset(las->sievers, 0, sizeof(sieve_info));

    las->nq_max = UINT_MAX;

    gmp_randinit_default(las->rstate);

    if (param_list_parse_uint(pl, "random-sample", &las->nq_max)) {
        las->random_sampling = 1;
        unsigned long seed = 0;
        if (param_list_parse_ulong(pl, "seed", &seed)) {
            gmp_randseed_ui(las->rstate, seed);
        }
    } else {
        if (param_list_parse_uint(pl, "nq", &las->nq_max)) {
            if (param_list_lookup_string(pl, "q1") || param_list_lookup_string(pl, "rho")) {
                fprintf(stderr, "Error: argument -nq is incompatible with -q1 or -rho\n");
                exit(EXIT_FAILURE);
            }
        }
    }

#ifdef  DLP_DESCENT
    las->dlog_base = new las_dlog_base();
    las->dlog_base->lookup_parameters(pl);
    las->dlog_base->read();
#endif

#ifdef BATCH
    cofac_list_init (las->L);
#endif

}/*}}}*/

void las_todo_pop(las_todo_stack * stack)/*{{{*/
{
    delete stack->top();
    stack->pop();
}

int las_todo_pop_closing_brace(las_todo_stack * stack)
{
    if (stack->top()->side >= 0)
        return 0;
    las_todo_pop(stack);
    return 1;
}
/*}}}*/

void las_info_clear(las_info_ptr las)/*{{{*/
{
    gmp_randclear(las->rstate);

    las_info_clear_hint_table(las);

    for(sieve_info_ptr si = las->sievers ; si->conf->bitsize ; si++) {
        sieve_info_clear(las, si);
    }
    free(las->sievers);
    if (las->outputname) {
        fclose_maybe_compressed(las->output, las->outputname);
    }
    verbose_output_clear();
    mpz_clear(las->todo_q0);
    mpz_clear(las->todo_q1);
    if (las->todo_list_fd)
        fclose(las->todo_list_fd);
    cado_poly_clear(las->cpoly);
    // The stack might not be empty, with the option -exit-early
    while (!las->todo->empty()) {
        las_todo_pop(las->todo);
    }
    delete las->todo;
#ifdef DLP_DESCENT
    delete las->dlog_base;
#endif

#ifdef BATCH
    cofac_list_clear (las->L);
#endif
}/*}}}*/

/* Look for an existing sieve_info in las->sievers with configuration matching
   that in sc; if none exists, create one. */
sieve_info_ptr get_sieve_info_from_config(las_info_ptr las, siever_config_srcptr sc, param_list pl)/*{{{*/
{
    int n = 0;
    sieve_info_ptr si;
    for(si = las->sievers ; si->conf->bitsize ; si++, n++) {
        if (siever_config_cmp(si->conf, sc) == 0)
            break;
    }
    if (si->conf->bitsize)
        return si;
    /* We've hit the end marker. Need to add a new config. */
    las->sievers = (sieve_info_ptr) realloc(las->sievers, (n+2) * sizeof(sieve_info));
    si = las->sievers + n;
    verbose_output_print(0, 1, "# Creating new sieve configuration for q~2^%d on the %s side\n",
            sc->bitsize, sidenames[sc->side]);
    sieve_info_init_from_siever_config(las, si, sc, pl);
    memset(si + 1, 0, sizeof(sieve_info));
    siever_config_display(sc);
    return si;
}/*}}}*/

void las_todo_push_withdepth(las_todo_stack * stack, mpz_srcptr p, mpz_srcptr r, int side, int depth, int iteration = 0)/*{{{*/
{
    stack->push(new las_todo_entry(p, r, side, depth, iteration));
}
void las_todo_push(las_todo_stack * stack, mpz_srcptr p, mpz_srcptr r, int side)
{
    las_todo_push_withdepth(stack, p, r, side, 0);
}
void las_todo_push_closing_brace(las_todo_stack * stack, int depth)
{
    stack->push(new las_todo_entry(-1, depth));
}

/*}}}*/


/* Put in r the smallest legitimate special-q value that it at least
   s + diff (note that if s+diff is already legitimate, then r = s+diff
   will result. */
static void
next_legitimate_specialq(mpz_t r, const mpz_t s, const unsigned long diff)
{
    mpz_add_ui(r, s, diff);
    /* At some point in the future, we might want to allow prime-power or 
       composite special-q here. */
    /* mpz_nextprime() returns a prime *greater than* its input argument,
       which we don't always want, so we subtract 1 first. */
    mpz_sub_ui(r, r, 1);
    mpz_nextprime(r, r);
}

static void
parse_command_line_q0_q1(las_todo_stack *stack, mpz_ptr q0, mpz_ptr q1, param_list pl, const int qside)
{
    ASSERT_ALWAYS(param_list_parse_mpz(pl, "q0", q0));
    if (param_list_parse_mpz(pl, "q1", q1)) {
        next_legitimate_specialq(q0, q0, 0);
        return;
    }

    /* We don't have -q1. If we have -rho, we sieve only <q0, rho>. If we
       don't have -rho, we sieve only q0, but all roots of it. If -q0 does
       not give a legitimate special-q value, advance to the next legitimate
       one and print a warning. */
    mpz_t t;
    mpz_init_set(t, q0);
    next_legitimate_specialq(q0, q0, 0);
    /*
    if (mpz_cmp(t, q0) != 0)
        verbose_output_vfprint(1, 0, gmp_vfprintf, "Warning: fixing q=%Zd to next prime q=%Zd\n", t, q0);
        */

    mpz_set(q1, q0);
    if (param_list_parse_mpz(pl, "rho", t)) {
        las_todo_push(stack, q0, t, qside);
        /* Set empty interval [q0 + 1, q0] as special-q interval */
        mpz_add_ui (q0, q0, 1);
    } else {
        /* Special-q are chosen from [q, q]. Nothing more to do here. */
    }
    mpz_clear(t);
}

/* Galois automorphisms
   autom2.1: 1/x
   autom2.2: -x
   autom3.1: 1-1/x
   autom3.2: -1-1/x
   autom4.1: -(x+1)/(x-1)
   autom6.1: -(2x+1)/(x-1)
*/
static int
skip_galois_roots(const int orig_nroots, const mpz_t q, mpz_t *roots,
		  const char *galois_autom)
{
    int nroots = orig_nroots;
    if(nroots == 0)
	return 0;
    int ord = 0;
    int A, B, C, D; // x -> (A*x+B)/(C*x+D)
    if(strcmp(galois_autom, "autom2.1") == 0 
       || strcmp(galois_autom, "1/y") == 0){
	ord = 2; A = 0; B = 1; C = 1; D = 0;
    }
    else if(strcmp(galois_autom, "autom2.2") == 0
	    || strcmp(galois_autom, "_y") == 0){
	ord = 2; A = -1; B = 0; C = 0; D = 1;
    }
    else if(strcmp(galois_autom, "autom3.1") == 0){
	// 1-1/x = (x-1)/x
	ord = 3; A = 1; B = -1; C = 1; D = 0;
    }
    else if(strcmp(galois_autom, "autom3.2") == 0){
	// -1-1/x = (-x-1)/x
	ord = 3; A = -1; B = -1; C = 1; D = 0;
    }
    else if(strcmp(galois_autom, "autom4.1") == 0){
	// -(x+1)/(x-1)
	ord = 4; A= -1; B = -1; C = 1; D = -1;
    }
    else if(strcmp(galois_autom, "autom6.1") == 0){
	// -(2*x+1)/(x-1)
	ord = 6; A = -2; B = -1; C = 1; D = -1;
    }
    else{
	fprintf(stderr, "Unknown automorphism: %s\n", galois_autom);
	ASSERT_ALWAYS(0);
    }
    if (nroots % ord) {
        fprintf(stderr, "Number of roots modulo q is not divisible by %d. Don't know how to interpret -galois.\n", ord);
        ASSERT_ALWAYS(0);
    }
    modulusul_t mm;
    unsigned long qq = mpz_get_ui(q);
    modul_initmod_ul(mm, qq);
    // transforming as residues
    residueul_t mat[4];
    for(int i = 0; i < 4; i++)
	modul_init(mat[i], mm);
    // be damned inefficient, but who cares?
    modul_set_int64(mat[0], A, mm);
    modul_set_int64(mat[1], B, mm);
    modul_set_int64(mat[2], C, mm);
    modul_set_int64(mat[3], D, mm);
    // Keep only one root among sigma-orbits.
    residueul_t r1, r2, r3;
    modul_init(r1, mm);
    modul_init(r2, mm);
    modul_init(r3, mm);
    residueul_t conj[ord]; // where to put conjugates
    for(int k = 0; k < ord; k++)
	modul_init(conj[k], mm);
    char used[nroots];     // used roots: non-principal conjugates
    memset(used, 0, nroots);
    for(int k = 0; k < nroots; k++){
	if(used[k]) continue;
	unsigned long rr = mpz_get_ui(roots[k]);
	modul_set_ul(r1, rr, mm);
	// build ord-1 conjugates for roots[k]
	for(int l = 0; l < ord; l++){
	    if(modul_intequal_ul(r1, qq)){
		// FIXME: sigma(oo) = A/C
		ASSERT_ALWAYS(0);
	    }
	    // denominator: C*r1+D
	    modul_mul(r2, mat[2], r1, mm);
	    modul_add(r2, r2, mat[3], mm);
	    if(modul_is0(r2, mm)){
		// FIXME: sigma(r1) = oo
		ASSERT_ALWAYS(0);
	    }
	    modul_inv(r3, r2, mm);
	    // numerator: A*r1+B
	    modul_mul(r1, mat[0], r1, mm);
	    modul_add(r1, r1, mat[1], mm);
	    modul_mul(r1, r3, r1, mm);
	    modul_set(conj[l], r1, mm);
	}
#if 0 // debug. 
	printf("orbit for %lu: %lu", qq, rr);
	for(int l = 0; l < ord-1; l++)
	    printf(" -> %lu", conj[l][0]);
	printf("\n");
#endif
	// check: sigma^ord(r1) should be rr
	ASSERT_ALWAYS(modul_intequal_ul(r1, rr));
	// look at roots
	for(int l = k+1; l < nroots; l++){
	    unsigned long ss = mpz_get_ui(roots[l]);
	    modul_set_ul(r2, ss, mm);
	    for(int i = 0; i < ord-1; i++)
		if(modul_equal(r2, conj[i], mm)){
		    ASSERT_ALWAYS(used[l] == 0);
		    // l is some conjugate, we erase it
		    used[l] = (char)1;
		    break;
		}
	}
    }
    // now, compact roots
    int kk = 0;
    for(int k = 0; k < nroots; k++)
	if(used[k] == 0){
	    if(k > kk)
		mpz_set(roots[kk], roots[k]);
	    kk++;
	}
    ASSERT_ALWAYS(kk == (nroots/ord));
    nroots = kk;
    for(int k = 0; k < ord; k++)
	modul_clear(conj[k], mm);
    for(int i = 0; i < 4; i++)
	modul_clear(mat[i], mm);
    modul_clear(r1, mm);
    modul_clear(r2, mm);
    modul_clear(r3, mm);
    modul_clearmod(mm);
    return nroots;
}

static void adwg(FILE *output, const char *comment, int *cpt,
		 relation &rel, int64_t a, int64_t b){
    if(b < 0) { a = -a; b = -b; }
    rel.a = a; rel.b = (uint64_t)b;
    rel.print(output, comment);
    *cpt += 1;
}

/* removing p^vp from the list of factors in rel. */
static void remove_galois_factors(relation &rel, int p, int vp){
    int ok = 0;

    for(int side = 0 ; side < 2 ; side++){
	for(unsigned int i = 0 ; i < rel.sides[side].size(); i++)
	    if(mpz_cmp_ui(rel.sides[side][i].p, p) == 0){
		ok = 1;
		ASSERT_ALWAYS(rel.sides[side][i].e >= vp);
		rel.sides[side][i].e -= vp;
	    }
    }
    /* indeed, p was present */
    ASSERT_ALWAYS(ok == 1);
}

/* adding p^vp to the list of factors in rel. */
static void add_galois_factors(relation &rel, int p, int vp){
    int ok[2] = {0, 0};

    for(int side = 0 ; side < 2 ; side++){
	for(unsigned int i = 0 ; i < rel.sides[side].size(); i++)
	    if(mpz_cmp_ui(rel.sides[side][i].p, p) == 0){
		ok[side] = 1;
		rel.sides[side][i].e += vp;
	    }
    }
    // FIXME: are we sure this is safe?
    for(int side = 0 ; side < 2 ; side++)
	if(ok[side] == 0)
	    /* we must add p^vp */
	    for(int i = 0; i < vp; i++)
		rel.add(side, p);
}

/* adding relations on the fly in Galois cases */
static void add_relations_with_galois(const char *galois, FILE *output, 
				      const char *comment, int *cpt,
				      relation &rel){
    int64_t a0, b0, a1, b1, a2, b2, a3, b3, a5, b5, aa, bb, a;
    uint64_t b;
    int d;

    a = rel.a; b = rel.b; // should be obsolete one day
    // (a0, b0) = sigma^0((a, b)) = (a, b)
    a0 = rel.a; b0 = (int64_t)rel.b;
    if(strcmp(galois, "autom2.1") == 0)
	// remember, 1/x is for plain autom
	// 1/y is for special Galois: x^4+1 -> DO NOT DUPLICATE RELATIONS!
	// (a-b/x) = 1/x*(-b+a*x)
	adwg(output, comment, cpt, rel, -b0, -a0);
    else if(strcmp(galois, "autom3.1") == 0){
	// modified, not checked
	a1 = -b0; b1 = a0-b0;
	adwg(output, comment, cpt, rel, a1, b1);
	a2 = -b1; b2 = a1-b1;
	adwg(output, comment, cpt, rel, a2, b2);
    }
    else if(strcmp(galois, "autom3.2") == 0){
	b1 = (int64_t)b;
	a2 = b1; b2 = -a-b1;
	adwg(output, comment, cpt, rel, a2, b2);
	a3 = b2; b3 = -a2-b2;
	adwg(output, comment, cpt, rel, a3, b3);
    }
    else if(strcmp(galois, "autom4.1") == 0){
	// FIXME: rewrite and check
	a1 = a; b1 = (int64_t)b;
	// tricky: sig^2((a, b)) = (2b, -2a) ~ (b, -a)
	aa = b1; bb = -a1;
	if(bb < 0){ aa = -aa; bb = -bb; }
	rel.a = aa; rel.b = (uint64_t)bb;
	// same factorization as for (a, b)
	rel.print(output, comment);
	*cpt += 1;
	// sig((a, b)) = (-(a+b), a-b)
	aa = -(a1+b1);
	bb = a1-b1;
	int am2 = a1 & 1, bm2 = b1 & 1;
	if(am2+bm2 == 1){
	    // (a, b) = (1, 0) or (0, 1) mod 2
	    // aa and bb are odd, aa/bb = 1 mod 2
	    // we must add "2,2" in front of f and g
	    add_galois_factors(rel, 2, 2);
	}
	else{
	    // (a, b) = (1, 1), aa and bb are even
	    // we must remove "2,2" in front of f and g
	    // taken from relation.cpp
	    remove_galois_factors(rel, 2, 2);
	    // remove common powers of 2
	    do {
		aa >>= 1;
		bb >>= 1;
	    } while((aa & 1) == 0 && (bb & 1) == 0);
	}
	if(bb < 0){ aa = -aa; bb = -bb; }
	rel.a = aa; rel.b = (uint64_t)bb;
	rel.print(output, comment);
	*cpt += 1;
	// sig^3((a, b)) = sig((b, -a)) = (a-b, a+b)
	aa = -aa; // FIXME: check!
	if(aa < 0){ aa = -aa; bb = -bb; }
	rel.a = bb; rel.b = (uint64_t)aa;
	rel.print(output, comment);
	*cpt += 1;
    }
    else if(strcmp(galois, "autom6.1") == 0){
	// fact do not change
	adwg(output, comment, cpt, rel, a0 + b0, -a0); // (a2, b2)
	adwg(output, comment, cpt, rel, b0, -(a0+b0)); // (a4, b4)

	// fact do change
        a1 = -(2*a0+b0); b1= a0-b0;
	d = 0;
	while(((a1 % 3) == 0) && ((b1 % 3) == 0)){
	    a1 /= 3;
	    b1 /= 3;
	    d++;
	}
	fprintf(output, "# d1=%d\n", d);
	a3 =-(2*b0+a0); b3 = 2*a0+b0;
	a5 = a0-b0;     b5 = 2*b0+a0;
	if(d == 0)
	    // we need to add 3^3
	    add_galois_factors(rel, 3, 3);
	else
	    // we need to remove 3^3
	    remove_galois_factors(rel, 3, 3);
	adwg(output, comment, cpt, rel, a1, b1); // (a1/3^d, b1/3^d)
	for(int i = 0; i < d; i++){
	    a3 /= 3;
	    b3 /= 3;
	    a5 /= 3;
	    b5 /= 3;
	}
	adwg(output, comment, cpt, rel, a3, b3); // (a3/3^d, b3/3^d)
	adwg(output, comment, cpt, rel, a5, b5); // (a5/3^d, b5/3^d)
    }
}

/* {{{ Populating the todo list */
/* See below in main() for documentation about the q-range and q-list
 * modes */
/* These functions return non-zero if the todo list is not empty */
int las_todo_feed_qrange(las_info_ptr las, param_list pl)
{
    /* If we still have entries in the stack, don't add more now */
    if (!las->todo->empty())
        return 1;

    const unsigned long push_at_least_this_many = 1;

    mpz_ptr q0 = las->todo_q0;
    mpz_ptr q1 = las->todo_q1;

    int qside = las->config_base->side;

    mpz_t * roots;
    mpz_poly_ptr f = las->cpoly->pols[qside];
    roots = (mpz_t *) malloc (f->deg * sizeof (mpz_t));
    for(int i = 0 ; i < f->deg  ; i++) {
        mpz_init(roots[i]);
    }

    if (mpz_cmp_ui(q0, 0) == 0) {
        parse_command_line_q0_q1(las->todo, q0, q1, pl, qside);
        if (las->random_sampling) {
            /* For random sampling, it's important that for all integers in
             * the range [q0, q1[, their nextprime() is within the range, and
             * that at least one such has roots mod f. Make sure that
             * this is the case.
             */
            mpz_t q, q1_orig;
            mpz_init(q);
            mpz_init_set(q1_orig, q1);
            /* we need to know the limit of the q range */
            for(unsigned long i = 0 ; ; i++) {
                mpz_sub_ui(q, q1, i);
                next_legitimate_specialq(q, q, 0);
                if (mpz_cmp(q, q1) > 0) 
                    continue;
                if (mpz_poly_roots (roots, f, q) > 0)
                    break;
                /* small optimization: avoid redoing root finding
                 * several times */
                mpz_sub_ui(q1, q, 1);
                i = 0;
            }
            /* now q is prevprime(q1) */
            mpz_set(q1, q);
            /* so now if we pick an integer in [q0, q1[, then its nextprime()
             * will be in [q0, q1_orig[, which is what we look for,
             * really.
             */
            if (mpz_cmp(q0, q1) > 0) {
                gmp_fprintf(stderr, "Error: range [%Zd,%Zd[ contains no prime with roots mod f\n", q0, q1_orig);
                exit(EXIT_FAILURE);
            }
            mpz_clear(q);
            mpz_clear(q1_orig);
        }
    }

    /* Otherwise we're going to process the next few sq's and put them
     * into the list */
    /* The loop processes all special-q in [q, q1]. On loop entry, the value
       in q is required to be a legitimate special-q, and will be added to
       the stack. */
    if (!las->random_sampling) {
        /* handy aliases */
        mpz_ptr q = q0;

        /* If nq_max is specified, then q1 has no effect, even though it
         * has been set equal to q */
        for ( ; las->todo->size() < push_at_least_this_many &&
                (las->nq_max < UINT_MAX || mpz_cmp(q, q1) <= 0) &&
                las->nq_pushed < las->nq_max ; )
        {
            int nroots = mpz_poly_roots (roots, f, q);
            if (nroots == 0) {
                verbose_output_vfprint(0, 1, gmp_vfprintf, "# polynomial has no roots for q = %Zu\n", q);
            }

            if (las->galois != NULL)
                nroots = skip_galois_roots(nroots, q, roots, las->galois);

            for(int i = 0 ; i < nroots && las->nq_pushed < las->nq_max; i++) {
                las->nq_pushed++;
                las_todo_push(las->todo, q, roots[nroots-1-i], qside);
            }

            next_legitimate_specialq(q, q, 1);
        }
    } else {
        /* we don't care much about being truly uniform here */
        mpz_t q;
        mpz_init(q);
        for ( ; las->todo->size() < push_at_least_this_many && las->nq_pushed < las->nq_max ; ) {
            mpz_sub(q, q1, q0);
            mpz_add_ui(q, q, 1);
            mpz_urandomm(q, las->rstate, q);
            mpz_add(q, q, q0);
            next_legitimate_specialq(q, q, 0);
            int nroots = mpz_poly_roots (roots, f, q);
            if (!nroots) continue;
            if (las->galois != NULL)
                nroots = skip_galois_roots(nroots, q, roots, las->galois);
            unsigned long i = gmp_urandomm_ui(las->rstate, nroots);
            las->nq_pushed++;
            las_todo_push(las->todo, q, roots[i], qside);
        }
        mpz_clear(q);
    }

    for(int i = 0 ; i < f->deg  ; i++) {
        mpz_clear(roots[i]);
    }
    free(roots);
    return las->todo->size();
}

/* Format of a file with a list of special-q (-todo option):
 *   - Comments are allowed (start line with #)
 *   - Blank lines are ignored
 *   - Each valid line must have the form
 *       s q r
 *     where s is the side (0 or 1) of the special q, and q and r are as usual.
 */
int las_todo_feed_qlist(las_info_ptr las, param_list pl)
{
    if (!las->todo->empty())
        return 1;

    char line[1024];
    FILE * f = las->todo_list_fd;
    /* The fgets call below is blocking, so flush las->output here just to
     * be sure. */
    fflush(las->output);
    char * x;
    for( ; ; ) {
        x = fgets(line, sizeof(line), f);
        /* Tolerate comments and blank lines */
        if (x == NULL) return 0;
        if (*x == '#') continue;
        for( ; *x && isspace(*x) ; x++) ;
        if (!*x) continue;
        break;
    }

    /* We have a new entry to parse */
    mpz_t p, r;
    int side = -1;
    mpz_init(p);
    mpz_init(r);
    int rc;
    switch(*x++) {
        case '0':
        case '1':
        case '2':
        case '3':
        case '4':
        case '5':
        case '6':
        case '7':
        case '8':
        case '9':
                   x--;
                   errno = 0;
                   side = strtoul(x, &x, 0);
                   ASSERT_ALWAYS(!errno);
                   ASSERT_ALWAYS(side < 2);
                   break;
        default:
                   fprintf(stderr, "%s: parse error at %s\n",
                           param_list_lookup_string(pl, "todo"), line);
                   /* We may as well default on the command-line switch */
                   exit(1);
    }

    int nread1 = 0;
    int nread2 = 0;

    mpz_set_ui(r, 0);
    for( ; *x && !isdigit(*x) ; x++) ;
    rc = gmp_sscanf(x, "%Zi%n %Zi%n", p, &nread1, r, &nread2);
    ASSERT_ALWAYS(rc == 1 || rc == 2); /* %n does not count */
    x += (rc==1) ? nread1 : nread2;
    ASSERT_ALWAYS(mpz_probab_prime_p(p, 2));
    {
        mpz_poly_ptr f = las->cpoly->pols[side];
        /* specifying the rational root as <0
         * means that it must be recomputed. Putting 0 does not have this
         * effect, since it is a legitimate value after all.
         */
        if (rc < 2 || (f->deg == 1 && rc == 2 && mpz_cmp_ui(r, 0) < 0)) {
            // For rational side, we can compute the root easily.
            ASSERT_ALWAYS(f->deg == 1);
            int nroots = mpz_poly_roots (&r, f, p);
            ASSERT_ALWAYS(nroots == 1);
        }
    }

    for( ; *x ; x++) ASSERT_ALWAYS(isspace(*x));
    las_todo_push(las->todo, p, r, side);
    mpz_clear(p);
    mpz_clear(r);
    return 1;
}


int las_todo_feed(las_info_ptr las, param_list pl)
{
    if (!las->todo->empty())
        return 1;
    if (las->todo_list_fd)
        return las_todo_feed_qlist(las, pl);
    else
        return las_todo_feed_qrange(las, pl);
}
/* }}} */

/* Only when tracing. This function gets called once per
 * special-q only. Here we compute the two norms corresponding to
 * the traced (a,b) pair, and start by dividing out the special-q
 * from the one where it should divide */
void init_trace_k(sieve_info_srcptr si, param_list pl)
{
    struct trace_ab_t ab;
    struct trace_ij_t ij;
    struct trace_Nx_t Nx;
    int have_trace_ab = 0, have_trace_ij = 0, have_trace_Nx = 0;

    const char *abstr = param_list_lookup_string(pl, "traceab");
    if (abstr != NULL) {
        if (sscanf(abstr, "%" SCNd64",%" SCNu64, &ab.a, &ab.b) == 2)
            have_trace_ab = 1;
        else {
            fprintf (stderr, "Invalid value for parameter: -traceab %s\n",
                     abstr);
            exit (EXIT_FAILURE);
        }
    }

    const char *ijstr = param_list_lookup_string(pl, "traceij");
    if (ijstr != NULL) {
        if (sscanf(ijstr, "%d,%u", &ij.i, &ij.j) == 2) {
            have_trace_ij = 1;
        } else {
            fprintf (stderr, "Invalid value for parameter: -traceij %s\n",
                     ijstr);
            exit (EXIT_FAILURE);
        }
    }

    const char *Nxstr = param_list_lookup_string(pl, "traceNx");
    if (Nxstr != NULL) {
        if (sscanf(Nxstr, "%u,%u", &Nx.N, &Nx.x) == 2)
            have_trace_Nx = 1;
        else {
            fprintf (stderr, "Invalid value for parameter: -traceNx %s\n",
                     Nxstr);
            exit (EXIT_FAILURE);
        }
    }

    trace_per_sq_init(si, have_trace_Nx ? &Nx : NULL,
        have_trace_ab ? &ab : NULL, 
        have_trace_ij ? &ij : NULL);
}

/* {{{ apply_buckets */
template <typename HINT>
#ifndef TRACE_K
/* backtrace display can't work for static symbols (see backtrace_symbols) */
NOPROFILE_STATIC
#endif
void
apply_one_update (unsigned char * const S,
        const bucket_update_t<1, HINT> * const u,
        const unsigned char logp, where_am_I_ptr w)
{
  WHERE_AM_I_UPDATE(w, h, u->hint);
  WHERE_AM_I_UPDATE(w, x, u->x);
  sieve_increase(S + (u->x), logp, w);
}

template <typename HINT>
#ifndef TRACE_K
/* backtrace display can't work for static symbols (see backtrace_symbols) */
// FIXME NOPROFILE_STATIC
#endif
void
apply_one_bucket (unsigned char *S,
        const bucket_array_t<1, HINT> &BA, const int i,
        const fb_part *fb, where_am_I_ptr w)
{
  WHERE_AM_I_UPDATE(w, p, 0);

  for (slice_index_t i_slice = 0; i_slice < BA.get_nr_slices(); i_slice++) {
    const bucket_update_t<1, HINT> *it = BA.begin(i, i_slice);
    const bucket_update_t<1, HINT> * const it_end = BA.end(i, i_slice);
    const slice_index_t slice_index = BA.get_slice_index(i_slice);
    const unsigned char logp = fb->get_slice(slice_index)->get_logp();

    const bucket_update_t<1, HINT> *next_align;
    if (sizeof(bucket_update_t<1, HINT>) == 4) {
      next_align = (bucket_update_t<1, HINT> *) (((size_t) it + 0x3F) & ~((size_t) 0x3F));
      if (UNLIKELY(next_align > it_end)) next_align = it_end;
    } else {
      next_align = it_end;
    }

    while (it != next_align)
      apply_one_update<HINT> (S, it++, logp, w);

    while (it + 16 <= it_end) {
      uint64_t x0, x1, x2, x3, x4, x5, x6, x7;
      uint16_t x;
#ifdef HAVE_SSE2
      _mm_prefetch(((unsigned char *) it)+256, _MM_HINT_NTA);
#endif
      x0 = ((uint64_t *) it)[0];
      x1 = ((uint64_t *) it)[1];
      x2 = ((uint64_t *) it)[2];
      x3 = ((uint64_t *) it)[3];
      x4 = ((uint64_t *) it)[4];
      x5 = ((uint64_t *) it)[5];
      x6 = ((uint64_t *) it)[6];
      x7 = ((uint64_t *) it)[7];
      it += 16;
      __asm__ __volatile__ (""); /* To be sure all x? are read together in one operation */
#ifdef CADO_LITTLE_ENDIAN
#define INSERT_2_VALUES(X) do {						\
	(X) >>= 16; x = (uint16_t) (X);					\
	WHERE_AM_I_UPDATE(w, x, x); sieve_increase(S + x, logp, w);	\
	(X) >>= 32;							\
	WHERE_AM_I_UPDATE(w, x, X); sieve_increase(S + (X), logp, w);	\
      } while (0);
#else
#define INSERT_2_VALUES(X) do {						\
	x = (uint16_t) (X);						\
	WHERE_AM_I_UPDATE(w, x, x); sieve_increase(S + x, logp, w);	\
	(X) >>= 32; x = (uint16_t) (X);					\
	WHERE_AM_I_UPDATE(w, x, x); sieve_increase(S + x, logp, w);	\
      } while (0);

#endif
      INSERT_2_VALUES(x0); INSERT_2_VALUES(x1); INSERT_2_VALUES(x2); INSERT_2_VALUES(x3);
      INSERT_2_VALUES(x4); INSERT_2_VALUES(x5); INSERT_2_VALUES(x6); INSERT_2_VALUES(x7);
    }
    while (it != it_end)
      apply_one_update<HINT> (S, it++, logp, w);
  }
}

// Create the two instances, the longhint_t being specialized.
template 
void apply_one_bucket<shorthint_t> (unsigned char *S,
        const bucket_array_t<1, shorthint_t> &BA, const int i,
        const fb_part *fb, where_am_I_ptr w);

template <>
void apply_one_bucket<longhint_t> (unsigned char *S,
        const bucket_array_t<1, longhint_t> &BA, const int i,
        const fb_part *fb, where_am_I_ptr w) {
  WHERE_AM_I_UPDATE(w, p, 0);

  // There is only one slice.
  slice_index_t i_slice = 0;
  const bucket_update_t<1, longhint_t> *it = BA.begin(i, i_slice);
  const bucket_update_t<1, longhint_t> * const it_end = BA.end(i, i_slice);

  while (it != it_end) {
    slice_index_t index = it->index;
    const unsigned char logp = fb->get_slice(index)->get_logp();
    apply_one_update<longhint_t> (S, it++, logp, w);
  }
}


/* {{{ Trial division */
typedef struct {
    uint64_t *fac;
    int n;
} factor_list_t;

#define FL_MAX_SIZE 200

void factor_list_init(factor_list_t *fl) {
    fl->fac = (uint64_t *) malloc (FL_MAX_SIZE * sizeof(uint64_t));
    ASSERT_ALWAYS(fl->fac != NULL);
    fl->n = 0;
}

void factor_list_clear(factor_list_t *fl) {
    free(fl->fac);
}

static void 
factor_list_add(factor_list_t *fl, const uint64_t p)
{
  ASSERT_ALWAYS(fl->n < FL_MAX_SIZE);
  fl->fac[fl->n++] = p;
}

bool
factor_list_contains(const factor_list_t *fl, const uint64_t p)
{
  for (int i = 0; i < fl->n; i++) {
    if (fl->fac[i] == p)
      return true;
  }
  return false;
}

// print a comma-separated list of factors.
// returns the number of factor printed (in particular, a comma is needed
// after this output only if the return value is non zero)
int factor_list_fprint(FILE *f, factor_list_t fl) {
    int i;
    for (i = 0; i < fl.n; ++i) {
        if (i) fprintf(f, ",");
        fprintf(f, "%" PRIx64, fl.fac[i]);
    }
    return i;
}


static const int bucket_prime_stats = 0;
static long nr_bucket_primes = 0;
static long nr_bucket_longhints = 0;
static long nr_div_tests = 0;
static long nr_composite_tests = 0;
static long nr_wrap_was_composite = 0;
/* The entries in BP must be sorted in order of increasing x */
static void
divide_primes_from_bucket (factor_list_t *fl, mpz_t norm, const unsigned int N, const unsigned int x,
                           bucket_primes_t *BP, const int very_verbose)
{
  while (!BP->is_end()) {
      const bucket_update_t<1, primehint_t> prime = BP->get_next_update();
      if (prime.x > x)
        {
          BP->rewind_by_1();
          break;
        }
      if (prime.x == x) {
          if (bucket_prime_stats) nr_bucket_primes++;
          const unsigned long p = prime.p;
          if (very_verbose) {
              verbose_output_vfprint(0, 1, gmp_vfprintf,
                                     "# N = %u, x = %d, dividing out prime hint p = %lu, norm = %Zd\n",
                                     N, x, p, norm);
          }
          /* If powers of a prime p get bucket-sieved and more than one such
              power hits, then the second (and later) hints will find a
              cofactor that already had all powers of p divided out by the
              loop below that removes multiplicities. Thus, if a prime does
              not divide, we check whether it was divided out before (and thus
              is in the factors list) */
          if (UNLIKELY(!mpz_divisible_ui_p (norm, p))) {
              if(!factor_list_contains(fl, p)) {
                  verbose_output_print(1, 0,
                           "# Error, p = %lu does not divide at (N,x) = (%u,%d)\n",
                           p, N, x);
                  abort();
              } else {
                  verbose_output_print(0, 2,
                           "# Note: p = %lu does not divide at (N,x) = (%u,%d), was divided out before\n",
                           p, N, x);
              }
          } else do {
              /* Remove powers of prime divisors */
              factor_list_add(fl, p);
              mpz_divexact_ui (norm, norm, p);
          } while (mpz_divisible_ui_p (norm, p));
      }
  }
}


/* The entries in BP must be sorted in order of increasing x */
static void
divide_hints_from_bucket (factor_list_t *fl, mpz_t norm, const unsigned int N, const unsigned int x,
                          bucket_array_complete *purged, const fb_factorbase *fb, const int very_verbose)
{
  while (!purged->is_end()) {
      const bucket_update_t<1, longhint_t> complete_hint = purged->get_next_update();
      if (complete_hint.x > x)
        {
          purged->rewind_by_1();
          break;
        }
      if (complete_hint.x == x) {
          if (bucket_prime_stats) nr_bucket_longhints++;
          const fb_slice_interface *slice = fb->get_slice(complete_hint.index);
          ASSERT_ALWAYS(slice != NULL);
          const unsigned long p = slice->get_prime(complete_hint.hint);
          if (very_verbose) {
              const unsigned char k = slice->get_k(complete_hint.hint);
              verbose_output_print(0, 1,
                                   "# N = %u, x = %d, dividing out slice hint, "
                                   "index = %lu offset = %lu ",
                                   N, x, (unsigned long) complete_hint.index,
                                   (unsigned long) complete_hint.hint);
              if (slice->is_general()) {
                  verbose_output_print(0, 1, "(general)");
              } else {
                  verbose_output_print(0, 1, "(%d roots)", slice->get_nr_roots());
              }
              verbose_output_vfprint(0, 1, gmp_vfprintf,
                                     ", q = %lu^%hhu, norm = %Zd\n",
                                     p, k, norm);
          }
          if (UNLIKELY(!mpz_divisible_ui_p (norm, p))) {
              if (!factor_list_contains(fl, p)) {
                  verbose_output_print(1, 0,
                           "# Error, p = %lu does not divide at (N,x) = (%u,%d)\n",
                           p, N, x);
                  abort();
              } else {
                  verbose_output_print(0, 2,
                           "# Note: p = %lu does not divide at (N,x) = (%u,%d), was divided out before\n",
                           p, N, x);
              }
          } else do {
              factor_list_add(fl, p);
              mpz_divexact_ui (norm, norm, p);
          } while (mpz_divisible_ui_p (norm, p));
      }
  }
}


NOPROFILE_STATIC void
trial_div (factor_list_t *fl, mpz_t norm, const unsigned int N, unsigned int x,
           const bool handle_2, bucket_primes_t *primes,
           bucket_array_complete *purged,
	   trialdiv_divisor_t *trialdiv_data,
           int64_t a, uint64_t b,
           const fb_factorbase *fb)
{
#ifdef TRACE_K
    const int trial_div_very_verbose = trace_on_spot_ab(a,b);
#else
    const int trial_div_very_verbose = 0;
#endif
    int nr_factors;
    fl->n = 0; /* reset factor list */

    if (trial_div_very_verbose) {
        verbose_output_start_batch();
        verbose_output_print(TRACE_CHANNEL, 0, "# trial_div() entry, N = %u, x = %d, a = %" PRId64 ", b = %" PRIu64 ", norm = ", N, x, a, b);
        verbose_output_vfprint(TRACE_CHANNEL, 0, gmp_vfprintf, "%Zd\n", norm);
    }

    // handle 2 separately, if it is in fb
    if (handle_2) {
        int bit = mpz_scan1(norm, 0);
        int i;
        for (i = 0; i < bit; ++i) {
            fl->fac[fl->n] = 2;
            fl->n++;
        }
        if (trial_div_very_verbose)
            verbose_output_vfprint(TRACE_CHANNEL, 0, gmp_vfprintf, "# x = %d, dividing out 2^%d, norm = %Zd\n", x, bit, norm);
        mpz_tdiv_q_2exp(norm, norm, bit);
    }

    // remove primes in "primes" that map to x
    divide_primes_from_bucket (fl, norm, N, x, primes, trial_div_very_verbose);
    divide_hints_from_bucket (fl, norm, N, x, purged, fb, trial_div_very_verbose);
    if (trial_div_very_verbose)
        verbose_output_vfprint(TRACE_CHANNEL, 0, gmp_vfprintf, "# x = %d, after dividing out bucket/resieved norm = %Zd\n", x, norm);

    do {
      /* Trial divide primes with precomputed tables */
#define TRIALDIV_MAX_FACTORS 32
      int i;
      unsigned long factors[TRIALDIV_MAX_FACTORS];
      if (trial_div_very_verbose) {
          verbose_output_print(TRACE_CHANNEL, 0, "# Trial division by");
          for (i = 0; trialdiv_data[i].p != 1; i++)
              verbose_output_print(TRACE_CHANNEL, 0, " %lu", trialdiv_data[i].p);
          verbose_output_print(TRACE_CHANNEL, 0, "\n# Factors found: ");
      }

      nr_factors = trialdiv (factors, norm, trialdiv_data, TRIALDIV_MAX_FACTORS);

      for (i = 0; i < MIN(nr_factors, TRIALDIV_MAX_FACTORS); i++)
      {
          if (trial_div_very_verbose)
              verbose_output_print (TRACE_CHANNEL, 0, " %lu", factors[i]);
          factor_list_add (fl, factors[i]);
      }
      if (trial_div_very_verbose) {
          verbose_output_vfprint(TRACE_CHANNEL, 0, gmp_vfprintf, "\n# After trialdiv(): norm = %Zd\n", norm);
      }
    } while (nr_factors == TRIALDIV_MAX_FACTORS + 1);

    if (trial_div_very_verbose)
        verbose_output_end_batch();
}
/* }}} */

#ifdef  DLP_DESCENT
/* This returns true only if this descent node is now done, either based
 * on the new relation we have registered, or because the previous
 * relation is better anyway */
bool register_contending_relation(las_info_srcptr las, sieve_info_srcptr si, relation & rel)
{
    if (las->tree->must_avoid(rel)) {
        verbose_output_vfprint(0, 1, gmp_vfprintf, "# [descent] Warning: we have already used this relation, avoiding\n");
        return true;
    }

    /* compute rho for all primes, even on the rational side */
    rel.fixup_r(true);

    descent_tree::candidate_relation contender;
    contender.rel = rel;
    double time_left = 0;

    for(int side = 0 ; side < 2 ; side++) {
        for(unsigned int i = 0 ; i < rel.sides[side].size() ; i++) {
            relation::pr const& v(rel.sides[side][i]);
            if (mpz_cmp(si->doing->p, v.p) == 0)
                continue;
            unsigned long p = mpz_get_ui(v.p);
            if (mpz_fits_ulong_p(v.p)) {
                unsigned long r = mpz_get_ui(v.r);
                if (las->dlog_base->is_known(side, p, r))
                    continue;
            }

            unsigned int n = mpz_sizeinbase(v.p, 2);
            int k = (n <= las->max_hint_bitsize[side] ? las->hint_lookups[side][n] : -1);
            if (k < 0) {
                /* This is not worrysome per se. We just do
                 * not have the info in the descent hint table,
                 * period.
                 */
                verbose_output_vfprint(0, 1, gmp_vfprintf, "# [descent] Warning: cannot estimate refactoring time for relation involving %d%c (%Zd,%Zd)\n", n, sidenames[side][0], v.p, v.r);
                time_left = INFINITY;
            } else {
                if (std::isfinite(time_left))
                    time_left += las->hint_table[k]->expected_time;
            }
            contender.outstanding.push_back(std::make_pair(side, v));
        }
    }
    verbose_output_print(0, 1, "# [descent] This relation entails an additional time of %.2f for the smoothing process (%zu children)\n",
            time_left, contender.outstanding.size());

    /* when we're re-examining this special-q because of a previous
     * failure, there's absolutely no reason to hurry up on a relation */
    contender.set_time_left(time_left, si->doing->iteration ? INFINITY : general_grace_time_ratio);

    return las->tree->new_candidate_relation(contender);
}
#endif /* DLP_DESCENT */

/* Adds the number of sieve reports to *survivors,
   number of survivors with coprime a, b to *coprimes */
// FIXME NOPROFILE_STATIC
int
factor_survivors (thread_data *th, int N, where_am_I_ptr w MAYBE_UNUSED)
{
    las_info_srcptr las = th->las;
    sieve_info_ptr si = th->si;
    las_report_ptr rep = th->rep;
    int cpt = 0;
    int surv = 0, copr = 0;
    mpz_t norm[2];
    factor_list_t factors[2];
    mpz_array_t *lps[2] = { NULL, };
    uint32_array_t *lps_m[2] = { NULL, }; /* corresponding multiplicities */
    bucket_primes_t primes[2] = {bucket_primes_t(BUCKET_REGION), bucket_primes_t(BUCKET_REGION)};
    bucket_array_complete purged[2] = {bucket_array_complete(BUCKET_REGION), bucket_array_complete(BUCKET_REGION)};
    uint32_t cof_bitsize[2] = {0, 0}; /* placate gcc */
    const unsigned int first_j = N << (LOG_BUCKET_REGION - si->conf->logI);
    const unsigned long nr_lines = 1U << (LOG_BUCKET_REGION - si->conf->logI);
    unsigned char * S[2] = {th->sides[0].bucket_region, th->sides[1].bucket_region};

    for(int side = 0 ; side < 2 ; side++) {
        lps[side] = alloc_mpz_array (1);
        lps_m[side] = alloc_uint32_array (1);

        factor_list_init(&factors[side]);
        mpz_init (norm[side]);
    }

#ifdef TRACE_K /* {{{ */
    if (trace_on_spot_Nx(N, trace_Nx.x)) {
        verbose_output_print(TRACE_CHANNEL, 0,
                "# When entering factor_survivors for bucket %u, "
                "S[0][%u]=%u, S[1][%u]=%u\n",
                trace_Nx.N, trace_Nx.x, S[0][trace_Nx.x], trace_Nx.x, S[1][trace_Nx.x]);
        verbose_output_vfprint(TRACE_CHANNEL, 0, gmp_vfprintf,
                "# Remaining norms which have not been accounted for in sieving: (%Zd, %Zd)\n",
                traced_norms[0], traced_norms[1]);
    }
#endif  /* }}} */

    if (las->verbose >= 2)
        th->update_checksums();

    /* This is the one which gets the merged information in the end */
    unsigned char * SS = S[0];

#ifdef TRACE_K /* {{{ */
    sieve_side_info_ptr side0 = si->sides[0];
    sieve_side_info_ptr side1 = si->sides[1];
    for (int x = 0; x < 1 << LOG_BUCKET_REGION; x++) {
        if (trace_on_spot_Nx(N, x)) {
            verbose_output_print(TRACE_CHANNEL, 0,
                    "# side0->Bound[%u]=%u, side1t->Bound[%u]=%u\n",
                    S[0][trace_Nx.x], S[0][x] <= side0->bound ? 0 : side0->bound,
                    S[1][trace_Nx.x], S[1][x] <= side0->bound ? 0 : side1->bound);
        }
    }
#endif /* }}} */

    for (unsigned int j = 0; j < nr_lines; j++)
    {
        unsigned char * const both_S[2] = {
            S[0] + (j << si->conf->logI), 
            S[1] + (j << si->conf->logI)
        };
        const unsigned char both_bounds[2] = {
            si->sides[0]->bound,
            si->sides[1]->bound,
        };
        surv += search_survivors_in_line(both_S, both_bounds,
                                         si->conf->logI, j + first_j, N,
                                         si->j_div, si->conf->unsieve_thresh,
                                         si->us);
        /* Make survivor search create a list of x-coordinates that survived
           instead of changing sieve array? More localized accesses in
           purge_bucket() that way */
    }

    /* Copy those bucket entries that belong to sieving survivors and
       store them with the complete prime */
    /* FIXME: choose a sensible size here */

    for(int side = 0 ; side < 2 ; side++) {
        WHERE_AM_I_UPDATE(w, side, side);

        const bucket_array_t<1, shorthint_t> *BA =
            th->ws->cbegin_BA<1, shorthint_t>(side);
        const bucket_array_t<1, shorthint_t> * const BA_end =
            th->ws->cend_BA<1, shorthint_t>(side);
        for (; BA != BA_end; BA++)  {
            purged[side].purge(*BA, N, SS);
        }

        /* Add entries coming from downsorting, if any */
        const bucket_array_t<1, longhint_t> *BAd =
            th->ws->cbegin_BA<1, longhint_t>(side);
        const bucket_array_t<1, longhint_t> * const BAd_end =
            th->ws->cend_BA<1, longhint_t>(side);
        for (; BAd != BAd_end; BAd++)  {
            purged[side].purge(*BAd, N, SS);
        }

        /* Resieve small primes for this bucket region and store them 
           together with the primes recovered from the bucket updates */
        resieve_small_bucket_region (&primes[side], N, SS,
                th->si->sides[side]->rsd, th->sides[side].rsdpos, si, w);

        /* Sort the entries to avoid O(n^2) complexity when looking for
           primes during trial division */
        purged[side].sort();
        primes[side].sort();
    }

    /* Scan array one long word at a time. If any byte is <255, i.e. if
       the long word is != 0xFFFF...FF, examine the bytes 
       FIXME: We can use SSE to scan 16 bytes at a time, but have to make 
       sure that SS is 16-aligned first, thus currently disabled. */
#if defined(HAVE_SSE41) && defined(SSE_SURVIVOR_SEARCH)
    const size_t together = sizeof(__m128i);
    __m128i ones128 = (__m128i) {-1,-1};
    const __m128i * SS_lw = (const __m128i *)SS;
#else
    const int together = sizeof(unsigned long);
    const unsigned long * SS_lw = (const unsigned long *)SS;
#endif

    for ( ; (unsigned char *) SS_lw < SS + BUCKET_REGION; SS_lw++) {
#ifdef DLP_DESCENT
      if (las->tree->must_take_decision())
	break;
#endif
#ifdef TRACE_K
        size_t trace_offset = (const unsigned char *) SS_lw - SS;
        if ((unsigned int) N == trace_Nx.N && (unsigned int) trace_offset <= trace_Nx.x && 
            (unsigned int) trace_offset + together > trace_Nx.x) {
            verbose_output_print(TRACE_CHANNEL, 0, "# Slot [%u] in bucket %u has value %u\n",
                    trace_Nx.x, trace_Nx.N, SS[trace_Nx.x]);
        }
#endif
#if defined(HAVE_SSE41) && defined(SSE_SURVIVOR_SEARCH)
        if (LIKELY(_mm_testc_si128(*SS_lw, ones128)))
            continue;
#else
        if (LIKELY(*SS_lw == (unsigned long)(-1L)))
            continue;
#endif
        size_t offset = (const unsigned char *) SS_lw - SS;
        for (size_t x = offset; x < offset + together; ++x) {
            if (SS[x] == 255) continue;

            th->rep->survivor_sizes[S[0][x]][S[1][x]]++;
            
            /* For factor_leftover_norm, we need to pass the information of the
             * sieve bound. If a cofactor is less than the square of the sieve
             * bound, it is necessarily prime. we implement this by keeping the
             * log to base 2 of the sieve limits on each side, and compare the
             * bitsize of the cofactor with their double.
             */
            int64_t a;
            uint64_t b;

            // Compute algebraic and rational norms.
            NxToAB (&a, &b, N, x, si);
#ifdef TRACE_K
            if (trace_on_spot_ab(a, b))
              verbose_output_print(TRACE_CHANNEL, 0, "# about to start cofactorization for (%"
                       PRId64 ",%" PRIu64 ")  %zu %u\n", a, b, x, SS[x]);
#endif
            /* since a,b both even were not sieved, either a or b should
             * be odd. However, exceptionally small norms, even without
             * sieving, may fall below the report bound (see tracker
             * issue #15437). Therefore it is safe to continue here. */
            // ASSERT((a | b) & 1);
            if (UNLIKELY(((a | b) & 1) == 0))
            {
                th->rep->both_even++;
                continue;
#if 0
                verbose_output_print (1, 0,
                        "# Error: a and b both even for N = %d, x = %d,\n"
                        "i = %d, j = %d, a = %ld, b = %lu\n",
                        N, x, ((x + N*BUCKET_REGION) & (si->I - 1))
                        - (si->I >> 1),
                        (x + N*BUCKET_REGION) >> si->conf->logI,
                        (long) a, (unsigned long) b);
                abort();
#endif
            }

            /* Since the q-lattice is exactly those (a, b) with
               a == rho*b (mod q), q|b  ==>  q|a  ==>  q | gcd(a,b) */
            /* FIXME: fast divisibility test here! */
            /* Dec 2014: on a c90, it takes 0.1 % of total sieving time*/
            if (b == 0 || (mpz_cmp_ui(si->doing->p, b) <= 0 && b % mpz_get_ui(si->doing->p) == 0))
                continue;

            copr++;

            int pass = 1;

            int i;
            unsigned int j;
            for(int side = 0 ; pass && side < 2 ; side++) {
                // Trial divide norm on side 'side'
                /* Compute the norms using the polynomials transformed to 
                   i,j-coordinates. The transformed polynomial on the 
                   special-q side is already divided by q */
                NxToIJ (&i, &j, N, x, si);
		mpz_poly_homogeneous_eval_siui (norm[side], si->sides[side]->fij, i, j);

#ifdef TRACE_K
                if (trace_on_spot_ab(a, b)) {
                    verbose_output_vfprint(TRACE_CHANNEL, 0,
                            gmp_vfprintf, "# start trial division for norm=%Zd ", norm[side]);
                    verbose_output_print(TRACE_CHANNEL, 0,
                            "on %s side for (%" PRId64 ",%" PRIu64 ")\n", sidenames[side], a, b);
                }
#endif
                verbose_output_print(1, 2, "FIXME %s, line %d\n", __FILE__, __LINE__);
                const bool handle_2 = true; /* FIXME */
                const fb_factorbase *fb = th->si->sides[side]->fb;
                trial_div (&factors[side], norm[side], N, x,
                        handle_2,
                        &primes[side], &purged[side],
                        si->sides[side]->trialdiv_data,
                        a, b, fb);

                pass = check_leftover_norm (norm[side], si, side);
#ifdef TRACE_K
                if (trace_on_spot_ab(a, b)) {
                    verbose_output_vfprint(TRACE_CHANNEL, 0, gmp_vfprintf,
                            "# checked leftover norm=%Zd", norm[side]);
                    verbose_output_print(TRACE_CHANNEL, 0,
                            " on %s side for (%" PRId64 ",%" PRIu64 "): %d\n",
                            sidenames[side], a, b, pass);
                }
#endif
            }
            if (!pass) continue;

#ifdef BATCH
	    verbose_output_start_batch ();
	    cofac_list_add ((cofac_list_t*) las->L, a, b, norm[0], norm[1],
			    si->qbasis.q);
	    verbose_output_end_batch ();
	    continue; /* we will deal with all cofactors at the end of las */
#endif
#if 0 /* activate here to create a cofac file for the 'smooth' binary */
	    gmp_printf ("LOG %ld %lu %Zd %Zd %Zd\n", a, b, norm[0], norm[1],
			si->qbasis.q);
#endif

            if (cof_stats == 1)
            {
                cof_bitsize[0] = mpz_sizeinbase (norm[0], 2);
                cof_bitsize[1] = mpz_sizeinbase (norm[1], 2);
		/* no need to use a mutex here: either we use one thread only
		   to compute the cofactorization data and if several threads
		   the order is irrelevant. The only problem that can happen
		   is when two threads increase the value at the same time,
		   and it is increased by 1 instead of 2, but this should
		   happen rarely. */
		cof_call[cof_bitsize[0]][cof_bitsize[1]] ++;
            }
	    rep->ttcof -= microseconds_thread ();
            pass = factor_both_leftover_norms(norm, lps, lps_m, si);
	    rep->ttcof += microseconds_thread ();
#ifdef TRACE_K
            if (trace_on_spot_ab(a, b) && pass == 0) {
              verbose_output_print(TRACE_CHANNEL, 0,
                      "# factor_leftover_norm failed for (%" PRId64 ",%" PRIu64 "), ", a, b);
              verbose_output_vfprint(TRACE_CHANNEL, 0, gmp_vfprintf,
                      "remains %Zd, %Zd unfactored\n", norm[0], norm[1]);
            }
#endif
            if (pass <= 0) continue; /* a factor was > 2^lpb, or some
                                        factorization was incomplete */

            /* yippee: we found a relation! */

            if (cof_stats == 1) /* learning phase */
                cof_succ[cof_bitsize[0]][cof_bitsize[1]] ++;
	    
            // ASSERT (bin_gcd_int64_safe (a, b) == 1);

            relation rel(a, b);

            /* Note that we explicitly do not bother about storing r in
             * the relations below */
            for (int side = 0; side < 2; side++) {
                for(int i = 0 ; i < factors[side].n ; i++)
                    rel.add(side, factors[side].fac[i], 0);

                for (unsigned int i = 0; i < lps[side]->length; ++i)
                    rel.add(side, lps[side]->data[i], 0);
            }

            rel.add(si->conf->side, si->doing->p, 0);

            rel.compress();

#ifdef TRACE_K
            if (trace_on_spot_ab(a, b)) {
                verbose_output_print(TRACE_CHANNEL, 0, "# Relation for (%"
                        PRId64 ",%" PRIu64 ") printed\n", a, b);
            }
#endif
            {
                int do_check = th->las->suppress_duplicates;
                /* note that if we have large primes which don't fit in
                 * an unsigned long, then the duplicate check will
                 * quickly return "no".
                 */
                int is_dup = do_check
                    && relation_is_duplicate(rel, las->nb_threads, si);
                const char *comment = is_dup ? "# DUPE " : "";
                FILE *output;
                if (!is_dup)
                    cpt++;
                verbose_output_start_batch();   /* lock I/O */
                if (prepend_relation_time) {
                    verbose_output_print(0, 1, "(%1.4f) ", seconds() - tt_qstart);
                }
                verbose_output_print(0, 3, "# i=%d, j=%u, lognorms = %hhu, %hhu\n",
                        i, j, S[0][x], S[1][x]);
                for (size_t i_output = 0;
                     (output = verbose_output_get(0, 0, i_output)) != NULL;
                     i_output++) {
                    rel.print(output, comment);
		    // once filtering is ok for all Galois cases, 
		    // this entire block would have to disappear
		    if(las->galois != NULL)
			// adding relations on the fly in Galois cases
			add_relations_with_galois(las->galois, output, comment,
						  &cpt, rel);
		}
                verbose_output_end_batch();     /* unlock I/O */
            }

            /* Build histogram of lucky S[x] values */
            th->rep->report_sizes[S[0][x]][S[1][x]]++;

#ifdef  DLP_DESCENT
            if (register_contending_relation(las, si, rel))
                break;
#endif  /* DLP_DESCENT */
        }
    }

    verbose_output_print(0, 3, "# There were %d survivors in bucket %d\n", surv, N);
    th->rep->survivors1 += surv;
    th->rep->survivors2 += copr;

    for(int side = 0 ; side < 2 ; side++) {
        mpz_clear(norm[side]);
        factor_list_clear(&factors[side]);
        clear_uint32_array (lps_m[side]);
        clear_mpz_array (lps[side]);
    }

    return cpt;
}

/* }}} */

/****************************************************************************/

MAYBE_UNUSED static inline void subusb(unsigned char *S1, unsigned char *S2, ssize_t offset)
{
  int ex = (unsigned int) S1[offset] - (unsigned int) S2[offset];
  if (UNLIKELY(ex < 0)) S1[offset] = 0; else S1[offset] = ex;	     
}

/* S1 = S1 - S2, with "-" in saturated arithmetical,
 * and memset(S2, 0, EndS1-S1).
 */
void SminusS (unsigned char *S1, unsigned char *EndS1, unsigned char *S2) {
#ifndef HAVE_SSE2
  ssize_t mysize = EndS1 - S1;
  unsigned char *cS2 = S2;
  while (S1 < EndS1) {
    subusb(S1,S2,0);
    subusb(S1,S2,1);
    subusb(S1,S2,2);
    subusb(S1,S2,3);
    subusb(S1,S2,4);
    subusb(S1,S2,5);
    subusb(S1,S2,6);
    subusb(S1,S2,7);
    S1 += 8; S2 += 8;
  }
  memset(cS2, 0, mysize);
#else
  __m128i *S1i = (__m128i *) S1, *EndS1i = (__m128i *) EndS1, *S2i = (__m128i *) S2,
    z = _mm_setzero_si128();
  while (S1i < EndS1i) {
    __m128i x0, x1, x2, x3;
    __asm__ __volatile__
      ("prefetcht0 0x1000(%0)\n"
       "prefetcht0 0x1000(%1)\n"
       "movdqa (%0),%2\n"
       "movdqa 0x10(%0),%3\n"
       "movdqa 0x20(%0),%4\n"
       "movdqa 0x30(%0),%5\n"
       "psubusb (%1),%2\n"
       "psubusb 0x10(%1),%3\n"
       "psubusb 0x20(%1),%4\n"
       "psubusb 0x30(%1),%5\n"
       "movdqa %6,(%1)\n"
       "movdqa %6,0x10(%1)\n"
       "movdqa %6,0x20(%1)\n"
       "movdqa %6,0x30(%1)\n"
       "movdqa %2,(%0)\n"
       "movdqa %3,0x10(%0)\n"
       "movdqa %4,0x20(%0)\n"
       "movdqa %5,0x30(%0)\n"
       "add $0x40,%0\n"
       "add $0x40,%1\n"
       : "+&r"(S1i), "+&r"(S2i), "=&x"(x0), "=&x"(x1), "=&x"(x2), "=&x"(x3) : "x"(z));
    /* I prefer use ASM than intrinsics to be sure each 4 instructions which
     * use exactly a cache line are together. I'm 99% sure it's not useful...
     * but it's more beautiful :-)
     */
    /*
    __m128i x0, x1, x2, x3;
    _mm_prefetch(S1i + 16, _MM_HINT_T0); _mm_prefetch(S2i + 16, _MM_HINT_T0);
    x0 = _mm_load_si128(S1i + 0);         x1 = _mm_load_si128(S1i + 1);
    x2 = _mm_load_si128(S1i + 2);         x3 = _mm_load_si128(S1i + 3);
    x0 = _mm_subs_epu8(S2i[0], x0);       x1 = _mm_subs_epu8(S2i[1], x1);
    x2 = _mm_subs_epu8(S2i[2], x2);       x3 = _mm_subs_epu8(S2i[3], x3);
    _mm_store_si128(S2i + 0, z);          _mm_store_si128(S1i + 1, z);
    _mm_store_si128(S2i + 2, z);          _mm_store_si128(S1i + 3, z);
    _mm_store_si128(S1i + 0, x0);         _mm_store_si128(S1i + 1, x1);
    _mm_store_si128(S1i + 2, x2);         _mm_store_si128(S1i + 3, x3);
    S1i += 4; S2i += 4;
    */
  }
#endif 
}

/* Move above ? */
/* {{{ process_bucket_region
 * th->id gives the number of the thread: it is supposed to deal with the set
 * of bucket_regions corresponding to that number, ie those that are
 * congruent to id mod nb_thread.
 *
 * The other threads are accessed by combining the thread pointer th and
 * the thread id: the i-th thread is at th - id + i
 */
void * process_bucket_region(thread_data *th)
{
    where_am_I w MAYBE_UNUSED;
    las_info_srcptr las = th->las;
    sieve_info_ptr si = th->si;

    WHERE_AM_I_UPDATE(w, si, si);

    las_report_ptr rep = th->rep;

    WHERE_AM_I_UPDATE(w, N, th->id);

    unsigned char * S[2];

    unsigned int my_row0 = (BUCKET_REGION >> si->conf->logI) * th->id;
    unsigned int skiprows = (BUCKET_REGION >> si->conf->logI)*(las->nb_threads-1);


    /* This is local to this thread */
    for(int side = 0 ; side < 2 ; side++) {
        sieve_side_info_ptr s = si->sides[side];
        thread_side_data &ts = th->sides[side];

        /* Compute first sieve locations hit by small primes */
        ts.ssdpos = small_sieve_start(s->ssd, my_row0, si);
        /* Copy those locations that correspond to re-sieved primes */
        ts.rsdpos = small_sieve_copy_start(ts.ssdpos, s->fb_parts_x->rs);

        /* local sieve region */
        S[side] = ts.bucket_region;
    }
    unsigned char *SS = th->SS;
    memset(SS, 0, BUCKET_REGION);

    /* loop over appropriate set of sieve regions */
    for (unsigned int i = th->id; i < si->nb_buckets[1]; i += las->nb_threads) 
      {
        WHERE_AM_I_UPDATE(w, N, i);

        if (recursive_descent) {
            /* For the descent mode, we bail out as early as possible. We
             * need to do so in a multithread-compatible way, though.
             * Therefore the following access is mutex-protected within
             * las->tree. */
            if (las->tree->must_take_decision())
                break;
        } else if (exit_after_rel_found) {
            if (rep->reports)
                break;
        }

        for (int side = 0; side < 2; side++)
          {
            WHERE_AM_I_UPDATE(w, side, side);

            sieve_side_info_ptr s = si->sides[side];
            thread_side_data &ts = th->sides[side];
        
            /* Init norms */
            rep->tn[side] -= seconds_thread ();
#ifdef SMART_NORM
	    init_norms_bucket_region(S[side], i, si, side, 1);
#else
	    init_norms_bucket_region(S[side], i, si, side, 0);
#endif
            // Invalidate the first row except (1,0)
            if (side == 0 && i == 0) {
                int pos10 = 1+((si->I)>>1);
                unsigned char n10 = S[side][pos10];
                memset(S[side], 255, si->I);
                S[side][pos10] = n10;
            }
            rep->tn[side] += seconds_thread ();
#if defined(TRACE_K) 
            if (trace_on_spot_N(w->N))
              verbose_output_print(TRACE_CHANNEL, 0, "# After %s init_norms_bucket_region, N=%u S[%u]=%u\n",
                       sidenames[side], w->N, trace_Nx.x, S[side][trace_Nx.x]);
#endif

            /* Apply buckets */
            rep->ttbuckets_apply -= seconds_thread();
            const bucket_array_t<1, shorthint_t> *BA =
                th->ws->cbegin_BA<1, shorthint_t>(side);
            const bucket_array_t<1, shorthint_t> * const BA_end =
                th->ws->cend_BA<1, shorthint_t>(side);
            for (; BA != BA_end; BA++)  {
                apply_one_bucket(SS, *BA, i, ts.fb->get_part(1), w);
            }
	    SminusS(S[side], S[side] + BUCKET_REGION, SS);
            rep->ttbuckets_apply += seconds_thread();

            /* Sieve small primes */
            sieve_small_bucket_region(SS, i, s->ssd, ts.ssdpos, si, side, w);
	    SminusS(S[side], S[side] + BUCKET_REGION, SS);
#if defined(TRACE_K) 
            if (trace_on_spot_N(w->N))
              verbose_output_print(TRACE_CHANNEL, 0, "# Final value on %s side, N=%u rat_S[%u]=%u\n",
                       sidenames[side], w->N, trace_Nx.x, S[side][trace_Nx.x]);
#endif
        }

        /* Factor survivors */
        rep->ttf -= seconds_thread ();
        rep->reports += factor_survivors (th, i, w);
        rep->ttf += seconds_thread ();

        for(int side = 0 ; side < 2 ; side++) {
            sieve_side_info_ptr s = si->sides[side];
            thread_side_data &ts = th->sides[side];
            small_sieve_skip_stride(s->ssd, ts.ssdpos, skiprows, si);
            int * b = s->fb_parts_x->rs;
            memcpy(ts.rsdpos, ts.ssdpos + b[0], (b[1]-b[0]) * sizeof(int64_t));
        }
      }

    for(int side = 0 ; side < 2 ; side++) {
        thread_side_data &ts = th->sides[side];
        free(ts.ssdpos);
        free(ts.rsdpos);
    }

    return NULL;
}/*}}}*/

/* {{{ las_report_accumulate_threads_and_display
 * This function does three distinct things.
 *  - accumulates the timing reports for all threads into a collated report
 *  - display the per-sq timing relative to this report, and the given
 *    timing argument (in seconds).
 *  - merge the per-sq report into a global report
 */
void las_report_accumulate_threads_and_display(las_info_ptr las,
        sieve_info_ptr si, las_report_ptr report,
        thread_workspaces *ws, double qt0)
{
    /* Display results for this special q */
    las_report rep;
    las_report_init(rep);
    sieve_checksum checksum_post_sieve[2];
    
    ws->accumulate(rep, checksum_post_sieve);

    verbose_output_print(0, 2, "# ");
    /* verbose_output_print(0, 2, "%lu survivors after rational sieve,", rep->survivors0); */
    verbose_output_print(0, 2, "%lu survivors after algebraic sieve, ", rep->survivors1);
    verbose_output_print(0, 2, "coprime: %lu\n", rep->survivors2);
    verbose_output_print(0, 2, "# Checksums over sieve region: after all sieving: %u, %u\n", checksum_post_sieve[0].get_checksum(), checksum_post_sieve[1].get_checksum());
    verbose_output_vfprint(0, 1, gmp_vfprintf, "# %lu relation(s) for %s (%Zd,%Zd)\n", rep->reports, sidenames[si->conf->side], si->doing->p, si->doing->r);
    double qtts = qt0 - rep->tn[0] - rep->tn[1] - rep->ttf;
    if (rep->both_even) {
        verbose_output_print(0, 1, "# Warning: found %lu hits with i,j both even (not a bug, but should be very rare)\n", rep->both_even);
    }
#ifdef HAVE_RUSAGE_THREAD
    int dont_print_tally = 0;
#else
    int dont_print_tally = 1;
#endif
    if (dont_print_tally && las->nb_threads > 1) {
        verbose_output_print(0, 1, "# Time for this special-q: %1.4fs [tally available only in mono-thread]\n", qt0);
    } else {
	//convert ttcof from microseconds to seconds
	rep->ttcof *= 0.000001;
        verbose_output_print(0, 1, "# Time for this special-q: %1.4fs [norm %1.4f+%1.4f, sieving %1.4f"
	    " (%1.4f + %1.4f + %1.4f),"
            " factor %1.4f (%1.4f + %1.4f)]\n", qt0,
            rep->tn[0],
            rep->tn[1],
            qtts,
            rep->ttbuckets_fill,
            rep->ttbuckets_apply,
	    qtts-rep->ttbuckets_fill-rep->ttbuckets_apply,
	    rep->ttf, rep->ttf - rep->ttcof, rep->ttcof);
    }
    las_report_accumulate(report, rep);
    las_report_clear(rep);
}/*}}}*/


/*************************** main program ************************************/


static void declare_usage(param_list pl)
{
  param_list_usage_header(pl,
  "In the names and in the descriptions of the parameters, below there are often\n"
  "aliases corresponding to the convention that 0 is the rational side and 1\n"
  "is the algebraic side. If the two sides are algebraic, then the word\n"
  "'rational' just means the side number 0. Note also that for a rational\n"
  "side, the factor base is recomputed on the fly (or cached), and there is\n"
  "no need to provide a fb0 parameter.\n"
  );

  param_list_decl_usage(pl, "poly", "polynomial file");
  param_list_decl_usage(pl, "fb0",   "factor base file on the rational side");
  param_list_decl_usage(pl, "fb1",   "(alias fb) factor base file on the algebraic side");
  param_list_decl_usage(pl, "fbc",  "factor base cache file");
  param_list_decl_usage(pl, "q0",   "left bound of special-q range");
  param_list_decl_usage(pl, "q1",   "right bound of special-q range");
  param_list_decl_usage(pl, "rho",  "sieve only root r mod q0");
  param_list_decl_usage(pl, "v",    "(switch) verbose mode, also prints sieve-area checksums");
  param_list_decl_usage(pl, "out",  "filename where relations are written, instead of stdout");
  param_list_decl_usage(pl, "t",   "number of threads to use");
  param_list_decl_usage(pl, "ratq", "[deprecated, alias to --sqside 0] (switch) use rational special-q");
  param_list_decl_usage(pl, "sqside", "put special-q on this side");

  param_list_decl_usage(pl, "I",    "set sieving region to 2^I");
  param_list_decl_usage(pl, "skew", "(alias S) skewness");
  param_list_decl_usage(pl, "lim0", "factor base bound on side 0");
  param_list_decl_usage(pl, "lim1", "factor base bound on side 1");
  param_list_decl_usage(pl, "lpb0", "set large prime bound on side 0 to 2^lpb0");
  param_list_decl_usage(pl, "lpb1", "set large prime bound on side 1 to 2^lpb1");
  param_list_decl_usage(pl, "mfb0", "set rational cofactor bound on side 0 2^mfb0");
  param_list_decl_usage(pl, "mfb1", "set rational cofactor bound on side 1 2^mfb1");
  param_list_decl_usage(pl, "lambda0", "lambda value on side 0");
  param_list_decl_usage(pl, "lambda1", "lambda value on side 1");
  param_list_decl_usage(pl, "powlim0", "limit on powers on side 0");
  param_list_decl_usage(pl, "powlim1", "limit on powers on side 1");
  param_list_decl_usage(pl, "ncurves0", "controls number of curves on side 0");
  param_list_decl_usage(pl, "ncurves1", "controls number of curves on side 1");
  param_list_decl_usage(pl, "tdthresh", "trial-divide primes p/r <= ththresh (r=number of roots)");
  param_list_decl_usage(pl, "bkthresh", "bucket-sieve primes p >= bkthresh");
  param_list_decl_usage(pl, "unsievethresh", "Unsieve all p > unsievethresh where p|gcd(a,b)");

  param_list_decl_usage(pl, "allow-largesq", "(switch) allows large special-q, e.g. for a DL descent");
  param_list_decl_usage(pl, "exit-early", "once a relation has been found, go to next special-q (value==1), or exit (value==2)");
  param_list_decl_usage(pl, "stats-stderr", "(switch) print stats to stderr in addition to stdout/out file");
  param_list_decl_usage(pl, "stats-cofact", "write statistics about the cofactorization step in file xxx");
  param_list_decl_usage(pl, "file-cofact", "provide file with strategies for the cofactorization step");
  param_list_decl_usage(pl, "todo", "provide file with a list of special-q to sieve instead of qrange");
  param_list_decl_usage(pl, "prepend-relation-time", "prefix all relation produced with time offset since beginning of special-q processing");
  param_list_decl_usage(pl, "ondemand-siever-config", "(switch) defer initialization of siever precomputed structures (one per special-q side) to time of first actual use");
  param_list_decl_usage(pl, "dup", "(switch) suppress duplicate relations");
  param_list_decl_usage(pl, "galois", "(switch) for reciprocal polynomials, sieve only half of the q's");
#ifdef TRACE_K
  param_list_decl_usage(pl, "traceab", "Relation to trace, in a,b format");
  param_list_decl_usage(pl, "traceij", "Relation to trace, in i,j format");
  param_list_decl_usage(pl, "traceNx", "Relation to trace, in N,x format");
  param_list_decl_usage(pl, "traceout", "Output file for trace output, default: stderr");
#endif
  param_list_decl_usage(pl, "random-sample", "Sample this number of special-q's at random, within the range [q0,q1]");
  param_list_decl_usage(pl, "seed", "Use this seed for the random sampling of special-q's (see random-sample)");
  param_list_decl_usage(pl, "nq", "Process this number of special-q's and stop");
#ifdef  DLP_DESCENT
  param_list_decl_usage(pl, "descent-hint-table", "filename with tuned data for the descent, for each special-q bitsize");
  param_list_decl_usage(pl, "recursive-descent", "descend primes recursively");
  /* given that this option is dangerous, we enable it only for
   * las_descent
   */
  param_list_decl_usage(pl, "never-discard", "Disable the discarding process for special-q's. This is dangerous. See bug #15617");
  param_list_decl_usage(pl, "grace-time-ratio", "Fraction of the estimated further descent time which should be spent processing the current special-q, to find a possibly better relation");
  las_dlog_base::declare_parameter_usage(pl);
#endif /* DLP_DESCENT */
#ifdef BATCH
  param_list_decl_usage (pl, "batch0", "side-0 batch file");
  param_list_decl_usage (pl, "batch1", "side-1 batch file");
#endif
  verbose_decl_usage(pl);
}

int main (int argc0, char *argv0[])/*{{{*/
{
    las_info las;
    double t0, tts, wct;
    unsigned long nr_sq_processed = 0;
    unsigned long nr_sq_discarded = 0;
    int allow_largesq = 0;
    int never_discard = 0;      /* only enabled for las_descent */
    double totJ = 0.0;
    int argc = argc0;
    char **argv = argv0;
    double max_full = 0.;

#ifdef HAVE_MINGW
    _fmode = _O_BINARY;     /* Binary open for all files */
#endif
    setbuf(stdout, NULL);
    setbuf(stderr, NULL);

    param_list pl;
    param_list_init(pl);

    declare_usage(pl);

    /* Passing NULL is allowed here. Find value with
     * param_list_parse_switch later on */
    param_list_configure_switch(pl, "-v", NULL);
    param_list_configure_switch(pl, "-ratq", NULL);
    param_list_configure_switch(pl, "-ondemand-siever-config", NULL);
    param_list_configure_switch(pl, "-allow-largesq", &allow_largesq);
    param_list_configure_switch(pl, "-stats-stderr", NULL);
    param_list_configure_switch(pl, "-prepend-relation-time", &prepend_relation_time);
    param_list_configure_switch(pl, "-dup", NULL);
    //    param_list_configure_switch(pl, "-galois", NULL);
    param_list_configure_alias(pl, "skew", "S");
    // TODO: All these aliases should disappear, one day.
    // This is just legacy.
    param_list_configure_alias(pl, "fb1", "fb");
    param_list_configure_alias(pl, "lim0", "rlim");
    param_list_configure_alias(pl, "lim1", "alim");
    param_list_configure_alias(pl, "lpb0", "lpbr");
    param_list_configure_alias(pl, "lpb1", "lpba");
    param_list_configure_alias(pl, "mfb0", "mfbr");
    param_list_configure_alias(pl, "mfb1", "mfba");
    param_list_configure_alias(pl, "lambda0", "rlambda");
    param_list_configure_alias(pl, "lambda1", "alambda");
    param_list_configure_alias(pl, "powlim0", "rpowlim");
    param_list_configure_alias(pl, "powlim1", "apowlim");
#ifdef  DLP_DESCENT
    param_list_configure_switch(pl, "-recursive-descent", &recursive_descent);
    param_list_configure_switch(pl, "-never-discard", &never_discard);
#endif

    argv++, argc--;
    for( ; argc ; ) {
        if (param_list_update_cmdline(pl, &argc, &argv)) { continue; }
        /* Could also be a file */
        FILE * f;
        if ((f = fopen(argv[0], "r")) != NULL) {
            param_list_read_stream(pl, f, 0);
            fclose(f);
            argv++,argc--;
            continue;
        }
        fprintf(stderr, "Unhandled parameter %s\n", argv[0]);
        param_list_print_usage(pl, argv0[0], stderr);
        exit(EXIT_FAILURE);
    }

    param_list_parse_int(pl, "exit-early", &exit_after_rel_found);
#if DLP_DESCENT
    param_list_parse_double(pl, "grace-time-ratio", &general_grace_time_ratio);
#endif
#ifdef BATCH
    FILE *batch[2] = {NULL, NULL};
    const char *batch0_file, *batch1_file;
    if ((batch0_file = param_list_lookup_string (pl, "batch0")) == NULL)
      {
        fprintf (stderr, "Error: -batch0 is missing\n");
        param_list_print_usage (pl, NULL, stderr);
        exit (EXIT_FAILURE);
      }
    if ((batch1_file = param_list_lookup_string (pl, "batch1")) == NULL)
      {
        fprintf (stderr, "Error: -batch1 is missing\n");
        param_list_print_usage (pl, NULL, stderr);
        exit (EXIT_FAILURE);
      }
#endif

    las_info_init(las, pl);    /* side effects: prints cmdline and flags */

    /* We have the following dependency chain (not sure the account below
     * is exhaustive).
     *
     * q0 -> q0d (double) -> si->sides[*]->{scale,logmax}
     * q0 -> (I, lpb, lambda) for the descent
     * 
     * scale -> logp's in factor base.
     *
     * I -> splittings of the factor base among threads.
     *
     * This is probably enough to justify having separate sieve_info's
     * for the given sizes.
     */

    if (!param_list_parse_switch(pl, "-ondemand-siever-config")) {
        /* Create a default siever instance among las->sievers if needed */
        if (las->default_config)
            get_sieve_info_from_config(las, las->default_config, pl);

        /* Create all siever configurations from the preconfigured hints */
        /* This can also be done dynamically if needed */
        if (las->hint_table) {
            for(descent_hint_ptr h = las->hint_table[0] ; h->conf->bitsize ; h++) {
                siever_config_ptr sc = h->conf;
                get_sieve_info_from_config(las, sc, pl);
            }
        }
    }

    tune_las_memset();
    
    /* We allocate one more workspace per kind of bucket than there are
       threads, so that threads have some freedom in avoiding the fullest
       bucket array. With only one thread, no balancing needs to be done,
       so we use only one bucket array. */
    // FIXME: We can't do this. Some parts of the code rely on the fact
    // that nr_workspaces == las->nb_threads. For instance,
    // process_bucket_region uses las->nb_threads while it should
    // sometimes use nr_workspaces.
    const size_t nr_workspaces = las->nb_threads;
    thread_workspaces *workspaces = new thread_workspaces(nr_workspaces, 2, las);

    las_report report;
    las_report_init(report);

    t0 = seconds ();
    wct = wct_seconds();
    verbose_output_print(0, 1, "#\n");

    where_am_I w MAYBE_UNUSED;
    WHERE_AM_I_UPDATE(w, las, las);

    /* This is used only for the descent. It's harmless otherwise. */
    las->tree = new descent_tree();

    /* {{{ Doc on todo list handling
     * The function las_todo_feed behaves in different
     * ways depending on whether we're in q-range mode or in q-list mode.
     *
     * q-range mode: the special-q's to be handled are specified as a
     * range. Then, whenever the las->todo list almost runs out, it is
     * refilled if possible, up to the limit q1 (-q0 & -rho just gives a
     * special case of this).
     *
     * q-list mode: the special-q's to be handled are always read from a
     * file. Therefore each new special-q to be handled incurs a
     * _blocking_ read on the file, until EOF. This mode is also used for
     * the descent, which has the implication that the read occurs if and
     * only if the todo list is empty. }}} */

    /* pop() is achieved by sieve_info_pick_todo_item */
    for( ; las_todo_feed(las, pl) ; ) {
        if (las_todo_pop_closing_brace(las->todo)) {
            las->tree->done_node();
            if (las->tree->depth() == 0) {
                if (recursive_descent) {
                    /* BEGIN TREE / END TREE are for the python script */
                    fprintf(las->output, "# BEGIN TREE\n");
                    las->tree->display_last_tree(las->output);
                    fprintf(las->output, "# END TREE\n");
                }
                las->tree->visited.clear();
            }
            continue;
        }

        siever_config current_config;
        memcpy(current_config, las->config_base, sizeof(siever_config));
        {
            const las_todo_entry * const next_todo = las->todo->top();
            current_config->bitsize = mpz_sizeinbase(next_todo->p, 2);
            current_config->side = next_todo->side;
        }

        /* Do we have a hint table with specifically tuned parameters,
         * well suited to this problem size ? */
        if (las->hint_table) {
            for(descent_hint_ptr h = las->hint_table[0] ; h->conf->bitsize ; h++) {
                siever_config_ptr sc = h->conf;
                if (!siever_config_match(sc, current_config)) continue;
                verbose_output_print(0, 1, "# Using existing sieving parameters from hint list for q~2^%d on the %s side [%d%c]\n", sc->bitsize, sidenames[sc->side], sc->bitsize, sidenames[sc->side][0]);
                memcpy(current_config, sc, sizeof(siever_config));
            }
        }

        {
            const las_todo_entry * const next_todo = las->todo->top();
            if (next_todo->iteration) {
                verbose_output_print(0, 1, "#\n# NOTE: we are re-playing this special-q because of %d previous failed attempt(s)\n#\n", next_todo->iteration);
                /* update sieving parameters here */
                current_config->sides[0]->lpb += next_todo->iteration;
                current_config->sides[1]->lpb += next_todo->iteration;
                /* TODO: do we update the mfb or not ? */
            }
        }

        /* Maybe create a new siever ? */
        sieve_info_ptr si = get_sieve_info_from_config(las, current_config, pl);
        WHERE_AM_I_UPDATE(w, si, si);

        sieve_info_pick_todo_item(si, las->todo);

        las->tree->new_node(si->doing);
        las_todo_push_closing_brace(las->todo, si->doing->depth);

        /* Check whether q is larger than the large prime bound.
         * This can create some problems, for instance in characters.
         * By default, this is not allowed, but the parameter
         * -allow-largesq is a by-pass to this test.
         */
        if (!allow_largesq) {
            if ((int)mpz_sizeinbase(si->doing->p, 2) >
                    si->conf->sides[si->conf->side]->lpb) {
                fprintf(stderr, "ERROR: The special q (%d bits) is larger than the "
                        "large prime bound on %s side (%d bits).\n",
                        (int)mpz_sizeinbase(si->doing->p, 2),
                        sidenames[si->conf->side],
                        si->conf->sides[si->conf->side]->lpb);
                fprintf(stderr, "       You can disable this check with "
                        "the -allow-largesq argument,\n");
                fprintf(stderr, "       It is for instance useful for the "
                        "descent.\n");
                exit(EXIT_FAILURE);
            }
        }

        double qt0 = seconds();
        tt_qstart = seconds();

        if (SkewGauss (si->qbasis, si->doing->p, si->doing->r, si->cpoly->skew) != 0)
            continue;
        si->qbasis.set_q(si->doing->p);

        /* check |a0|, |a1| < 2^31 if we use fb_root_in_qlattice_31bits */
#ifndef SUPPORT_LARGE_Q
        if (si->qbasis.a0 <= INT64_C(-2147483648) || INT64_C(2147483648) <= si->qbasis.a0 ||
            si->qbasis.a1 <= INT64_C(-2147483648) || INT64_C(2147483648) <= si->qbasis.a1)
          {
            fprintf (stderr, "Error, too large special-q, define SUPPORT_LARGE_Q. Skipping this special-q.\n");
            continue;
          }
#endif

        /* FIXME: maybe we can discard some special q's if a1/a0 is too large,
         * see http://www.mersenneforum.org/showthread.php?p=130478 
         *
         * Just for correctness at the moment we're doing it in very
         * extreme cases, see bug 15617
         */
        if (sieve_info_adjust_IJ(si, las->nb_threads) == 0) {
            if (never_discard) {
                si->J = las->nb_threads << (LOG_BUCKET_REGION - si->conf->logI);
            } else {
                nr_sq_discarded++;
                verbose_output_vfprint(0, 1, gmp_vfprintf, "# " HILIGHT_START "Discarding %s q=%Zd; rho=%Zd;" HILIGHT_END,
                                       sidenames[si->conf->side], si->doing->p, si->doing->r);
                verbose_output_print(0, 1, " a0=%" PRId64 "; b0=%" PRId64 "; a1=%" PRId64 "; b1=%" PRId64 "; raw_J=%u;\n", 
                                     si->qbasis.a0, si->qbasis.b0, si->qbasis.a1, si->qbasis.b1, si->J);
                continue;
            }
        }


        verbose_output_vfprint(0, 1, gmp_vfprintf, "# " HILIGHT_START "Sieving %s q=%Zd; rho=%Zd;" HILIGHT_END,
                               sidenames[si->conf->side], si->doing->p, si->doing->r);

        verbose_output_print(0, 1, " a0=%" PRId64 "; b0=%" PRId64 "; a1=%" PRId64 "; b1=%" PRId64 ";",
                             si->qbasis.a0, si->qbasis.b0, si->qbasis.a1, si->qbasis.b1);
        if (si->doing->depth) {
            verbose_output_print(0, 1, " # within descent, currently at depth %d", si->doing->depth);
        }
        verbose_output_print(0, 1, "\n");
        nr_sq_processed ++;

        /* checks the value of J,
         * precompute the skewed polynomials of f(x) and g(x), and also
         * their floating-point versions */
        sieve_info_update (si, las->nb_threads, nr_workspaces);
        totJ += (double) si->J;
        verbose_output_print(0, 2, "# I=%u; J=%u\n", si->I, si->J);
        if (las->verbose >= 2) {
            verbose_output_print (0, 1, "# f_0'(x) = ");
            mpz_poly_fprintf(las->output, si->sides[0]->fij);
            verbose_output_print (0, 1, "# f_1'(x) = ");
            mpz_poly_fprintf(las->output, si->sides[1]->fij);
        }

#ifdef TRACE_K
        init_trace_k(si, pl);
#endif

        /* WARNING. We're filling the report info for thread 0 for
         * ttbuckets_fill, while in fact the cost is over all threads.
         * The problem is always the fact that we don't have a proper
         * per-thread timer. So short of a better solution, this is what
         * we do. True, it's not clean.
         * (we need this data to be caught by
         * las_report_accumulate_threads_and_display further down, hence
         * this hack).
         */

        report->ttbuckets_fill -= seconds();

        /* Allocate buckets */
        workspaces->pickup_si(si);

        thread_pool *pool = new thread_pool(las->nb_threads);
<<<<<<< HEAD
        /* Fill in buckets on both sides */
        fill_in_buckets_both(*pool, *workspaces, 1, si);
        delete pool;
=======
>>>>>>> 737810ed

        /* Fill in buckets on both sides at top level */
        fill_in_buckets_both(*pool, *workspaces, si);
        delete pool;

        /* Check that buckets are not more than full.
         * Due to templates and si->toplevel being not constant, need a
         * switch. (really?)
         */
        switch(si->toplevel) {
            case 1:
                max_full = std::max(max_full,
                        workspaces->buckets_max_full<1, shorthint_t>());
                break;
            case 2:
                max_full = std::max(max_full,
                        workspaces->buckets_max_full<2, shorthint_t>());
                break;
            case 3:
                max_full = std::max(max_full,
                        workspaces->buckets_max_full<3, shorthint_t>());
                break;
            default:
                ASSERT_ALWAYS(0);
        }
        ASSERT_ALWAYS(max_full <= 1.0 ||
                fprintf (stderr, "max_full=%f, see #14987\n", max_full) == 0);

        /* Prepare small sieve and re-sieve */
        for(int side = 0 ; side < 2 ; side++) {
            sieve_side_info_ptr s = si->sides[side];

            small_sieve_init(s->ssd, las, s->fb_smallsieved, si, side);
            small_sieve_info("small sieve", side, s->ssd);

            small_sieve_extract_interval(s->rsd, s->ssd, s->fb_parts_x->rs);
            small_sieve_info("resieve", side, s->rsd);
        }

        report->ttbuckets_fill += seconds();
        if (si->toplevel == 1) {
            /* Process bucket regions in parallel */
            workspaces->thread_do(&process_bucket_region);
        } else {
            // FIXME: multithread with multi-level buckets is WANTED,
            // but currently borken.
            // Pick the first (and unique) thread data.
            ASSERT_ALWAYS (las->nb_threads == 1);
            thread_data *th = &workspaces->thrs[0];

            // Prepare plattices at internal levels
            precomp_plattice_t precomp_plattice;
            for (int side = 0; side < 2; ++side) {
                for (int level = 1; level < si->toplevel; ++level) {
                    const fb_part * fb = si->sides[side]->fb->get_part(level);
                    const fb_slice_interface *slice;
                    for (slice_index_t slice_index = fb->get_first_slice_index();
                            (slice = fb->get_slice(slice_index)) != NULL; 
                            slice_index++) {  
                        precomp_plattice[side][level].push_back(
                                slice->make_lattice_bases(si->qbasis, si->conf->logI));
                    }
                }
            }

            // Initialiaze small sieve data at the first region of level 0
            // This has to be adapted for multithread, like in
            // processregion().
            for(int side = 0 ; side < 2 ; side++) {
                sieve_side_info_ptr s = si->sides[side];
                thread_side_data &ts = th->sides[side];
                ts.ssdpos = small_sieve_start(s->ssd, 0, si);
                ts.rsdpos = small_sieve_copy_start(ts.ssdpos,
                        s->fb_parts_x->rs);
            }

            // Visit the downsorting tree depth-first.
            // If toplevel = 1, then this is just processing all bucket
            // regions.
            for (uint32_t i = 0; i < si->nb_buckets[si->toplevel]; i++) {
                switch (si->toplevel) {
                    case 2:
                        downsort_tree<1>(i, 0, *workspaces, si, precomp_plattice, th);
                        break;
                    case 3:
                        downsort_tree<2>(i, 0, *workspaces, si, precomp_plattice, th);
                        break;
                    default:
                        ASSERT_ALWAYS(0);
                }
            }

            // Cleanup (Again, should be modified for multi-thread?)
            for(int side = 0 ; side < 2 ; side++) {
                thread_side_data &ts = th->sides[side];
                free(ts.ssdpos);
                free(ts.rsdpos);
            }
        }

#ifdef  DLP_DESCENT
        descent_tree::candidate_relation const& winner(las->tree->current_best_candidate());
        if (winner) {
            /* Even if not going for recursion, store this as being a
             * winning relation. This is useful for preparing the hint
             * file, and also for the initialization of the descent.
             */
            las->tree->take_decision();
            verbose_output_start_batch();
            FILE * output;
            for (size_t i = 0;
                    (output = verbose_output_get(0, 0, i)) != NULL;
                    i++) {
                winner.rel.print(output, "Taken: ");
            }
            verbose_output_end_batch();
            {
                las_todo_entry const& me(*si->doing);
                unsigned int n = mpz_sizeinbase(me.p, 2);
                verbose_output_start_batch();
                verbose_output_print (0, 1, "# taking path: ");
                for(int i = 0 ; i < me.depth ; i++) {
                    verbose_output_print (0, 1, " ");
                }
                verbose_output_print (0, 1, "%d%c ->", n, sidenames[me.side][0]);
                for(unsigned int i = 0 ; i < winner.outstanding.size() ; i++) {
                    int side = winner.outstanding[i].first;
                    relation::pr const& v(winner.outstanding[i].second);
                    unsigned int n = mpz_sizeinbase(v.p, 2);
                    verbose_output_print (0, 1, " %d%c", n, sidenames[side][0]);
                }
                if (winner.outstanding.empty()) {
                    verbose_output_print (0, 1, " done");
                }
                verbose_output_vfprint (0, 1, gmp_vfprintf, " \t%d %Zd %Zd\n", me.side,me.p,me.r);
                verbose_output_end_batch();
            }
            if (recursive_descent) {
                /* reschedule the possibly still missing large primes in the
                 * todo list */
                for(unsigned int i = 0 ; i < winner.outstanding.size() ; i++) {
                    int side = winner.outstanding[i].first;
                    relation::pr const& v(winner.outstanding[i].second);
                    unsigned int n = mpz_sizeinbase(v.p, 2);
                    verbose_output_vfprint(0, 1, gmp_vfprintf, "# [descent] " HILIGHT_START "pushing %s (%Zd,%Zd) [%d%c]" HILIGHT_END " to todo list\n", sidenames[side], v.p, v.r, n, sidenames[side][0]);
                    las_todo_push_withdepth(las->todo, v.p, v.r, side, si->doing->depth + 1);
                }
            }
        } else {
            las_todo_entry const& me(*si->doing);
            las->tree->mark_try_again(me.iteration + 1);
            unsigned int n = mpz_sizeinbase(me.p, 2);
            verbose_output_print (0, 1, "# taking path: %d%c -> loop (#%d)", n, sidenames[me.side][0], me.iteration + 1);
            verbose_output_vfprint (0, 1, gmp_vfprintf, " \t%d %Zd %Zd\n", me.side,me.p,me.r);
            verbose_output_vfprint(0, 1, gmp_vfprintf, "# [descent] Failed to find a relation for " HILIGHT_START "%s (%Zd,%Zd) [%d%c]" HILIGHT_END " (iteration %d). Putting back to todo list.\n", sidenames[me.side], me.p, me.r, n, sidenames[me.side][0], me.iteration);
            las_todo_push_withdepth(las->todo, me.p, me.r, me.side, me.depth + 1, me.iteration + 1);
        }
#endif  /* DLP_DESCENT */

        /* clear */
        for(int side = 0 ; side < 2 ; side++) {
            small_sieve_clear(si->sides[side]->ssd);
            small_sieve_clear(si->sides[side]->rsd);
        }
        qt0 = seconds() - qt0;
        las_report_accumulate_threads_and_display(las, si, report, workspaces, qt0);

#ifdef TRACE_K
        trace_per_sq_clear(si);
#endif
        if (exit_after_rel_found > 1 && report->reports > 0)
            break;
      } // end of loop over special q ideals.

    if (recursive_descent) {
        verbose_output_print(0, 1, "# Now displaying again the results of all descents\n");
        las->tree->display_all_trees(las->output);
    }
    delete las->tree;

#ifdef BATCH
    unsigned long lim[2] = {las->default_config->sides[0]->lim,
			    las->default_config->sides[1]->lim};
    int lpb[2] = {las->default_config->sides[0]->lpb,
		  las->default_config->sides[1]->lpb};
    int split = 1;
    batch[0] = fopen (batch0_file, "r");
    if (batch[0] == NULL)
      {
	create_batch_file (batch0_file, lim[0], 1UL << lpb[0],
			   las->cpoly->pols[0], split);
	batch[0] = fopen (batch0_file, "r");
      }
    ASSERT_ALWAYS(batch[0] != NULL);
    batch[1] = fopen (batch1_file, "r");
    if (batch[1] == NULL)
      {
	create_batch_file (batch1_file, lim[1], 1UL << lpb[1],
			   las->cpoly->pols[1], split);
	batch[1] = fopen (batch1_file, "r");
      }
    ASSERT_ALWAYS(batch[1] != NULL);
    double tcof_batch = seconds ();
    cofac_list_realloc (las->L, las->L->size);
    verbose_output_print (2, 1, "# Total %lu pairs of cofactors\n",
			  las->L->size);
    report->reports = find_smooth (las->L, lpb, lim, batch, las->verbose);
    verbose_output_print (2, 1, "# Detected %lu smooth cofactors\n",
			  report->reports);
    factor (las->L, report->reports, las->cpoly, lpb[0], lpb[1], las->verbose);
    tcof_batch = seconds () - tcof_batch;
    report->ttcof += tcof_batch;
    /* add to ttf since the remaining time will be computed as ttf - ttcof */
    report->ttf += tcof_batch;
#endif

    t0 = seconds () - t0;
    wct = wct_seconds() - wct;
    verbose_output_print (2, 1, "# Average J=%1.0f for %lu special-q's, max bucket fill %f\n",
            totJ / (double) nr_sq_processed, nr_sq_processed, max_full);
    verbose_output_print (2, 1, "# Discarded %lu special-q's out of %u pushed\n",
            nr_sq_discarded, las->nq_pushed);
    tts = t0;
    tts -= report->tn[0];
    tts -= report->tn[1];
    tts -= report->ttf;

    if (las->verbose)
        facul_print_stats (las->output);

    /*{{{ Display tally */
#ifdef HAVE_RUSAGE_THREAD
    int dont_print_tally = 0;
#else
    int dont_print_tally = 1;
#endif
    if (bucket_prime_stats) {
        verbose_output_print(2, 1, "# nr_bucket_primes = %lu, nr_div_tests = %lu, nr_composite_tests = %lu, nr_wrap_was_composite = %lu\n",
                 nr_bucket_primes, nr_div_tests, nr_composite_tests, nr_wrap_was_composite);
    }

    if (dont_print_tally && las->nb_threads > 1) 
        verbose_output_print (2, 1, "# Total cpu time %1.2fs [tally available only in mono-thread]\n", t0);
    else
        verbose_output_print (2, 1, "# Total cpu time %1.2fs [norm %1.2f+%1.1f, sieving %1.1f"
                " (%1.1f + %1.1f + %1.1f),"
                " factor %1.1f (%1.1f + %1.1f)]\n", t0,
                report->tn[0],
                report->tn[1],
                tts,
                report->ttbuckets_fill,
                report->ttbuckets_apply,
                tts-report->ttbuckets_fill-report->ttbuckets_apply,
		report->ttf, report->ttf - report->ttcof, report->ttcof);

    verbose_output_print (2, 1, "# Total elapsed time %1.2fs, per special-q %gs, per relation %gs\n",
                 wct, wct / (double) nr_sq_processed, wct / (double) report->reports);
    const long peakmem = PeakMemusage();
    if (peakmem > 0)
        verbose_output_print (2, 1, "# PeakMemusage (MB) = %ld \n",
                peakmem >> 10);
    verbose_output_print (2, 1, "# Total %lu reports [%1.3gs/r, %1.1fr/sq]\n",
            report->reports, t0 / (double) report->reports,
            (double) report->reports / (double) nr_sq_processed);


    print_worst_weight_errors();

    /*}}}*/

    //{{{ print the stats of the cofactorization.
    if (cof_stats == 1) {
	int mfb0 = las->default_config->sides[0]->mfb;
	int mfb1 = las->default_config->sides[1]->mfb;
	for (int i = 0; i <= mfb0; i++) {
	    for (int j = 0; j <= mfb1; j++)
		fprintf (cof_stats_file, "%u %u %u %u\n", i, j, cof_call[i][j],
			 cof_succ[i][j]);
	    free (cof_call[i]);
	    free (cof_succ[i]);
	}
	free (cof_call);
	free (cof_succ);
	fclose (cof_stats_file);
    }
    //}}}
    delete workspaces;

    las_report_clear(report);

    las_info_clear(las);

    // Clear the ecm addition chains that are stored as global variables
    // to avoid re-computations.
    free_saved_chains();

    param_list_clear(pl);

    return 0;
}/*}}}*/
<|MERGE_RESOLUTION|>--- conflicted
+++ resolved
@@ -3146,12 +3146,6 @@
         workspaces->pickup_si(si);
 
         thread_pool *pool = new thread_pool(las->nb_threads);
-<<<<<<< HEAD
-        /* Fill in buckets on both sides */
-        fill_in_buckets_both(*pool, *workspaces, 1, si);
-        delete pool;
-=======
->>>>>>> 737810ed
 
         /* Fill in buckets on both sides at top level */
         fill_in_buckets_both(*pool, *workspaces, si);
