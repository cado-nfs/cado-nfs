--- conflicted
+++ resolved
@@ -29,10 +29,33 @@
     sieve_increase(S + u.x, logp, w);
 }
 
+/* 
+ * downsorted buckets might come from several parts (part 2 and
+ * above only, though). Depending on the type of hint we're considering,
+ * the logp lookup might call for a lookup on part 1 only, or possibly on
+ * several parts.
+ */
+template<typename HINT> struct fb_part_lookup {};
+template<typename HINT>
+requires HINT::allowed_at_toplevel
+struct fb_part_lookup<HINT> {
+    static size_t min(fb_factorbase::slicing const &) { return 1; }
+    static size_t max(fb_factorbase::slicing const &) { return 2; }
+};
+template<typename HINT>
+requires (!HINT::allowed_at_toplevel)
+struct fb_part_lookup<HINT> {
+    static size_t min(fb_factorbase::slicing const &) { return 2; }
+    static size_t max(fb_factorbase::slicing const & fbs) { return fbs.nparts(); }
+};
+
+/* TODO: for HINT=shorthint, fb_part_lookup will really be a proxy to
+ * fbs.get_part(1), so having it inside the loop is wasteful
+ */
 template <int LEVEL, typename HINT>
 inline void apply_row_updates_for_one_bucket(
     unsigned char * S, bucket_array_t<LEVEL, HINT> const & BA, int const i,
-    fb_factorbase::slicing::part const & fbp, where_am_I & w)
+    fb_factorbase::slicing const & fbs, where_am_I & w)
 {
     if ((uint32_t)i >= BA.n_bucket)
         return;
@@ -41,7 +64,11 @@
     WHERE_AM_I_UPDATE(w, p, 0);
     for (auto & ru: BA.row_updates[i]) {
         bucket_update_t<LEVEL, HINT> u = ru;
-        unsigned char const logp = fbp[ru.slice_index].get_logp();
+        auto const * fb_slice = fbs.get(ru.slice_index,
+                fb_part_lookup<HINT>::min(fbs),
+                fb_part_lookup<HINT>::max(fbs));
+        ASSERT_ALWAYS(fb_slice != nullptr);
+        unsigned char const logp = fb_slice->get_logp();
         // WHERE_AM_I_UPDATE(w, p, fbp[ru.slice_index].get_prime(u.hint));
         for (size_t n = ru.n + 1; n--;) {
             apply_one_update<HINT>(S, u, logp, w);
@@ -158,7 +185,7 @@
         while (it != it_end)
             apply_one_update<HINT>(S, *it++, logp, w);
     }
-    apply_row_updates_for_one_bucket<1, HINT>(S, BA, i, fbp, w);
+    apply_row_updates_for_one_bucket<1, HINT>(S, BA, i, fbs, w);
 }
 
 // Create the four instances, longhint_t and logphint_t are specialized.
@@ -186,28 +213,20 @@
     ASSERT(BA.get_nr_slices() == 1);
     ASSERT(BA.get_slice_index(0) == 0); // std::numeric_limits<slice_index_t>::max());
     for (auto const & it: BA.slice_range(i, 0)) {
-<<<<<<< HEAD
-        unsigned char const logp = fbp[it.slice_index].get_logp();
-=======
-        slice_index_t slice_index = it.index;
+        slice_index_t slice_index = it.slice_index;
         auto const * fb_slice = fbs.get(slice_index, 2);
         ASSERT_ALWAYS(fb_slice != nullptr);
         unsigned char const logp = fb_slice->get_logp();
->>>>>>> 630a957b
         apply_one_update<longhint_t>(S, it, logp, w);
     }
-    apply_row_updates_for_one_bucket<1, longhint_t>(S, BA, i, fbp, w);
+    apply_row_updates_for_one_bucket<1, longhint_t>(S, BA, i, fbs, w);
 }
 
 template <>
 void apply_one_bucket<logphint_t>(unsigned char * S,
                                   bucket_array_t<1, logphint_t> const & BA,
                                   int const i,
-<<<<<<< HEAD
-                                  fb_factorbase::slicing::part const & fbp,
-=======
-                                  fb_factorbase::slicing const &,
->>>>>>> 630a957b
+                                  fb_factorbase::slicing const & fbs,
                                   where_am_I & w)
 {
     WHERE_AM_I_UPDATE(w, p, 0);
@@ -217,7 +236,7 @@
     for (auto const & it: BA.slice_range(i, 0)) {
         apply_one_update<logphint_t>(S, it, it.logp, w);
     }
-    apply_row_updates_for_one_bucket<1, logphint_t>(S, BA, i, fbp, w);
+    apply_row_updates_for_one_bucket<1, logphint_t>(S, BA, i, fbs, w);
 }
 /* }}} */
 
