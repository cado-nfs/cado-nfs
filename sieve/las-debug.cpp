#include "cado.h"

#include <limits.h>
#include <inttypes.h>
#include <string.h>
#include <stdarg.h>

#include "las-config.h"
#include "las-types.hpp"
#include "las-debug.hpp"
#include "las-coordinates.hpp"
#include "portability.h"

using namespace std;
#if defined(__GLIBC__) && (defined(TRACE_K) || defined(CHECK_UNDERFLOW))
#include <execinfo.h>   /* For backtrace. Since glibc 2.1 */
#endif
#ifdef HAVE_CXXABI_H
/* We use that to demangle C++ names */
#include <cxxabi.h>
#endif

/* The trivial calls for when TRACE_K is *not* defined are inlines in
 * las-debug.h */


/* recall that TRACE_K requires TRACK_CODE_PATH ; so we may safely use
 * all where_am_I types here */

struct trace_Nx_t trace_Nx = { 0, UINT_MAX};
struct trace_ab_t trace_ab = { 0, 0 };
struct trace_ij_t trace_ij = { 0, UINT_MAX, };

/* two norms of the traced (a,b) pair */
mpz_t traced_norms[2];

/* This fills all the trace_* structures from the main one. The main
 * structure is the one for which a non-NULL pointer is passed.
 */
void trace_per_sq_init(sieve_info const & si, const struct trace_Nx_t *Nx,
                       const struct trace_ab_t *ab,
                       const struct trace_ij_t *ij)
{
#ifndef TRACE_K
    if (Nx != NULL || ab != NULL || ij != NULL) {
        fprintf (stderr, "Error, relation tracing requested but this siever "
                 "was compiled without TRACE_K.\n");
        exit(EXIT_FAILURE);
    }
    return;
#endif
    /* At most one of the three coordinates must be specified */
    ASSERT_ALWAYS((Nx != NULL) + (ab != NULL) + (ij != NULL) <= 1);

    if (ab != NULL) {
      trace_ab = *ab;
      /* can possibly fall outside the q-lattice. We have to check for it */
      if (ABToIJ(&trace_ij.i, &trace_ij.j, trace_ab.a, trace_ab.b, si)) {
          IJToNx(&trace_Nx.N, &trace_Nx.x, trace_ij.i, trace_ij.j, si);
      } else {
          verbose_output_print(TRACE_CHANNEL, 0, "# Relation (%" PRId64 ",%" PRIu64 ") to be traced "
                  "is outside of the current q-lattice\n",
                  trace_ab.a, trace_ab.b);
          trace_ij.i=0;
          trace_ij.j=UINT_MAX;
          trace_Nx.N=0;
          trace_Nx.x=UINT_MAX;
      }
    } else if (ij != NULL) {
        trace_ij = *ij;
        IJToAB(&trace_ab.a, &trace_ab.b, trace_ij.i, trace_ij.j, si);
        IJToNx(&trace_Nx.N, &trace_Nx.x, trace_ij.i, trace_ij.j, si);
    } else if (Nx != NULL) {
        trace_Nx = *Nx;
        NxToIJ(&trace_ij.i, &trace_ij.j, trace_Nx.N, trace_Nx.x, si);
        IJToAB(&trace_ab.a, &trace_ab.b, trace_ij.i, trace_ij.j, si);
    }

    if ((trace_ij.j < UINT_MAX && trace_ij.j >= si.J)
         || (trace_ij.i < -(1L << (si.conf.logI_adjusted-1)))
         || (trace_ij.i >= (1L << (si.conf.logI_adjusted-1))))
    {
        verbose_output_print(TRACE_CHANNEL, 0, "# Relation (%" PRId64 ",%" PRIu64 ") to be traced is "
                "outside of the current (i,j)-rectangle (i=%d j=%u)\n",
                trace_ab.a, trace_ab.b, trace_ij.i, trace_ij.j);
        trace_ij.i=0;
        trace_ij.j=UINT_MAX;
        trace_Nx.N=0;
        trace_Nx.x=UINT_MAX;
    }
    if (trace_ij.i || trace_ij.j < UINT_MAX) {
        verbose_output_print(TRACE_CHANNEL, 0, "# Tracing relation (a,b)=(%" PRId64 ",%" PRIu64 ") "
                "(i,j)=(%d,%u), (N,x)=(%u,%u)\n",
                trace_ab.a, trace_ab.b, trace_ij.i, trace_ij.j, trace_Nx.N,
                trace_Nx.x);
    }

    for(int side = 0 ; side < 2 ; side++) {
        mpz_init(traced_norms[side]);
        int i = trace_ij.i;
        unsigned j = trace_ij.j;
        adjustIJsublat(&i, &j, si);
<<<<<<< HEAD
        mpz_poly_homogeneous_eval_siui(traced_norms[side], 
                si.sides[side].fij, i, j);
=======
        si.sides[side].lognorms->norm(traced_norms[side], i, j);
>>>>>>> 8ee19fba
    }
}

void trace_per_sq_clear(sieve_info const & si MAYBE_UNUSED)
{
    for(int side = 0 ; side < 2 ; side++)
        mpz_clear(traced_norms[side]);
}

#ifdef TRACE_K
int test_divisible(where_am_I& w)
{
    /* we only check divisibility for the given (N,x) value */
    if (!trace_on_spot_Nx(w.N, w.x))
        return 1;

    /* Note that when we are reaching here through apply_one_bucket, we
     * do not know the prime number. */
    fbprime_t p = w.p;
    if (p==0) return 1;

    const unsigned int logI = w.psi->conf.logI_adjusted;
    const unsigned int I = 1U << logI;

    const unsigned long X = w.x + (w.N << LOG_BUCKET_REGION);
    long i = (long) (X & (I-1)) - (long) (I/2);
    unsigned long j = X >> logI;
    fbprime_t q;

    q = fb_is_power (p, NULL);
    if (q == 0)
        q = p;

    int rc = mpz_divisible_ui_p (traced_norms[w.side], (unsigned long) q);

    if (rc)
        mpz_divexact_ui (traced_norms[w.side], traced_norms[w.side], (unsigned long) q);
    else
        verbose_output_vfprint(TRACE_CHANNEL, 0, gmp_vfprintf, "# FAILED test_divisible(p=%" FBPRIME_FORMAT
                ", N=%d, x=%lu, side %d): i = %ld, j = %lu, norm = %Zd\n",
                w.p, w.N, w.x, w.side, i, j, traced_norms[w.side]);

    return rc;
}

/* {{{ helper: sieve_increase */

string remove_trailing_address_suffix(string const& a, string& suffix)
{
    size_t pos = a.find('+');
    if (pos == a.npos) {
        suffix.clear();
        return a;
    }
    suffix = a.substr(pos);
    return a.substr(0, pos);
}

string get_parenthesized_arg(string const& a, string& prefix, string& suffix)
{
    size_t pos = a.find('(');
    if (pos == a.npos) {
        prefix=a;
        suffix.clear();
        return string();
    }
    size_t pos2 = a.find(')', pos + 1);
    if (pos2 == a.npos) {
        prefix=a;
        suffix.clear();
        return string();
    }
    prefix = a.substr(0, pos);
    suffix = a.substr(pos2 + 1);
    return a.substr(pos+1, pos2-pos-1);
}

/* Do this so that the _real_ caller is always 2 floors up */
void sieve_increase_logging_backend(unsigned char *S, const unsigned char logp, where_am_I& w)
{
    if (!trace_on_spot_Nx(w.N, w.x))
        return;

    ASSERT_ALWAYS(test_divisible(w));

    string caller;

#ifdef __GLIBC__
    {
        void * callers_addresses[3];
        char ** callers = NULL;
        backtrace(callers_addresses, 3);
        callers = backtrace_symbols(callers_addresses, 3);
        caller = callers[2];
        free(callers);
    }

    string xx,yy,zz;
    yy = get_parenthesized_arg(caller, xx, zz);
    if (!yy.empty()) caller = yy;

    if (caller.empty()) {
        caller="<no symbol (static?)>";
    } else {
#ifdef HAVE_CXXABI_H
        string address_suffix;
        caller = remove_trailing_address_suffix(caller, address_suffix);
        int demangle_status;
        {
            char * freeme = abi::__cxa_demangle(caller.c_str(), 0, 0, &demangle_status);
            if (demangle_status == 0) {
                caller = freeme;
                free(freeme);
            }
        }

        /* Get rid of the type signature, it rather useless */
        yy = get_parenthesized_arg(caller, xx, zz);
        caller = xx;

        /* could it be that we have the return type in the name
         * as well ? */

        caller+=address_suffix;
#endif
    }
#endif
    if (w.p) 
        verbose_output_print(TRACE_CHANNEL, 0, "# Add log(%" FBPRIME_FORMAT ",side %d) = %hhu to "
            "S[%u] = %hhu, from BA[%u] -> %hhu [%s]\n",
            w.p, w.side, logp, w.x, *S, w.N, (unsigned char)(*S+logp), caller.c_str());
    else
        verbose_output_print(TRACE_CHANNEL, 0, "# Add log(hint=%lu,side %d) = %hhu to "
            "S[%u] = %hhu, from BA[%u] -> %hhu [%s]\n",
            (unsigned long) w.h, w.side, logp, w.x, *S, w.N, (unsigned char)(*S+logp), caller.c_str());
}

void sieve_increase_logging(unsigned char *S, const unsigned char logp, where_am_I& w)
{
    sieve_increase_logging_backend(S, logp, w);
}

/* Increase the sieve array entry *S by logp, with underflow checking
 * and tracing if desired. w is used only for trace test and output */

void sieve_increase(unsigned char *S, const unsigned char logp, where_am_I& w)
{
    sieve_increase_logging_backend(S, logp, w);
#ifdef CHECK_UNDERFLOW
    sieve_increase_underflow_trap(S, logp, w);
#endif
    *S += logp;
}

#endif  /* TRACE_K */

/* This function is useful both with and without TRACE_K, as the flag
 * controlling it is CHECK_UNDERFLOW
 */
#ifdef CHECK_UNDERFLOW
void sieve_increase_underflow_trap(unsigned char *S, const unsigned char logp, where_am_I& w)
{
    int i;
    unsigned int j;
    int64_t a;
    uint64_t b;
    static unsigned char maxdiff = ~0;

    NxToIJ(&i, &j, w.N, w.x, w.si);
    IJToAB(&a, &b, i, j, w.si);
    if ((unsigned int) logp + *S > maxdiff)
      {
        maxdiff = logp - *S;
        verbose_output_print(TRACE_CHANNEL, 0, "# Error, underflow at (N,x)=(%u, %u), "
                "(i,j)=(%d, %u), (a,b)=(%ld, %lu), S[x] = %hhu, log(%"
                FBPRIME_FORMAT ") = %hhu\n",
                w.N, w.x, i, j, a, b, *S, w.p, logp);
      }
    /* arrange so that the unconditional increase which comes next
     * has the effect of taking the result to maxdiff */
    *S = maxdiff - logp;
}
#endif

/* }}} */
<|MERGE_RESOLUTION|>--- conflicted
+++ resolved
@@ -100,12 +100,7 @@
         int i = trace_ij.i;
         unsigned j = trace_ij.j;
         adjustIJsublat(&i, &j, si);
-<<<<<<< HEAD
-        mpz_poly_homogeneous_eval_siui(traced_norms[side], 
-                si.sides[side].fij, i, j);
-=======
         si.sides[side].lognorms->norm(traced_norms[side], i, j);
->>>>>>> 8ee19fba
     }
 }
 
