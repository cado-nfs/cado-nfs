#include "cado.h"

#include <limits.h>
#include <inttypes.h>
#include <string.h>
#include <stdarg.h>

#include "las-config.h"
#include "las-types.hpp"
#include "las-debug.hpp"
#include "las-coordinates.hpp"
#include "portability.h"

#if defined(__GLIBC__) && (defined(TRACE_K) || defined(CHECK_UNDERFLOW))
#include <execinfo.h>   /* For backtrace. Since glibc 2.1 */
#endif

/* The trivial calls for when TRACE_K is *not* defined are inlines in
 * las-debug.h */


/* recall that TRACE_K requires TRACK_CODE_PATH ; so we may safely use
 * all where_am_I types here */

struct trace_Nx_t trace_Nx = { 0, UINT_MAX};
struct trace_ab_t trace_ab = { 0, 0 };
struct trace_ij_t trace_ij = { 0, UINT_MAX, };

/* two norms of the traced (a,b) pair */
mpz_t traced_norms[2];

/* This fills all the trace_* structures from the main one. The main
 * structure is the one for which a non-NULL pointer is passed.
 */
void trace_per_sq_init(sieve_info const & si, const struct trace_Nx_t *Nx,
                       const struct trace_ab_t *ab,
                       const struct trace_ij_t *ij)
{
#ifndef TRACE_K
    if (Nx != NULL || ab != NULL || ij != NULL) {
        fprintf (stderr, "Error, relation tracing requested but this siever "
                 "was compiled without TRACE_K.\n");
        exit(EXIT_FAILURE);
    }
    return;
#endif
    /* At most one of the three coordinates must be specified */
    ASSERT_ALWAYS((Nx != NULL) + (ab != NULL) + (ij != NULL) <= 1);

    if (ab != NULL) {
      trace_ab = *ab;
      /* can possibly fall outside the q-lattice. We have to check for it */
      if (ABToIJ(&trace_ij.i, &trace_ij.j, trace_ab.a, trace_ab.b, si)) {
          IJToNx(&trace_Nx.N, &trace_Nx.x, trace_ij.i, trace_ij.j, si);
      } else {
          verbose_output_print(TRACE_CHANNEL, 0, "# Relation (%" PRId64 ",%" PRIu64 ") to be traced "
                  "is outside of the current q-lattice\n",
                  trace_ab.a, trace_ab.b);
          trace_ij.i=0;
          trace_ij.j=UINT_MAX;
          trace_Nx.N=0;
          trace_Nx.x=UINT_MAX;
      }
    } else if (ij != NULL) {
        trace_ij = *ij;
        IJToAB(&trace_ab.a, &trace_ab.b, trace_ij.i, trace_ij.j, si);
        IJToNx(&trace_Nx.N, &trace_Nx.x, trace_ij.i, trace_ij.j, si);
    } else if (Nx != NULL) {
        trace_Nx = *Nx;
        NxToIJ(&trace_ij.i, &trace_ij.j, trace_Nx.N, trace_Nx.x, si);
        IJToAB(&trace_ab.a, &trace_ab.b, trace_ij.i, trace_ij.j, si);
    }

    if (trace_ij.j < UINT_MAX && trace_ij.j >= si.J) {
        verbose_output_print(TRACE_CHANNEL, 0, "# Relation (%" PRId64 ",%" PRIu64 ") to be traced is "
                "outside of the current (i,j)-rectangle (j=%u)\n",
                trace_ab.a, trace_ab.b, trace_ij.j);
        trace_ij.i=0;
        trace_ij.j=UINT_MAX;
        trace_Nx.N=0;
        trace_Nx.x=UINT_MAX;
    }
    if (trace_ij.i || trace_ij.j < UINT_MAX) {
        verbose_output_print(TRACE_CHANNEL, 0, "# Tracing relation (a,b)=(%" PRId64 ",%" PRIu64 ") "
                "(i,j)=(%d,%u), (N,x)=(%u,%u)\n",
                trace_ab.a, trace_ab.b, trace_ij.i, trace_ij.j, trace_Nx.N,
                trace_Nx.x);
    }

    for(int side = 0 ; side < 2 ; side++) {
        mpz_init(traced_norms[side]);
        int i = trace_ij.i;
        unsigned j = trace_ij.j;
        adjustIJsublat(&i, &j, si);
        mpz_poly_homogeneous_eval_siui(traced_norms[side], 
<<<<<<< HEAD
                si.sides[side].fij, trace_ij.i, trace_ij.j);
=======
                si->sides[side]->fij, i, j);
>>>>>>> 7e4520ba
    }
}

void trace_per_sq_clear(sieve_info const & si MAYBE_UNUSED)
{
    for(int side = 0 ; side < 2 ; side++)
        mpz_clear(traced_norms[side]);
}

#ifdef TRACE_K
int test_divisible(where_am_I& w)
{
    /* we only check divisibility for the given (N,x) value */
    if (!trace_on_spot_Nx(w.N, w.x))
        return 1;

    /* Note that when we are reaching here through apply_one_bucket, we
     * do not know the prime number. */
    fbprime_t p = w.p;
    if (p==0) return 1;

#if 0
    const unsigned int logI = w.psi->conf.logI_adjusted;
#else
    const unsigned int logI = w.psi->conf.logI;
#endif
    const unsigned int I = 1U << logI;

    const unsigned long X = w.x + (w.N << LOG_BUCKET_REGION);
    long i = (long) (X & (I-1)) - (long) (I/2);
    unsigned long j = X >> logI;
    fbprime_t q;

    q = fb_is_power (p, NULL);
    if (q == 0)
        q = p;

    int rc = mpz_divisible_ui_p (traced_norms[w.side], (unsigned long) q);

    if (rc)
        mpz_divexact_ui (traced_norms[w.side], traced_norms[w.side], (unsigned long) q);
    else
        verbose_output_vfprint(TRACE_CHANNEL, 0, gmp_vfprintf, "# FAILED test_divisible(p=%" FBPRIME_FORMAT
                ", N=%d, x=%lu, side %d): i = %ld, j = %lu, norm = %Zd\n",
                w.p, w.N, w.x, w.side, i, j, traced_norms[w.side]);

    return rc;
}

/* {{{ helper: sieve_increase */

/* Do this so that the _real_ caller is always 2 floors up */
void sieve_increase_logging_backend(unsigned char *S, const unsigned char logp, where_am_I& w)
{
    if (!trace_on_spot_Nx(w.N, w.x))
        return;

    ASSERT_ALWAYS(test_divisible(w));

#ifdef __GLIBC__
    void * callers_addresses[3];
    char ** callers = NULL;
    backtrace(callers_addresses, 3);
    callers = backtrace_symbols(callers_addresses, 3);
    char * freeme = strdup(callers[2]);
    const char * caller = freeme;
    free(callers);
    char * opening = strchr(freeme, '(');
    if (opening) {
        char * closing = strchr(opening + 1, ')');
        if (closing) {
            *closing='\0';
            caller = opening + 1;
        }
    }
    if (!*caller) {
        caller="<no symbol (static?)>";
    }
#else
    const char * caller = "";
#endif
    if (w.p) 
        verbose_output_print(TRACE_CHANNEL, 0, "# Add log(%" FBPRIME_FORMAT ",side %d) = %hhu to "
            "S[%u] = %hhu, from BA[%u] -> %hhu [%s]\n",
            w.p, w.side, logp, w.x, *S, w.N, (unsigned char)(*S+logp), caller);
    else
        verbose_output_print(TRACE_CHANNEL, 0, "# Add log(hint=%lu,side %d) = %hhu to "
            "S[%u] = %hhu, from BA[%u] -> %hhu [%s]\n",
            (unsigned long) w.h, w.side, logp, w.x, *S, w.N, (unsigned char)(*S+logp), caller);
#ifdef __GLIBC__
    free(freeme);
#endif
}

void sieve_increase_logging(unsigned char *S, const unsigned char logp, where_am_I& w)
{
    sieve_increase_logging_backend(S, logp, w);
}

/* Increase the sieve array entry *S by logp, with underflow checking
 * and tracing if desired. w is used only for trace test and output */

void sieve_increase(unsigned char *S, const unsigned char logp, where_am_I& w)
{
    sieve_increase_logging_backend(S, logp, w);
#ifdef CHECK_UNDERFLOW
    sieve_increase_underflow_trap(S, logp, w);
#endif
    *S += logp;
}

#endif  /* TRACE_K */

/* This function is useful both with and without TRACE_K, as the flag
 * controlling it is CHECK_UNDERFLOW
 */
#ifdef CHECK_UNDERFLOW
void sieve_increase_underflow_trap(unsigned char *S, const unsigned char logp, where_am_I& w)
{
    int i;
    unsigned int j;
    int64_t a;
    uint64_t b;
    static unsigned char maxdiff = ~0;

    NxToIJ(&i, &j, w.N, w.x, w.si);
    IJToAB(&a, &b, i, j, w.si);
    if ((unsigned int) logp + *S > maxdiff)
      {
        maxdiff = logp - *S;
        verbose_output_print(TRACE_CHANNEL, 0, "# Error, underflow at (N,x)=(%u, %u), "
                "(i,j)=(%d, %u), (a,b)=(%ld, %lu), S[x] = %hhu, log(%"
                FBPRIME_FORMAT ") = %hhu\n",
                w.N, w.x, i, j, a, b, *S, w.p, logp);
      }
    /* arrange so that the unconditional increase which comes next
     * has the effect of taking the result to maxdiff */
    *S = maxdiff - logp;
}
#endif

/* }}} */
<|MERGE_RESOLUTION|>--- conflicted
+++ resolved
@@ -93,11 +93,7 @@
         unsigned j = trace_ij.j;
         adjustIJsublat(&i, &j, si);
         mpz_poly_homogeneous_eval_siui(traced_norms[side], 
-<<<<<<< HEAD
-                si.sides[side].fij, trace_ij.i, trace_ij.j);
-=======
-                si->sides[side]->fij, i, j);
->>>>>>> 7e4520ba
+                si.sides[side].fij, i, j);
     }
 }
 
