/* Common header file for the CADO project
 
Copyright 2007, 2008, 2009, 2010, 2011 Pierrick Gaudry, Alexander Kruppa,
                                       Emmanuel Thome, Paul Zimmermann

This file is part of the CADO project.

This library is free software; you can redistribute it and/or
modify it under the terms of the GNU Lesser General Public
License as published by the Free Software Foundation; either
version 2.1 of the License, or (at your option) any later version.

This library is distributed in the hope that it will be useful,
but WITHOUT ANY WARRANTY; without even the implied warranty of
MERCHANTABILITY or FITNESS FOR A PARTICULAR PURPOSE.  See the GNU
Lesser General Public License for more details.

You should have received a copy of the GNU Lesser General Public
License along with this library; if not, write to the Free Software
Foundation, Inc., 51 Franklin Street, Fifth Floor, Boston, MA  02110-1301  USA

*/

#ifndef CADO_MACROS_H_
#define CADO_MACROS_H_
// pragma no prototypes

/**********************************************************************/
/* Common asserting/debugging defines */
/* See README.macro_usage */

#include <assert.h>
#include <stdio.h>
#include <stdlib.h>
#include <string.h>
#include <errno.h>
#include <gmp.h> /* for __GNU_MP_VERSION */

#define ASSERT(x)	assert(x)

/* Even simple assertions are relatively expensive in very simple functions.
   If we want them anyway to hunt a bug, define WANT_ASSERT_EXPENSIVE */
#ifdef WANT_ASSERT_EXPENSIVE
#define ASSERT_EXPENSIVE(x) ASSERT(x)
#else
#define ASSERT_EXPENSIVE(x)
#endif

#ifndef CPP_STRINGIFY
#define CPP_STRINGIFY0(x) #x
#define CPP_STRINGIFY(x) CPP_STRINGIFY0(x)
#endif
#ifndef CPP_PAD
#define CPP_PAD(x,y) x ## y
#endif

#define croak__(x,y) do {						\
        fprintf(stderr,"%s in %s at %s:%d -- %s\n",			\
                (x),__func__,__FILE__,__LINE__,(y));			\
    } while (0)
#define croak_throw__(x) do {						\
        throw std::runtime_error("code BUG() : condition " x            \
                " failed at " __FILE__ ":" CPP_STRINGIFY(__LINE__));    \
    } while (0)

<<<<<<< HEAD
#define ASSERT_ALWAYS(x)					\
=======
/* In C++ dtors which are not allowed to throw, use this variant instead.
 */
#define ASSERT_ALWAYS_NOTHROW(x)					\
>>>>>>> eba92834
    do {								\
        if (!(x)) {							\
            croak__("code BUG() : condition " #x " failed",		\
                    "Abort");						\
            abort();							\
        }								\
    } while (0)
<<<<<<< HEAD
=======
#ifdef __cplusplus
#include <stdexcept>
#define ASSERT_ALWAYS(x)						\
    do {								\
        if (!(x)) 							\
            croak_throw__(#x);                                          \
    } while (0)
#else
#define ASSERT_ALWAYS(x) ASSERT_ALWAYS_NOTHROW(x)
#endif
>>>>>>> eba92834

#if defined(__cplusplus) && __cplusplus >= 201701L
#define IF_CONSTEXPR constexpr
#else
#define IF_CONSTEXPR /**/
#endif

/* never throw exceptions in that case, just exit */
#define FATAL_ERROR_CHECK(cond, msg)					\
    do {								\
      if (UNLIKELY((cond))) {                                           \
            croak__("Fatal error", msg);				\
          abort();                                                      \
        }								\
    } while (0)

/* Note that string.h must be #included in order to use this macro */
#define DIE_ERRNO_DIAG(tst, func, arg) do {				\
    if (UNLIKELY(tst)) {				        	\
        fprintf(stderr, func "(%s): %s\n", arg, strerror(errno));       \
        exit(1);					        	\
    }							        	\
} while (0)

/*********************************************************************/
/* Helper macros */
/* See README.macro_usage */

#ifndef ABS
#define ABS(x) ((x) >= 0 ? (x) : -(x))
#endif

#ifndef MIN
#define MIN(l,o) ((l) < (o) ? (l) : (o))
#endif

#ifndef MAX
#define MAX(h,i) ((h) > (i) ? (h) : (i))
#endif

/* Handy, and does not require libm */
#ifndef iceildiv
/* C99 defines division as truncating, i.e. rounding to 0. To get ceil in all
   cases, we have to distinguish by sign of arguments. Note that (afaik) the
   sign and truncation direction of the quotient with any negative operads was
   undefined in C89. */
/* iceildiv requires *unsigned* operands in spite of the name suggesting
   (signed) integer type. For negative operands, the result is wrong. */
#define iceildiv(x,y) ((x) == 0 ? 0 : ((x)-1)/(y)+1)
/* siceildiv requires signed operands, or the compiler will throw warnings
   with -Wtype-limits */
#define siceildiv(x,y) ((x) == 0 ? 0 : ((x)<0) + ((y)<0) == 1 ? (x)/(y) : ((x)-1+2*((y)<0))/(y)+1)
#endif

#define LEXGE2(X,Y,A,B) (X>A || (X == A && Y >= B))
#define LEXGE3(X,Y,Z,A,B,C) (X>A || (X == A && LEXGE2(Y,Z,B,C)))
#define LEXLE2(X,Y,A,B) LEXGE2(A,B,X,Y)
#define LEXLE3(X,Y,Z,A,B,C) LEXGE3(A,B,C,X,Y,Z)

#ifndef GNUC_VERSION
#ifndef __GNUC__
#define GNUC_VERSION(X,Y,Z) 0
#else
#define GNUC_VERSION(X,Y,Z)     \
(__GNUC__ == X && __GNUC_MINOR__ == Y && __GNUC_PATCHLEVEL__ == Z)
#endif
#endif

#ifndef GNUC_VERSION_ATLEAST
#ifndef __GNUC__
#define GNUC_VERSION_ATLEAST(X,Y,Z) 0
#else
#define GNUC_VERSION_ATLEAST(X,Y,Z)     \
LEXGE3(__GNUC__,__GNUC_MINOR__,__GNUC_PATCHLEVEL__,X,Y,Z)
#endif
#endif

#ifndef GNUC_VERSION_ATMOST
#ifndef __GNUC__
#define GNUC_VERSION_ATMOST(X,Y,Z) 0
#else
#define GNUC_VERSION_ATMOST(X,Y,Z)     \
LEXLE3(__GNUC__,__GNUC_MINOR__,__GNUC_PATCHLEVEL__,X,Y,Z)
#endif
#endif

#ifndef GMP_VERSION_ATLEAST
#ifndef __GNU_MP_VERSION
#define GMP_VERSION_ATLEAST(X,Y,Z) 0
#else
#define GMP_VERSION_ATLEAST(X,Y,Z)     \
LEXGE3(__GNU_MP_VERSION,__GNU_MP_VERSION_MINOR,__GNU_MP_VERSION_PATCHLEVEL,X,Y,Z)
#endif
#endif

#ifndef GMP_VERSION_ATMOST
#ifndef __GNU_MP_VERSION
#define GMP_VERSION_ATMOST(X,Y,Z) 0
#else
#define GMP_VERSION_ATMOST(X,Y,Z)     \
LEXLE3(__GNU_MP_VERSION,__GNU_MP_VERSION_MINOR,__GNU_MP_VERSION_PATCHLEVEL,X,Y,Z)
#endif
#endif

/* Intel icc and Clang try to imitate all predefined macros present in
   FSF's GCC which can make it tricky to detect whether the compiler is
   genuine GCC. Thus we define GENUINE_GNUC by explicitly testing that
   the compiler is neither icc nor Clang. */
#ifndef GENUINE_GNUC
#if defined(__GNUC__) && !defined(__INTEL_COMPILER) && !defined(__clang__)
#define GENUINE_GNUC 1
#endif
#endif

#ifndef MPI_VERSION_ATLEAST
#define MPI_VERSION_ATLEAST(X,Y) LEXGE2(MPI_VERSION,MPI_SUBVERSION,X,Y)
#endif  /* MPI_VERSION_ATLEAST */

#ifndef MPI_VERSION_ATMOST
#define MPI_VERSION_ATMOST(X,Y) LEXLE2(MPI_VERSION,MPI_SUBVERSION,X,Y)
#endif  /* MPI_VERSION_ATMOST */

#ifndef MPI_VERSION_IS
#define MPI_VERSION_IS(X,Y) (((X) == MPI_VERSION) && ((Y) == MPI_SUBVERSION))
#endif  /* MPI_VERSION_IS */

#ifndef OMPI_VERSION_ATLEAST
#ifdef OPEN_MPI
#define OMPI_VERSION_ATLEAST(X,Y,Z)     \
    (LEXGE3(OMPI_MAJOR_VERSION,OMPI_MINOR_VERSION,OMPI_RELEASE_VERSION,X,Y,Z))
#else
#define OMPI_VERSION_ATLEAST(X,Y,Z) 0
#endif
#endif  /* OMPI_VERSION_ATLEAST */

#ifndef OMPI_VERSION_ATMOST
#ifdef OPEN_MPI
#define OMPI_VERSION_ATMOST(X,Y,Z)     \
    (LEXLE3(OMPI_MAJOR_VERSION,OMPI_MINOR_VERSION,OMPI_RELEASE_VERSION,X,Y,Z))
#else
#define OMPI_VERSION_ATMOST(X,Y,Z) 0
#endif
#endif  /* OMPI_VERSION_ATMOST */

#ifndef OMPI_VERSION_IS
#ifdef OPEN_MPI
#define OMPI_VERSION_IS(X,Y,Z)          \
    (((X) == OMPI_MAJOR_VERSION) &&     \
    ((Y) == OMPI_MINOR_VERSION) &&      \
    ((Z) == OMPI_RELEASE_VERSION))
#else
#define OMPI_VERSION_IS(X,Y,Z)          0
#endif
#endif  /* OMPI_VERSION_IS */


#ifndef MAYBE_UNUSED
#if GNUC_VERSION_ATLEAST(3,4,0)
/* according to
 * http://gcc.gnu.org/onlinedocs/gcc-3.1.1/gcc/Variable-Attributes.html#Variable%20Attributes
 * the 'unused' attribute already existed in 3.1.1 ; however the rules
 * for its usage remained quirky until 3.4.0, so we prefer to stick to
 * the more modern way of using the unused attribute, and recommend
 * setting the -Wno-unused flag for pre-3.4 versions of gcc
 */
#define MAYBE_UNUSED __attribute__ ((unused))
#else
#define MAYBE_UNUSED
#endif
#endif

#if __STDC_VERSION__ >= 201112L
#define STATIC_ASSERT(COND,MSG) _Static_assert(COND, #MSG)
#else
/* Does not work in structs */
#define STATIC_ASSERT(COND,MSG)                                         \
    typedef char static_assertion_##MSG[(COND)?1:-1] MAYBE_UNUSED
#endif

#ifndef ATTRIBUTE_WARN_UNUSED_RESULT
/* https://gcc.gnu.org/onlinedocs/gcc-3.3.6/gcc/Function-Attributes.html#Function-Attributes
 * https://gcc.gnu.org/onlinedocs/gcc-3.4.6/gcc/Function-Attributes.html#Function-Attributes
 */
#if GNUC_VERSION_ATLEAST(3,4,0)
#define ATTRIBUTE_WARN_UNUSED_RESULT __attribute__ ((warn_unused_result))
#elif defined(__clang__)
#if __has_attribute(warn_unused_result)
#define ATTRIBUTE_WARN_UNUSED_RESULT __attribute__((warn_unused_result))
#else
#define ATTRIBUTE_WARN_UNUSED_RESULT
#endif
#else
#define ATTRIBUTE_WARN_UNUSED_RESULT
#endif
#endif

#ifndef ATTRIBUTE_DEPRECATED
#if GNUC_VERSION_ATLEAST(3,1,1)
#define ATTRIBUTE_DEPRECATED __attribute__ ((deprecated))
#elif defined(__clang__)
#if __has_attribute(deprecated)
#define ATTRIBUTE_DEPRECATED __attribute__((deprecated))
#else
#define ATTRIBUTE_DEPRECATED
#endif
#else
#define ATTRIBUTE_DEPRECATED
#endif
#endif

#ifndef ATTRIBUTE_ARTIFICIAL
#if GNUC_VERSION_ATLEAST(4,3,0)
#define ATTRIBUTE_ARTIFICIAL __attribute__ ((__artificial__))
#elif defined(__clang__)
#if __has_attribute(artificial)
#define ATTRIBUTE_ARTIFICIAL __attribute__((artificial))
#else
#define ATTRIBUTE_ARTIFICIAL
#endif
#else
#define ATTRIBUTE_ARTIFICIAL
#endif
#endif

#ifndef ATTRIBUTE_ALWAYS_INLINE
#if GNUC_VERSION_ATLEAST(3,1,0)
#define ATTRIBUTE_ALWAYS_INLINE __attribute__ ((__always_inline__))
#elif defined(__clang__)
#if __has_attribute(always_inline)
#define ATTRIBUTE_ALWAYS_INLINE __attribute__((always_inline))
#else
#define ATTRIBUTE_ALWAYS_INLINE
#endif
#else
#define ATTRIBUTE_ALWAYS_INLINE
#endif
#endif

#if defined(__GNUC__)

#ifndef NO_INLINE
#define NO_INLINE __attribute__ ((noinline))
#endif
#ifndef PACKED
#define PACKED __attribute__ ((packed))
#endif
#ifndef EXPECT
#define EXPECT(x,val)	__builtin_expect(x,val)
#endif
#ifndef ATTR_ALIGNED
#define ATTR_ALIGNED(x) __attribute__((aligned(x)))
#endif
#ifndef  HAVE_MINGW
#ifndef ATTR_PRINTF
#define ATTR_PRINTF(a,b) __attribute__((format(printf,a,b)))
#endif
#ifndef CONSTANT_P
#define CONSTANT_P(x) __builtin_constant_p(x)
#endif
#else
/* mingw's gcc is apparently unaware that the c99 format strings _may_ be
 * recognized by the win32 printf, for who asks nicely... */
#define ATTR_PRINTF(a,b) /**/
#endif  /* HAVE_MINGW */
/* Note that ATTRIBUTE is sort of a catch-all, but its use should be
 * discouraged, or at least limited to attributes which have been in gcc
 * versions for a very long time. For a newly introduced gcc version, it
 * is crucial to *NOT* use ATTRIBUTE() here, and instead define a macro
 * which is set depending on the GCC version (see further down in this
 * file).
 */
#ifndef ATTRIBUTE
#define ATTRIBUTE(x) __attribute__ (x)
#endif
#else
#ifndef NO_INLINE
#define NO_INLINE
#endif
#ifndef PACKED
#define PACKED
#endif
#ifndef EXPECT
#define	EXPECT(x,val)	(x)
#endif
#ifndef ATTR_ALIGNED
#define ATTR_ALIGNED(x)
#endif
#ifndef ATTR_PRINTF
#define ATTR_PRINTF(a,b) /**/
#endif
#ifndef ATTRIBUTE
#define ATTRIBUTE(x)
#ifndef CONSTANT_P
#define CONSTANT_P(x) 0
#endif
#endif
#endif /* if defined(__GNUC__) */

#if GNUC_VERSION_ATLEAST(7,0,0) && !defined(__ICC)
#define no_break() __attribute__ ((fallthrough))
#else
#define no_break()
#endif

/* as of version __INTEL_COMPILER==_ICC==1800, attribute assume_aligned
 * is not supported, even though the underlying gcc is 6.3...
 *
 * I'm flagging this as unsupported overall by icc. Maybe if someone
 * cares to check at some later point, we could have a finer grain test
 * case.
 */
#if GNUC_VERSION_ATLEAST(4,9,0) && !defined(__ICC)
#define ATTR_ASSUME_ALIGNED(x) __attribute__((assume_aligned(x)))
#else
#define ATTR_ASSUME_ALIGNED(x)
#endif

/* On 64 bit gcc (Ubuntu/Linaro 4.6.3-1ubuntu5) with -O3, the inline
   asm in ularith_div_2ul_ul_ul_r() is wrongly optimized (Alex Kruppa
   finds that gcc optimizes away the whole asm block and simply
   leaves a constant). */
/* On gcc 4.8.0, ..., 4.8.2, asm() blocks can be optimized away erroneously
   http://gcc.gnu.org/bugzilla/show_bug.cgi?id=58805 */
/* In both cases we force gcc not to omit any asm() blocks by declaring them
   volatile. */
#if defined(VOLATILE_IF_GCC_UBUNTU_BUG) || defined(VOLATILE_IF_GCC_58805_BUG)
#define __VOLATILE __volatile__
#else
#define __VOLATILE
#endif

#ifndef	LIKELY
#define LIKELY(x)	EXPECT(x,1)
#endif
#ifndef	UNLIKELY
#define UNLIKELY(x)	EXPECT(x,0)
#endif

#ifndef CADO_CONCATENATE
#define CADO_CONCATENATE_SUB(a,b) a##b // actually concatenate
#define CADO_CONCATENATE(a,b) CADO_CONCATENATE_SUB(a,b) // force expand
#define CADO_CONCATENATE3_SUB(a,b,c) a##b##c
#define CADO_CONCATENATE3(a,b,c) CADO_CONCATENATE3_SUB(a,b,c)
#define CADO_CONCATENATE4_SUB(a,b,c,d) a##b##c##d
#define CADO_CONCATENATE4(a,b,c,d) CADO_CONCATENATE4_SUB(a,b,c,d)
#endif

#ifndef CADO_STRINGIZE
#define CADO_STRINGIZE_(x) #x
#define CADO_STRINGIZE(x) CADO_STRINGIZE_(x)
#endif

#endif	/* CADO_MACROS_H_ */<|MERGE_RESOLUTION|>--- conflicted
+++ resolved
@@ -63,13 +63,9 @@
                 " failed at " __FILE__ ":" CPP_STRINGIFY(__LINE__));    \
     } while (0)
 
-<<<<<<< HEAD
-#define ASSERT_ALWAYS(x)					\
-=======
 /* In C++ dtors which are not allowed to throw, use this variant instead.
  */
 #define ASSERT_ALWAYS_NOTHROW(x)					\
->>>>>>> eba92834
     do {								\
         if (!(x)) {							\
             croak__("code BUG() : condition " #x " failed",		\
@@ -77,8 +73,6 @@
             abort();							\
         }								\
     } while (0)
-<<<<<<< HEAD
-=======
 #ifdef __cplusplus
 #include <stdexcept>
 #define ASSERT_ALWAYS(x)						\
@@ -89,7 +83,6 @@
 #else
 #define ASSERT_ALWAYS(x) ASSERT_ALWAYS_NOTHROW(x)
 #endif
->>>>>>> eba92834
 
 #if defined(__cplusplus) && __cplusplus >= 201701L
 #define IF_CONSTEXPR constexpr
