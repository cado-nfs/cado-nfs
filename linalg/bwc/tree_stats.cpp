#include "cado.h" // IWYU pragma: keep
// IWYU pragma: no_include <ext/alloc_traits.h>
// IWYU pragma: no_include <memory>
#include <cstdio>
#include <cstring>
#include <ctime>
#include <cctype>
<<<<<<< HEAD
#include <map>             // for map<>::iterator, _Rb_tree_iterator, _Rb_tr...
#include <string>          // for operator<<, string, basic_string, operator+
#include <utility>         // for pair, make_pair, move, operator!=
#include <vector>          // for vector, vector<>::value_type
#include <sstream> // IWYU pragma: keep
#include <ostream> // ostream operator<<
#include <stdexcept>     // for runtime_error
#include "params.h"      // for cxx_param_list, param_list_decl_usage, param...

#include "fmt/core.h"    // for format, check_format_string
#include "fmt/format.h"
#include "fmt/printf.h" // IWYU pragma: keep

=======
>>>>>>> b540f03d
#include "select_mpi.h"
#include "tree_stats.hpp"
#include "timing.h"     // wct_seconds
#include "macros.h"

<<<<<<< HEAD
using namespace std;

int tree_stats::max_nesting = 0;

void tree_stats::interpret_parameters(cxx_param_list & pl)
{
    param_list_parse_int(pl, "tree_stats_max_nesting", &max_nesting);
}


void tree_stats::declare_usage(cxx_param_list & pl)
{
    param_list_decl_usage(pl, "tree_stats_max_nesting", "max nesting level of small steps to display within lingen");
}

double tree_stats::level_stats::projected_time()
=======
double tree_stats::level_stats::projected_time(unsigned int total_breadth, unsigned int trimmed_breadth)
>>>>>>> b540f03d
{
    /* Now count the contribution of each sub-function */
    double contrib = 0;
    for(auto & x : *this)
        contrib += x.second.projected_time();
    return contrib;
}

std::ostream& tree_stats::recursively_print_substeps_at_depth(
        std::ostream & os,
        step_time::steps_t const & FS,
        unsigned int ncalled,
        unsigned int total_ncalls,
        int nesting)
{
    std::string prefix(2 + nesting, ' ');

    if (nesting >= max_nesting)
        return os;

    for(auto const & y : FS) {
        std::string const & func(y.first);
        unsigned int n = y.second.ncalled;
        double t = y.second.real;
        unsigned int items_per_call = y.second.items_per_call;
        double th = y.second.planned_time;
        double th_n = y.second.planned_calls;
        os << prefix
           << "(" << func;
        /* For a function that has been entered k times (each time going
         * through a tree of small steps), we have the following values
         * for the different step_time objects (here, t0 is some
         * theoretical value, t1 is a measured value)
         *
         * top-level (parent of the function_stats) object, **NOT**
         * printed by this function:
         *      ncalled = k
         *      real = k * t1 (without children)
         *      total_ncalls = should be a power of two.
         *      projected_time = total_ncalls/ncalled * real
         *
         * small steps:
         *      items_per_call = X (X can be the contribution of multiple
         *          calls to begin_smallstep, with ncalls arguments summing
         *          up to X).
         *      ncalled = k * X
         *      planned_time = k * X * t0
         *      real = k * X * t1
         */
        os << " "
            << fmt::sprintf("%zu/%zu",
                    items_per_call * (size_t) n,
                    items_per_call * (size_t) total_ncalls);
        if (n) {
            if (th > 0)
                os << fmt::sprintf(" [%.1f%%]", 100.0 * (t/n) / (th/th_n));
            os << " " << fmt::format("{:.2g} -> {:.1f}",
                    t / n / items_per_call, t / n * (double) total_ncalls);
        } else if (th > 0) {
            /* Since n == 0, begin_smallstep has never been called.
             * We only had plan_smallstep, and we had it only once,
             * so that th corresponds t 
             * that th_n corresponds to one call of the function, not
             * more */
            ASSERT_ALWAYS(th_n == 1);
            os << fmt::sprintf(" %.2g -> %.1f",
                    (th/th_n), (th/th_n) * (double) total_ncalls);
        }
        os << ")\n";
        recursively_print_substeps_at_depth(os, y.second.steps,
                ncalled, total_ncalls, nesting+1);
    }
    return os;
}



void tree_stats::print(unsigned int)
{
    int rank;
    MPI_Comm_rank(MPI_COMM_WORLD, &rank);
    if (rank) return;

    double sum = 0;
    double time_to_go = 0;
    bool has_untimed = false;

    std::ostringstream os;

    int total_transition_levels = 0;
    for(unsigned int k = 0 ; k < levels.size() ; k++) {
        /* At depth k, we have:
         *  - cold timers for several functions, in levels[k]
         *  - if k < curstack.size(), one hot timer, which may actually
         *  contain info that is really interesting to report, so we'll
         *  strive to do this. They will maybe 
         */
        level_stats & u(levels[k]);

        curstack_t::value_type const * wip = nullptr;
        if (k < curstack.size())
            wip = &curstack[k];

        /* does this have any use ? XXX */
        // if (k > level && u.empty()) break;

        /* Compute projected time for this level based on the total
         * breadth, and the calls which we had so far.
         */
        double pt = u.projected_time();
        u.last_printed_projected_time = pt;

        char mixedlevel_code = (u.size() <= 1) ? '\0' : 'a';

        bool all_functions_are_transitions = true;

        for(auto x = u.cbegin(); x != u.cend(); ++x, mixedlevel_code++) {
            function_with_input_size const& fi(x->first);
            function_stats const& F(x->second);
            sum += F.projected_time();
            time_to_go += F.projected_time() - F.real;
            /* when printing at this level, we must take into account the
             * running_stats pointed to by "extra" as well.
             */
            if (!F.is_transition_level()) {
                os << k-total_transition_levels;
                if (mixedlevel_code) os << mixedlevel_code;
                all_functions_are_transitions = false;
            } else {
                os << "--";
            }
            os << " " << fmt::sprintf("[%u-%u, %s]", F.min_inputsize, F.max_inputsize, fi.func)
               << " " << fmt::sprintf("%u/%u", F.ncalled, F.total_ncalls())
               << " " << fmt::sprintf("%.2g -> %.1f",
                       F.real / F.ncalled, F.projected_time())
               << " " << fmt::sprintf(" (total: %.1f wct)", sum)
               << "\n";

            step_time FS = F;
            if (wip && wip->first == fi) {
                FS += wip->second;
                wip = nullptr;
            }

            recursively_print_substeps_at_depth(os, FS.steps, F.ncalled, F.total_ncalls(), 0);
        }

        /* Since the running stats are a different type, with different
         * semantics, we must do things a bit differently.
         */
        if (wip) {
            function_with_input_size const & fi(wip->first);
            running_stats const & r(wip->second);
            double level_th = 0;
            for(auto const & y : r.steps) {
                double t = y.second.real;
                double th = y.second.planned_time;
                unsigned int n = y.second.ncalled;
                level_th += n ? t : th;
                if (th > 0)
                    time_to_go += th * (r.total_ncalls() - n);
                else
                    has_untimed = true;
            }
<<<<<<< HEAD
            if (!r.is_transition_level()) {
                os << k-total_transition_levels;
                all_functions_are_transitions = false;
            } else {
                os << "--";
=======
            nok++;

            char code[2]={'\0', '\0'};
            if (u.size() > 1) code[0] = 'a';
            for(auto const & x : u) {
                std::string const& key(x.first);
                function_stats const& F(x.second);
                sum += F.projected_time;
                time_to_go += F.projected_time - F.spent;
                printf("%s%u%s [%u-%u, %s] %u/%u %.2g -> %.1f (total: %.1f wct)\n",
                        prefix,
                        k, (const char*) code,
                        F.min_inputsize, F.max_inputsize,
                        key.c_str(),
                        F.ncalled, F.projected_calls,
                        F.spent / F.ncalled, F.projected_time, sum);
                if (code[0]) code[0]++;
                for(auto const & y : F.small_steps) {
                    double t = y.second.real + y.second.artificial;
                    unsigned int n = F.ncalled;
                    if (k < curstack.size()) {
                        running_stats const& r(curstack[k]);
                        if (r.func == key) {
                            /* shall we count one extra call which has alreay
                             * been done ?? */
                            auto z = r.small_steps.find(y.first);
                            if (z != r.small_steps.end() && &(z->second) != r.substep) {
                                /* also count the artificial time */
                                t += z->second.real;
                                t += z->second.artificial;
                                n++;
                            }
                        }
                    }
                    printf("%s   (%s %u/%u %.2g -> %.1f)\n",
                            prefix,
                            y.first.c_str(),
                            n, F.projected_calls,
                            t / n,
                            t * (double) F.projected_calls / n);
                }
>>>>>>> b540f03d
            }
            os << fmt::sprintf("* [%u, %s] 0/%u",
                    r.inputsize,
                    fi.func,
                    r.total_ncalls()
                    );
            if (level_th > 0) {
                sum += level_th * r.total_ncalls();
                os << fmt::sprintf(" %.2g -> %.1f (total: %.1f wct)",
                        level_th, level_th * r.total_ncalls(),
                        sum);
            }
            os << "\n";
            recursively_print_substeps_at_depth(os, r.steps, 1, r.total_ncalls(), 0);
        }
        if (all_functions_are_transitions) total_transition_levels++;
    }

    puts(os.str().c_str());

    /* Note that time_to_go is only relative to the levels for which we
     * have got at least one data point */

    {
        /* print ETA */
        char eta_string[32] = "not available yet\n";
        if (!has_untimed) {
            time_t eta[1];
            *eta = wct_seconds() + time_to_go;
#ifdef HAVE_CTIME_R
            ctime_r(eta, eta_string);
#else
            strncpy(eta_string, ctime(eta), sizeof(eta_string));
#endif
        }
        unsigned int s = strlen(eta_string);
        for( ; s && isspace((int)(unsigned char)eta_string[s-1]) ; eta_string[--s]='\0') ;

        printf("lingen ETA: %s\n", eta_string);
    }
}

void tree_stats::enter(std::string const & func, unsigned int inputsize, int total_ncalls, bool leaf)
{
    if (func.find(" ") != std::string::npos)
        abort();
    int rank;
    if (depth == 0)
        tree_total_breadth = inputsize;
    MPI_Comm_rank(MPI_COMM_WORLD, &rank);
    if (rank) { ++depth; return; }
    running_stats s(func, inputsize, leaf);
    s.set_total_ncalls(total_ncalls);
    s.heat_up();
    // ASSERT_ALWAYS(curstack.empty() || !curstack.back().second.in_substep());
    curstack.push_back({{func, inputsize}, s});
    ++depth;
    // we used to have the following, but now we allow ourselves to
    // insert empty shells between levels (so that intermediate
    // operations such as the mpi gather and scatter steps can be
    // identified as small steps of something...)
    // ASSERT_ALWAYS(depth == curstack.size());
    //
    // Bottom line, we can only assert the weaker:
    ASSERT_ALWAYS(depth <= curstack.size());
    if (curstack.size() > levels.size())
        levels.insert(levels.end(), curstack.size() - levels.size(), level_stats());
}

tree_stats::function_stats& tree_stats::function_stats::operator+=(tree_stats::running_stats const & s)
{
    (tree_stats::step_time&)*this += (tree_stats::step_time const&) s;
    if (s.inputsize < min_inputsize) min_inputsize = s.inputsize;
    if (s.inputsize > max_inputsize) max_inputsize = s.inputsize;
    return *this;
}

void tree_stats::leave()
{
    int rank;
    MPI_Comm_rank(MPI_COMM_WORLD, &rank);
    if (rank) { --depth; return; }
    double now = wct_seconds();
    auto sback = std::move(curstack.back());
    function_with_input_size const & sfunc = sback.first;
    running_stats & s = sback.second;
    curstack.pop_back();

    s.cool_down(now);
    if (!curstack.empty())
        curstack.back().second.time_children += s.real;
    s.real -= s.time_children;
    unsigned int level = --depth;
    ASSERT_ALWAYS(depth == curstack.size());
    ASSERT_ALWAYS(level < levels.size());
    ASSERT_ALWAYS(!s.has_pending_smallsteps());

    /* merge our running stats into the level_stats */
    function_with_input_size fi = sfunc;
    //function_stats & F(levels[level][fi]);
    // F += s;
    auto itb = levels[level].emplace(fi, s);
    function_stats & F(itb.first->second);
    if (!itb.second) F += s;
    F.planned_calls++;  /* just for consistency */
    F.ncalled++;

#define xxxFORCE_PRINT_ALWAYS

#ifndef FORCE_PRINT_ALWAYS
    /* Is it any useful to print something new ? */
    if (now < last_print_time + 5) return;

    int needprint = 0;
    for(unsigned int k = 0 ; !needprint && k < levels.size() ; k++) {
        level_stats & u(levels[k]);
        double t = u.projected_time();
        double t0 = u.last_printed_projected_time;
        needprint = (t < 0.9 * t0) || (t > 1.1 * t0);
    }

    if (!needprint) return;
#endif

    last_print_time = now;
<<<<<<< HEAD
    last_print_position = make_pair(level, F.ncalled);
=======
    last_print_position = std::make_pair(level, F.sum_inputsize);
>>>>>>> b540f03d

    print(level);
}

void tree_stats::final_print()
{
    ASSERT_ALWAYS(depth == 0);
<<<<<<< HEAD
    if (last_print_position != make_pair(0u, 1u))
=======
    if (last_print_position != std::make_pair(0u, tree_total_breadth))
>>>>>>> b540f03d
        print(0);
    {
        /* print ETA */
        time_t eta[1];
        char eta_string[32];
        *eta = wct_seconds();
#ifdef HAVE_CTIME_R
        ctime_r(eta, eta_string);
#else
        strncpy(eta_string, ctime(eta), sizeof(eta_string));
#endif
        unsigned int s = strlen(eta_string);
        for( ; s && isspace((int)(unsigned char)eta_string[s-1]) ; eta_string[--s]='\0') ;

        int rank;
        MPI_Comm_rank(MPI_COMM_WORLD, &rank);
        if (!rank)
            printf("lingen done at: %s\n", eta_string);
    }
}

void tree_stats::begin_plan_smallstep(std::string const & func, weighted_double const & theory)
{
    try {
        int rank;
        MPI_Comm_rank(MPI_COMM_WORLD, &rank);
        if (rank) return;
        ASSERT_ALWAYS(!curstack.empty());
        running_stats& s(curstack.back().second);

        step_time::steps_t * where = &s.steps;
        if (!s.nested_substeps.empty())
            where = & s.current_substep().steps;
        running_stats::steps_t::iterator it =where->insert({func, step_time(func)}).first;
        s.nested_substeps.push_back(it);

        step_time & S(it->second);
        S.set_total_ncalls(s.total_ncalls());
        S.items_per_call = theory.n;
        S.planned_time += theory.t * theory.n;
        ASSERT_ALWAYS(S.ncalled == S.planned_calls);
        S.planned_calls++;
    } catch (std::runtime_error const & e) {
        std::stringstream os;
        os << fmt::format("Exception at {}({}, {:.3g}, {})\n", __func__, func, theory.t, theory.n);
        os << "State of *this\n";
        debug_print(os);
        os << "Error message: " << e.what() << "\n";
        throw std::runtime_error(os.str());
    }
}
void tree_stats::end_plan_smallstep()
{
    try {
        int rank;
        MPI_Comm_rank(MPI_COMM_WORLD, &rank);
        if (rank) return;
        ASSERT_ALWAYS(!curstack.empty());
        running_stats& s(curstack.back().second);
        s.nested_substeps.pop_back();
    } catch (std::runtime_error const & e) {
        std::stringstream os;
        os << fmt::format("Exception at {}()\n", __func__);
        os << "State of *this\n";
        debug_print(os);
        os << "Error message: " << e.what() << "\n";
        throw std::runtime_error(os.str());
    }
}

/* The only subtlety here is that we expect that the planning for the
 * smallstep is already done, and that we're now interested in planning
 * for the micro steps only.
 */
void tree_stats::begin_plan_smallstep_microsteps(std::string const & func)
{
    try {
        int rank;
        MPI_Comm_rank(MPI_COMM_WORLD, &rank);
        if (rank) return;
        ASSERT_ALWAYS(!curstack.empty());
        running_stats& s(curstack.back().second);

        step_time::steps_t * where = &s.steps;
        if (!s.nested_substeps.empty())
            where = & s.current_substep().steps;
        running_stats::steps_t::iterator it =where->insert({func, step_time(func)}).first;
        s.nested_substeps.push_back(it);

    } catch (std::runtime_error const & e) {
        std::stringstream os;
        os << fmt::format("Exception at {}({})\n", __func__);
        os << "State of *this\n";
        debug_print(os);
        os << "Error message: " << e.what() << "\n";
        throw std::runtime_error(os.str());
    }
}

void tree_stats::begin_smallstep(std::string const & func, unsigned int ncalls)
{
    try {
        int rank;
        MPI_Comm_rank(MPI_COMM_WORLD, &rank);
        if (rank) return;
        ASSERT_ALWAYS(!curstack.empty());
        running_stats& s(curstack.back().second);
        // At first thought, we never have two substeps of the same name at a given
        // level. Alas, this is not always right. One example is at the mpi
        // threshold in lingen. We have 2 gather and 2 scatter steps.
        // In effect, the way we're proceeding sets the substep pointer to the
        // current smallstep, so that it's counted as "in progress", although
        // that does not properly acknowledge the fact that one instance of
        // that sub-step has already run. In that situation:
        //  - we're failing to list something for which we do have info.
        //  - at the end of the day, the "number of calls" will consider both
        //    instances as one single call.
        //
        // This is considered harmless, given that:
        //  - the cut-off point (MPI threshold, in our current use) is early
        //    enough that timings are displayed.
        //  - it is possible to embed in the substep name some info hinting
        //    at the fact that we have 2 substeps (e.g. "foo(1+2)" or
        //    "foo(L+R)").
        //
        // ASSERT_ALWAYS(ssi.second);
        step_time::steps_t * where = &s.steps;
        if (!s.nested_substeps.empty())
            where = & s.current_substep().steps;
        running_stats::steps_t::iterator it =where->insert({func, step_time(func)}).first;
        it->second.set_total_ncalls(s.total_ncalls());
        s.nested_substeps.push_back(it);
        step_time & S(s.current_substep());
        S.items_pending += ncalls;
        ASSERT_ALWAYS(S.items_pending <= S.items_per_call);
        S.heat_up();
    } catch (std::runtime_error const & e) {
        std::stringstream os;
        os << fmt::format("Exception at {}({},{})\n", __func__, func, ncalls);
        os << "State of *this\n";
        debug_print(os);
        os << "Error message: " << e.what() << "\n";
        throw std::runtime_error(os.str());
    }
}

void tree_stats::end_smallstep()
{
    try {
        int rank;
        MPI_Comm_rank(MPI_COMM_WORLD, &rank);
        if (rank) return;
        ASSERT_ALWAYS(!curstack.empty());
        running_stats& s(curstack.back().second);
        step_time & S(s.current_substep());
        S.cool_down();
        ASSERT_ALWAYS(S.items_pending <= S.items_per_call);
        if (S.items_pending == S.items_per_call) {
            S.ncalled++;
            S.items_pending = 0;
        }
        s.nested_substeps.pop_back();
    } catch (std::runtime_error const & e) {
        std::stringstream os;
        os << fmt::format("Exception at {}()\n", __func__);
        os << "State of *this\n";
        debug_print(os);
        os << "Error message: " << e.what() << "\n";
        throw std::runtime_error(os.str());
    }
}

void tree_stats::skip_smallstep(std::string const & func, unsigned int ncalls)
{
    try {
        int rank;
        MPI_Comm_rank(MPI_COMM_WORLD, &rank);
        if (rank) return;
        ASSERT_ALWAYS(!curstack.empty());
        running_stats& s(curstack.back().second);
        step_time::steps_t * where = &s.steps;
        if (!s.nested_substeps.empty())
            where = & s.current_substep().steps;
        running_stats::steps_t::iterator it = where->insert({func, step_time(func)}).first;
        it->second.set_total_ncalls(s.total_ncalls());
        s.nested_substeps.push_back(it);
        step_time & S(s.current_substep());
        S.items_pending += ncalls;
        ASSERT_ALWAYS(S.items_pending <= S.items_per_call);
        if (S.items_pending == S.items_per_call) {
            S.ncalled++;
            S.items_pending = 0;
        }
        s.nested_substeps.pop_back();
    } catch (std::runtime_error const & e) {
        std::stringstream os;
        os << fmt::format("Exception at {}({}, {})\n", __func__, func, ncalls);
        os << "State of *this\n";
        debug_print(os);
        os << "Error message: " << e.what() << "\n";
        throw std::runtime_error(os.str());
    }
}

bool tree_stats::local_smallsteps_done(bool compulsory) const
{
    try {
        int rank;
        MPI_Comm_rank(MPI_COMM_WORLD, &rank);
        if (rank) return true;
        ASSERT_ALWAYS(!curstack.empty());
        running_stats const & s(curstack.back().second);
        step_time::steps_t const * where = &s.steps;
        if (!s.nested_substeps.empty())
            where = & s.current_substep().steps;
        for(auto const & s : *where) {
            if (s.second.items_pending) {
                if (compulsory) {
                    throw std::runtime_error(s.second.name + " has pending items");
                }
                return false;
            }
        }
        return true;
    } catch (std::runtime_error const & e) {
        std::stringstream os;
        os << fmt::format("Exception at {}()\n", __func__);
        os << "State of *this\n";
        debug_print(os);
        os << "Error message: " << e.what() << "\n";
        throw std::runtime_error(os.str());
    }
}

std::ostream& tree_stats::debug_print(std::ostream& os) const
{
    int rank;
    MPI_Comm_rank(MPI_COMM_WORLD, &rank);
    if (rank) return os;
    ASSERT_ALWAYS(!curstack.empty());
    running_stats const & s(curstack.back().second);
    s.debug_print(os, "");
    return os;
}

std::ostream& tree_stats::step_time::debug_print(std::ostream& os, std::string indent) const {
    os << indent << fmt::format("name={}\n", name);
    os << indent << fmt::format("items_pending={}\n", items_pending);
    os << indent << fmt::format("items_per_call={}\n", items_per_call);
    os << indent << fmt::format("ncalled={}\n", ncalled);
    os << indent << fmt::format("planned_calls={}\n", planned_calls);
    os << indent << fmt::format("planned_time={}\n", planned_time);
    os << indent << fmt::format("total_ncalls={}\n", total_ncalls());
    os << indent << fmt::format("is_transition={}\n", is_transition_level());
    os << indent << fmt::format("real={}\n", real);
    for(auto const & s : steps) {
        s.second.debug_print(os, indent + "  ");
    }
    return os;
}


tree_stats::step_time & tree_stats::step_time::operator+=(step_time const & x)
{
    try {
        ASSERT_ALWAYS(!is_hot());
        ASSERT_ALWAYS(_total_ncalls == 0 || _total_ncalls == x._total_ncalls);
        _total_ncalls = x._total_ncalls;
        ASSERT_ALWAYS(items_per_call == 1 || items_per_call == x.items_per_call);
        ASSERT_ALWAYS(ncalled <= planned_calls);
        ASSERT_ALWAYS(ncalled + 1 >= planned_calls);
        ASSERT_ALWAYS(x.ncalled <= x.planned_calls);
        ASSERT_ALWAYS(x.ncalled + 1 >= x.planned_calls);
        items_per_call = x.items_per_call;
        if (!x.is_hot()) {
            real += x.real;
            ncalled += x.ncalled;
        }
        planned_time += x.planned_time;
        planned_calls += x.planned_calls;
        ASSERT_ALWAYS(ncalled <= planned_calls);
        ASSERT_ALWAYS(ncalled + 1 >= planned_calls);
        for(auto const & s : x.steps) {
            auto itb = steps.emplace(s);
            step_time & N(itb.first->second);
            ASSERT_ALWAYS(N.name == s.second.name);
            if (!itb.second) N += s.second;
            // steps[s.first] += s.second;
        }
        return *this;
    } catch (std::runtime_error const & e) {
        std::stringstream os;
        os << "Exception while adding counters with id " << name << "\n";
        os << "State of *this\n";
        debug_print(os, "(*this)  ");
        os << "State of x\n";
        x.debug_print(os, "(x)      ");
        os << "Error message: " << e.what() << "\n";
        throw std::runtime_error(os.str());
    }
} <|MERGE_RESOLUTION|>--- conflicted
+++ resolved
@@ -5,7 +5,6 @@
 #include <cstring>
 #include <ctime>
 #include <cctype>
-<<<<<<< HEAD
 #include <map>             // for map<>::iterator, _Rb_tree_iterator, _Rb_tr...
 #include <string>          // for operator<<, string, basic_string, operator+
 #include <utility>         // for pair, make_pair, move, operator!=
@@ -19,14 +18,11 @@
 #include "fmt/format.h"
 #include "fmt/printf.h" // IWYU pragma: keep
 
-=======
->>>>>>> b540f03d
 #include "select_mpi.h"
 #include "tree_stats.hpp"
 #include "timing.h"     // wct_seconds
 #include "macros.h"
 
-<<<<<<< HEAD
 using namespace std;
 
 int tree_stats::max_nesting = 0;
@@ -43,9 +39,6 @@
 }
 
 double tree_stats::level_stats::projected_time()
-=======
-double tree_stats::level_stats::projected_time(unsigned int total_breadth, unsigned int trimmed_breadth)
->>>>>>> b540f03d
 {
     /* Now count the contribution of each sub-function */
     double contrib = 0;
@@ -210,55 +203,11 @@
                 else
                     has_untimed = true;
             }
-<<<<<<< HEAD
             if (!r.is_transition_level()) {
                 os << k-total_transition_levels;
                 all_functions_are_transitions = false;
             } else {
                 os << "--";
-=======
-            nok++;
-
-            char code[2]={'\0', '\0'};
-            if (u.size() > 1) code[0] = 'a';
-            for(auto const & x : u) {
-                std::string const& key(x.first);
-                function_stats const& F(x.second);
-                sum += F.projected_time;
-                time_to_go += F.projected_time - F.spent;
-                printf("%s%u%s [%u-%u, %s] %u/%u %.2g -> %.1f (total: %.1f wct)\n",
-                        prefix,
-                        k, (const char*) code,
-                        F.min_inputsize, F.max_inputsize,
-                        key.c_str(),
-                        F.ncalled, F.projected_calls,
-                        F.spent / F.ncalled, F.projected_time, sum);
-                if (code[0]) code[0]++;
-                for(auto const & y : F.small_steps) {
-                    double t = y.second.real + y.second.artificial;
-                    unsigned int n = F.ncalled;
-                    if (k < curstack.size()) {
-                        running_stats const& r(curstack[k]);
-                        if (r.func == key) {
-                            /* shall we count one extra call which has alreay
-                             * been done ?? */
-                            auto z = r.small_steps.find(y.first);
-                            if (z != r.small_steps.end() && &(z->second) != r.substep) {
-                                /* also count the artificial time */
-                                t += z->second.real;
-                                t += z->second.artificial;
-                                n++;
-                            }
-                        }
-                    }
-                    printf("%s   (%s %u/%u %.2g -> %.1f)\n",
-                            prefix,
-                            y.first.c_str(),
-                            n, F.projected_calls,
-                            t / n,
-                            t * (double) F.projected_calls / n);
-                }
->>>>>>> b540f03d
             }
             os << fmt::sprintf("* [%u, %s] 0/%u",
                     r.inputsize,
@@ -384,11 +333,7 @@
 #endif
 
     last_print_time = now;
-<<<<<<< HEAD
     last_print_position = make_pair(level, F.ncalled);
-=======
-    last_print_position = std::make_pair(level, F.sum_inputsize);
->>>>>>> b540f03d
 
     print(level);
 }
@@ -396,11 +341,7 @@
 void tree_stats::final_print()
 {
     ASSERT_ALWAYS(depth == 0);
-<<<<<<< HEAD
     if (last_print_position != make_pair(0u, 1u))
-=======
-    if (last_print_position != std::make_pair(0u, tree_total_breadth))
->>>>>>> b540f03d
         print(0);
     {
         /* print ETA */
