--- conflicted
+++ resolved
@@ -451,9 +451,83 @@
     mpfq_2_64_clear(K, &lc);
 }
 
-<<<<<<< HEAD
+/* *Mpfq::defaults::poly::code_for_poly_divmod */
+void mpfq_2_64_poly_divmod(mpfq_2_64_dst_field K MAYBE_UNUSED, mpfq_2_64_dst_poly q, mpfq_2_64_dst_poly r, mpfq_2_64_src_poly a, mpfq_2_64_src_poly b)
+{
+    if (b->size == 0) {
+        fprintf(stderr, "Error: division by 0\n");
+        exit(1);
+    }
+    if (a->size == 0) {
+        q->size = 0; r->size = 0;
+        return;
+    }
+    int dega = mpfq_2_64_poly_deg(K, a);
+    if (dega<0) {
+        q->size = 0; r->size = 0;
+        return;
+    }
+    // Compute deg b and inverse of leading coef
+    int degb = mpfq_2_64_poly_deg(K, b);
+    if (degb<0) {
+        fprintf(stderr, "Error: division by 0\n");
+        exit(1);
+    }
+    if (degb > dega) {
+        q->size=0;
+        mpfq_2_64_poly_set(K, r, a);
+        return;
+    }
+    int bmonic;
+    mpfq_2_64_elt ilb;
+    mpfq_2_64_init(K, &ilb);
+    if (mpfq_2_64_cmp_ui(K, (b->c)[degb], 1) == 0) {
+        mpfq_2_64_set_ui(K, ilb, 1);
+        bmonic = 1;
+    } else {
+        mpfq_2_64_inv(K, ilb, (b->c)[degb]);
+        bmonic = 0;
+    }
+    
+    mpfq_2_64_poly qq, rr;
+    mpfq_2_64_poly_init(K, qq, dega-degb+1);
+    mpfq_2_64_poly_init(K, rr, dega);
+    
+    mpfq_2_64_poly_set(K, rr, a);
+    mpfq_2_64_elt aux, aux2;
+    
+    mpfq_2_64_init(K, &aux);
+    mpfq_2_64_init(K, &aux2);
+    
+    int i;
+    int j;
+    for (i = dega; i >= (int)degb; --i) {
+        mpfq_2_64_poly_getcoef(K, aux, rr, i);
+        if (!bmonic) 
+            mpfq_2_64_mul(K, aux, aux, ilb);
+        mpfq_2_64_poly_setcoef(K, qq, aux, i-degb);
+        for (j = i-1; j >= (int)(i - degb); --j) {
+            mpfq_2_64_mul(K, aux2, aux, (b->c)[j-i+degb]);
+            mpfq_2_64_sub(K, (rr->c)[j], (rr->c)[j], aux2);
+        }
+    }    
+    
+    rr->size = degb;
+    int degr = mpfq_2_64_poly_deg(K, rr);
+    rr->size = degr+1;
+    
+    if (q != NULL) 
+        mpfq_2_64_poly_set(K, q, qq);
+    if (r != NULL)
+        mpfq_2_64_poly_set(K, r, rr);
+    mpfq_2_64_clear(K, &aux);
+    mpfq_2_64_clear(K, &aux2);
+    mpfq_2_64_poly_clear(K, rr);
+    mpfq_2_64_poly_clear(K, qq);
+}
+
 static void mpfq_2_64_poly_preinv(mpfq_2_64_dst_field, mpfq_2_64_dst_poly, mpfq_2_64_src_poly, unsigned int);
-static /* *Mpfq::defaults::poly::code_for_poly_divmod */
+static /* *Mpfq::defaults::poly::code_for_poly_precomp_mod */
 void mpfq_2_64_poly_preinv(mpfq_2_64_dst_field K MAYBE_UNUSED, mpfq_2_64_dst_poly q, mpfq_2_64_src_poly p, unsigned int n)
 {
     // Compute the inverse of p(x) modulo x^n
@@ -494,125 +568,6 @@
     mpfq_2_64_vec_clear(K, &tmp, m+n-1);
 }
 
-=======
->>>>>>> 0c6f0402
-/* *Mpfq::defaults::poly::code_for_poly_divmod */
-void mpfq_2_64_poly_divmod(mpfq_2_64_dst_field K MAYBE_UNUSED, mpfq_2_64_dst_poly q, mpfq_2_64_dst_poly r, mpfq_2_64_src_poly a, mpfq_2_64_src_poly b)
-{
-    if (b->size == 0) {
-        fprintf(stderr, "Error: division by 0\n");
-        exit(1);
-    }
-    if (a->size == 0) {
-        q->size = 0; r->size = 0;
-        return;
-    }
-    int dega = mpfq_2_64_poly_deg(K, a);
-    if (dega<0) {
-        q->size = 0; r->size = 0;
-        return;
-    }
-    // Compute deg b and inverse of leading coef
-    int degb = mpfq_2_64_poly_deg(K, b);
-    if (degb<0) {
-        fprintf(stderr, "Error: division by 0\n");
-        exit(1);
-    }
-    if (degb > dega) {
-        q->size=0;
-        mpfq_2_64_poly_set(K, r, a);
-        return;
-    }
-    int bmonic;
-    mpfq_2_64_elt ilb;
-    mpfq_2_64_init(K, &ilb);
-    if (mpfq_2_64_cmp_ui(K, (b->c)[degb], 1) == 0) {
-        mpfq_2_64_set_ui(K, ilb, 1);
-        bmonic = 1;
-    } else {
-        mpfq_2_64_inv(K, ilb, (b->c)[degb]);
-        bmonic = 0;
-    }
-    
-    mpfq_2_64_poly qq, rr;
-    mpfq_2_64_poly_init(K, qq, dega-degb+1);
-    mpfq_2_64_poly_init(K, rr, dega);
-    
-    mpfq_2_64_poly_set(K, rr, a);
-    mpfq_2_64_elt aux, aux2;
-    
-    mpfq_2_64_init(K, &aux);
-    mpfq_2_64_init(K, &aux2);
-    
-    int i;
-    int j;
-    for (i = dega; i >= (int)degb; --i) {
-        mpfq_2_64_poly_getcoef(K, aux, rr, i);
-        if (!bmonic) 
-            mpfq_2_64_mul(K, aux, aux, ilb);
-        mpfq_2_64_poly_setcoef(K, qq, aux, i-degb);
-        for (j = i-1; j >= (int)(i - degb); --j) {
-            mpfq_2_64_mul(K, aux2, aux, (b->c)[j-i+degb]);
-            mpfq_2_64_sub(K, (rr->c)[j], (rr->c)[j], aux2);
-        }
-    }    
-    
-    rr->size = degb;
-    int degr = mpfq_2_64_poly_deg(K, rr);
-    rr->size = degr+1;
-    
-    if (q != NULL) 
-        mpfq_2_64_poly_set(K, q, qq);
-    if (r != NULL)
-        mpfq_2_64_poly_set(K, r, rr);
-    mpfq_2_64_clear(K, &aux);
-    mpfq_2_64_clear(K, &aux2);
-    mpfq_2_64_poly_clear(K, rr);
-    mpfq_2_64_poly_clear(K, qq);
-}
-
-static void mpfq_2_64_poly_preinv(mpfq_2_64_dst_field, mpfq_2_64_dst_poly, mpfq_2_64_src_poly, unsigned int);
-static /* *Mpfq::defaults::poly::code_for_poly_precomp_mod */
-void mpfq_2_64_poly_preinv(mpfq_2_64_dst_field K MAYBE_UNUSED, mpfq_2_64_dst_poly q, mpfq_2_64_src_poly p, unsigned int n)
-{
-    // Compute the inverse of p(x) modulo x^n
-    // Newton iteration: x_{n+1} = x_n + x_n(1 - a*x_n)
-    // Requires p(0) = 1
-    // Assume p != q (no alias)
-    assert (mpfq_2_64_cmp_ui(K, p->c[0], 1) == 0);
-    assert (p != q);
-    int m;
-    if (n <= 2) {
-        mpfq_2_64_poly_setcoef_ui(K, q, 1, 0);
-        q->size = 1;
-        m = 1;
-        if (n == 1)
-            return;
-    } else {
-        // n >= 3: recursive call at prec m = ceil(n/2)
-        m = 1 + ((n-1)/2);
-        mpfq_2_64_poly_preinv(K, q, p, m);
-    }
-    // enlarge q if necessary
-    if (q->alloc < n) {
-        mpfq_2_64_vec_reinit(K, &(q->c), q->alloc, n);
-        q->alloc = n;
-    }
-    // refine value
-    mpfq_2_64_vec tmp;
-    mpfq_2_64_vec_init(K, &tmp, m+n-1);
-    
-    mpfq_2_64_vec_conv(K, tmp, p->c, MIN(n, p->size), q->c, m);
-    int nn = MIN(n, MIN(n, p->size) + m -1);
-    mpfq_2_64_vec_neg(K, tmp, tmp, nn);
-    mpfq_2_64_add_ui(K, tmp[0], tmp[0], 1);
-    mpfq_2_64_vec_conv(K, tmp, q->c, m, tmp, nn);
-    mpfq_2_64_vec_set(K, q->c + m, tmp + m, n-m);
-    q->size = n;
-    
-    mpfq_2_64_vec_clear(K, &tmp, m+n-1);
-}
-
 /* *Mpfq::defaults::poly::code_for_poly_precomp_mod */
 void mpfq_2_64_poly_precomp_mod(mpfq_2_64_dst_field K MAYBE_UNUSED, mpfq_2_64_dst_poly q, mpfq_2_64_src_poly p)
 {
