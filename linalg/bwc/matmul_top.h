--- conflicted
+++ resolved
@@ -162,11 +162,8 @@
 extern int mmt_vec_save_stream(pi_file_handle f, mmt_vec_ptr v, unsigned int itemsondisk);
 extern int mmt_vec_load(mmt_vec_ptr v, const char * name, unsigned int iter, unsigned int itemsondisk);
 extern int mmt_vec_save(mmt_vec_ptr v, const char * name, unsigned int iter, unsigned int itemsondisk);
-<<<<<<< HEAD
 extern void mmt_vec_reduce_mod_p(mmt_vec_ptr v);
-=======
 extern void mmt_vec_clear_padding(mmt_vec_ptr v, size_t unpadded, size_t padded);
->>>>>>> b86b0610
 
 extern void mmt_vec_broadcast(mmt_vec_ptr v);
 extern void mmt_vec_reduce(mmt_vec_ptr w, mmt_vec_ptr v);
