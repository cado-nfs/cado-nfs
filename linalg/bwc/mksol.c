--- conflicted
+++ resolved
@@ -57,7 +57,6 @@
             MPFQ_GROUPSIZE, nchecks,
             MPFQ_DONE);
 
-<<<<<<< HEAD
     int nsolvecs = bw->nsolvecs;
     /* In order to use only a subset of the number of solutions which can
      * be extracted with bw, follow this procedure.
@@ -78,13 +77,12 @@
      * it's really the same operation. However, it's not the case as it
      * is now.
      */
-=======
-    if (mpz_cmp_ui(p,2) != 0 && bw->n > 1) {
+
+    if (mpz_cmp_ui(p,2) != 0 && nsolvecs > 1) {
         fprintf(stderr,
-                "Current mksol code is limited to n==1 in the prime field case. Fixing it is not terribly hard, but not terribly easy either. It requires either implementing a n-at-a-time variant of the mpfq operations, or perhaps more realistically offer a way for mksol to focus only on one possible kernel element, which opens the possibility of reusing existing code. Neither has been coded yet.\n");
+                "Current mksol code is limited to nsolvecs==1 in the prime field case. Fixing it is not terribly hard, but not terribly easy either. It requires either implementing a n-at-a-time variant of the mpfq operations.\n");
         abort();
     }
->>>>>>> 0c6f0402
 
     abase_vbase Ar;
     abase_vbase_oo_field_init_byfeatures(Ar,
