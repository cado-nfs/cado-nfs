--- conflicted
+++ resolved
@@ -3,29 +3,19 @@
 #include <cstdlib>
 #include <cstdint>
 #include <cstring>
-<<<<<<< HEAD
 #include "omp_proxy.h"
 #include <mutex>
 #include <atomic>
 #include <vector>
-=======
 #ifdef HAVE_HWLOC
 #include <hwloc.h>
 #endif
-#include <mutex>
-#include <atomic>
-#include <vector>
-#include <omp.h>
->>>>>>> b540f03d
 #include "ringbuf.h"
 #include "macros.h"          // for ASSERT_ALWAYS, MAX, MIN
 #include "params.h"     // param_list
 #include "timing.h"     // wct_seconds
 #include "misc.h"       // size_disp
 #include "fix-endianness.h" // fwrite32_little
-#ifdef HAVE_HWLOC
-#include <hwloc.h>
-#endif
 
 void mf_scan2_decl_usage(cxx_param_list & pl)
 {
