--- conflicted
+++ resolved
@@ -893,17 +893,11 @@
 
     /*{{{ accessors inside vectors */
     template<typename X>
-<<<<<<< HEAD
-        X* vec_subvec(X* p, size_t k) const
-        requires (X::classifier >= 0)
-        {
-=======
         X* vec_subvec(X* p, ssize_t k) const
         requires (X::classifier >= 0)
         {
             ASSERT_ALWAYS(k <= std::numeric_limits<ssize_t>::max() / (ssize_t) nlimbs<X>());
             ASSERT_ALWAYS(k >= std::numeric_limits<ssize_t>::min() / (ssize_t) nlimbs<X>());
->>>>>>> d84ae397
             return reinterpret_cast<X*>(p->pointer() + k * nlimbs<X>());
         }
 
@@ -915,17 +909,11 @@
         }
 
     template<typename X>
-<<<<<<< HEAD
-        X const* vec_subvec(X const* p, size_t k) const
-        requires (X::classifier >= 0)
-        {
-=======
         X const* vec_subvec(X const* p, ssize_t k) const
         requires (X::classifier >= 0)
         {
             ASSERT_ALWAYS(k <= std::numeric_limits<ssize_t>::max() / (ssize_t) nlimbs<X>());
             ASSERT_ALWAYS(k >= std::numeric_limits<ssize_t>::min() / (ssize_t) nlimbs<X>());
->>>>>>> d84ae397
             return reinterpret_cast<X const*>(p->pointer() + k * nlimbs<X>());
         }
 
@@ -965,10 +953,7 @@
         void vec_set_zero(X* p, size_t n) const
         requires (X::classifier >= 0)
         {
-<<<<<<< HEAD
-=======
             ASSERT_ALWAYS(!n || nlimbs<X>() <= SIZE_MAX / n);
->>>>>>> d84ae397
             std::fill_n(p->pointer(), n * nlimbs<X>(), 0);
         }
 
@@ -976,13 +961,9 @@
         void vec_set(X* q, X const* p, size_t n) const
         requires (X::classifier >= 0)
         {
-<<<<<<< HEAD
-            size_t nn = n * nlimbs<X>();
-=======
             ASSERT_ALWAYS(!n || nlimbs<X>() <= SIZE_MAX / n);
             size_t nn = n * nlimbs<X>();
             ASSERT_ALWAYS(nn <= SIZE_MAX / sizeof(X));
->>>>>>> d84ae397
             if (q < p)
                 std::copy_n(p->pointer(), nn, q->pointer());
             else
