--- conflicted
+++ resolved
@@ -455,16 +455,6 @@
         matpoly pi(ab, b, b, int(pi_room_base));
         pi.set_size(pi_room_base);
 
-<<<<<<< HEAD
-    unsigned int pisize = 0;
-    for(unsigned int j = 0; j < b; j++)
-        pisize = std::max(pisize, pi_real_lengths[j]);
-    /* Given the structure of the computation, there's no reason for the
-     * initial estimate to go wrong.
-     */
-    ASSERT_ALWAYS(pisize <= pi.capacity());
-    pi.set_size(pisize);
-=======
         /* NOTE that this sets pi.size=1 */
         pi.set_constant_ui(1);
 
@@ -485,7 +475,6 @@
             if (check_cancellations(e, todo)) break;
 
             auto ctable = get_column_order();
->>>>>>> f185219f
 
             matpoly T;
             std::vector<unsigned int> pivot_columns;
