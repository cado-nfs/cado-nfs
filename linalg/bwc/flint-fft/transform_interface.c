#define _GNU_SOURCE     /* DEBUG_FFT wants asprintf. So does _explain */

/* 
 * 
 * Copyright 2013, 2014, 2018, 2019, Emmanuel Thomé.
 * 
 * Redistribution and use in source and binary forms, with or without
 * modification, are permitted provided that the following conditions are
 * met:
 * 
 * 1. Redistributions of source code must retain the above copyright notice,
 * this list of conditions and the following disclaimer.
 * 
 * 2. Redistributions in binary form must reproduce the above copyright
 * notice, this list of conditions and the following disclaimer in the
 * documentation and/or other materials provided with the distribution.
 * 
 * THIS SOFTWARE IS PROVIDED BY THE AUTHOR ``AS IS'' AND ANY EXPRESS OR
 * IMPLIED WARRANTIES, INCLUDING, BUT NOT LIMITED TO, THE IMPLIED
 * WARRANTIES OF MERCHANTABILITY AND FITNESS FOR A PARTICULAR PURPOSE ARE
 * DISCLAIMED. IN NO EVENT SHALL THE AUTHOR OR CONTRIBUTORS BE LIABLE FOR
 * ANY DIRECT, INDIRECT, INCIDENTAL, SPECIAL, EXEMPLARY, OR CONSEQUENTIAL
 * DAMAGES (INCLUDING, BUT NOT LIMITED TO, PROCUREMENT OF SUBSTITUTE
 * GOODS OR SERVICES; LOSS OF USE, DATA, OR PROFITS; OR BUSINESS
 * INTERRUPTION) HOWEVER CAUSED AND ON ANY THEORY OF LIABILITY, WHETHER
 * IN CONTRACT, STRICT LIABILITY, OR TORT (INCLUDING NEGLIGENCE OR
 * OTHERWISE) ARISING IN ANY WAY OUT OF THE USE OF THIS SOFTWARE, EVEN IF
 * ADVISED OF THE POSSIBILITY OF SUCH DAMAGE.
 * 
 * The views and conclusions contained in the software and documentation are
 * those of the authors and should not be interpreted as representing
 * official policies, either expressed or implied, of the author(s).
 * 
 */

#include <string.h>
#include <assert.h>
#include <errno.h>
<<<<<<< HEAD
#include <stdio.h>
#include "gmp.h"
=======
#include <gmp.h>
>>>>>>> 81893df8
#include "flint.h"
#include "fft.h"
#include "ulong_extras.h"
#include "fft_tuning.h"
#include "timing.h"
<<<<<<< HEAD
#include "gmp_aux.h"

#ifdef HAVE_OPENMP
#include <omp.h>
#endif
=======
#include "macros.h"             // for ASSERT_ALWAYS
>>>>>>> 81893df8

#ifndef iceildiv
/* unfortunately this fails miserably if x+y-1 overflows */
#define iceildiv(x,y)	(((x)+(y)-1)/(y))
#endif

/* This is copied from mul_fft_main.c ; given the size of the tuning
 * table for this code, there's no bloat danger */
static int fft_tuning_table[5][2] = FFT_TAB;

/* {{{ utilities */
/* return the # of transform terms which are actually computed. Depending
 * on whether we use MFA or not, the truncation point varies.
 */
static inline mp_size_t fti_trunc(const struct fft_transform_info * fti)
{
    mp_size_t depth1 = fti->depth / 2;
    mp_size_t n = 1 << fti->depth;
    mp_size_t n1 = 1 << depth1; /* for MFA ; called sqrt in the flint code. */
    mp_size_t trunc = fti->trunc0;
    if (trunc <= 2*n) trunc = 2*n+1;
    if (fti->alg == 0) {
        /* trunc must be even and greater than 2n */
        trunc += trunc & 1;
    } else {
        /* trunc must be greater than 2n and multiple of 2*n1 */
        trunc = 2 * n1 * ((trunc + 2 * n1 - 1) / (2 * n1));
    }
    return trunc;
}

/* return the one less than the # of words used to store coefficients in
 * R. */
static inline mp_size_t fti_rsize0(const struct fft_transform_info * fti)
{
    mp_size_t w = fti->w;
    mp_size_t n = 1 << fti->depth;
    mp_bitcnt_t nw = (mp_bitcnt_t) n * w;
    mp_size_t rsize0 = nw/FLINT_BITS;  /* need rsize0+1 words for x\in R */
    return rsize0;
}
/*}}}*/

/* {{{ transform info, alloc, etc */
/* Put into fti the w and depth values which are suitable for
 * accumulating nacc products of bits1 times bits2 bits.
 *
 * We are basing our estimates on the same logic as above. As far as
 * tuning is concerned, this is probably not optimal.
 *
 */

/*
 * Common data: we have m pairs of integers, all having b_1 and b_2 bits,
 * respectively (we assume b_1 <= b_2). We add the evaluations of the
 * function M applied to all pairs (that is, M(x_0,y_0) + \cdots
 * M(x_{m-1},y_{m-1})), where M is either:
 *  - integer multiplication
 *  - middle product, or more precisely modular integer multiplication
 *    modulo 2^W\pm 1, where W is any integer we do not need to have
 *    control over, provided that it satisfies at least W >= b_2 + \log_2 m.
 *
 * Henceforth, we refer to the two situations above as MUL and MP,
 * respectively.
 *
 * This is done by splitting all integers into b-bit pieces, and
 * computing an FFT of length 4n (n is chosen as a power of two) in the
 * ring R=Z/(2^{n*w} + 1), where $\sqrt 2$ is a 4n-th root of unity.
 *
 * There are several things we need to do.
 *  
 *  - Determine exactly which is the index of the first wrapped bit,
 *  depending on b_1, b_2, n, w, b. (it is not always 4*n*b).
 *
 *  - Show how we can compute a reasonable "first guess" that has w=1 or
 *  w=2.
 *
 *  - See then how it is possible to do with a shorter transform length,
 *  increasing w accordingly.
 *
 *
 * The index of the first wrapped bit.
 * -----------------------------------
 * 
 * We want to compute the index of the first wrapped bit when multiplying
 * P_1 * P_2 in R[X] modulo X^{4*n}\pm 1, with the integer evaluation of P_1
 * at 2^b is the integer a_1, and P_1 has length j_1. (Ditto for P_2).
 *
 * A short one-liner answer: Evaluation is at 2^b, 4*n is the first
 * degree that wraps, whence we are tempted to say that 4*n*b is the
 * first bit index that wraps.
 *
 * Almost.
 *
 * The catch is that there are some bits above that index that *don't
 * wrap*, because they come from the coefficient of degree j_1 + j_2 - 2.
 *
 * Therefore, whenever j_1 + j_2-1<= transform_length (= 4 n), we're sure
 * that we get no wrapping bit (because the polynomial evaluation doesn't
 * wrap!). We just have to pay attention to the fact that the evaluation
 * of the product may be more than 2^{4 n b}.
 *
 * => the index of the first wrapped bit is:
 *      - infinity if j_1 + j_2-1 <= 4 n
 *      - 4 n b otherwise.
 *
 * example b=30 x_1=150 x_2=95 j_1=5 (deg=4) j_2=4 (deg=3) j_1 + j_2-1=8 (deg=7)
 * ; 4*n=8. This wraps at 240 bits while the product has 245 bits.
 * However the degree 7 coefficient of the polynomial contains 35 bits of
 * info, which is all we need. There is actually no bit that wraps.
 *
 * The following Lemma is a bit useful.
 *
 * Lemma: b_1 + b_2 <= 4 n b implies j_1 + j_2 - 1 <= 4 n
 *
 * Proof:
 *      since j_1 = Ceiling(b_1/b) and j_2 = Ceiling(b_2,b), we have
 *      b_1 = b j_1 - e_1 and b_2 = b j_2 - e_2
 *      with 0 <= e_1,e_2 <= b-1
 *
 *      suppose now that b_1 + b_2 <= 4 n b. We have:
 *
 *      b j_1 + b j_2 - e_1 - e_2 <= 4 n b 
 *      j_1 + j_2 - (e_1 + e_2) / b <= 4n
 *
 *      Let now Z = j_1 + j_2- (e_1 + e_2 + 1) / b.
 *      We have: Z < j_1 + j_2 - (e_1 + e_2) / b <= 4n. In particular, Ceiling(Z) <= 4n
 *             e_1 + e_2 + 1 <= 2 b-1, whence 0 < (e_1 + e_2 + 1) / b < 2
 *      Thus j_1 + j_2-1 <= Ceiling(Z) <= 4n
 *      End of proof.
 *
 * A corollary is that for any integer W such that W >= b_1 + b_2 (in
 * particular, if we have W >= b_1 + b_2 + \log_2 m), if 4nb >= W
 * then we automatically have j_1 + j_2 - 1 <= 4 n. In other words, the
 * former is a sufficient condition for no wrapping to occur below W,
 * while the latter is necessary.
 *
 *
 * Computation of a first guess
 * ----------------------------
 *
 * Here are the conditions that must be obeyed, given b1, b2, b, m, n, w:
 *
 *  1 - 2^{2b} j_1 m <= 2^{n w}   (poly coeffs do not wrap around)
 *  2 - no wrapping occurs below W, with W = b_1 + b_2 + \log_2 m for the
 *  MUL case, and W = b_2 + \log_2 m for the MP case.
 *
 * By (1) we have that 2^{2b} b_1/b <= 2^{n w} / m. This would give the
 * maximum b value with Lambert's W function, but we rather give an upper
 * bound. Since b<=b1, we have b_{max} <= (n w - \log_2 m)/2 <= n w / 2
 *
 * In the MUL case, by the lemma and its corollary, we must have 
 *      \lceil b_1/b \rceil + \lceil b_2/b \rceil - 1 \leq 4 n
 *      (b_1 + b_2) / b \leq 4 n + 1
 *      b \geq (b_1 + b_2) / (4 n + 1)
 * (necessary, but not sufficient).
 *
 * In the MP case, the no wrapping condition gives the following lower
 * bound instead:
 *      b_2 + \log_2 m \leq 4 n b
 *      b \geq (b_2 + \log_2 m) / (4 n)
 *
 * Now a _first guess_ is defined as something with w = 1 or 2. So at
 * most 2. We use it to deduce the minimal n (of the first guess). Maybe
 * we'll settle on a shorter transform length later on, but that's just a
 * first guess. Our first guess might be a wee bit below the minimal
 * (n,w) that works. All we care about is that it's not above.
 *
 * We use the following strategy to choose our starting n and w.
 *
 * MP case: n^2 w \geq (b_2 + \log_2 m) / 2.
 *          delta = \lfloor e/2\rfloor with e = \log_2 (b_2 + \log_2 m) - 1.
 *          n = 2^delta
 *          w = 2^{e\bmod 2}.
 *
 * MUL case: (n+1/4)nw \geq (b_1 + b_2) / 2  (really there's no log m)
 *          first find minimal nw such that
 *           n^2 w \geq (b_1 + b_2) / 2 (same strategy as above, essentially).
 *          and then maybe (n,w/2) (if w=2) or (n/2,2w) (if w=1) will
 *          also work.
 *
 * Then we compute the interval bmax, bmin. Because bmax might perhaps
 * now work, we'll descend from there until we find a b that works. Here,
 * "works" refer to the conditions numbered 1 and 2 above. If we
 * don't find a good b before bmin, we go for a longer transform.
 *
 *
 * Use shorter transforms
 * ----------------------
 *
 * (to be continued).
 *
 */

/* returns the index of the first wrapped bit when multiplying P1 * P2 in
 * R[X] modulo X^(4*n)\pm 1, with the integer evaluation of P1 at 2^bits
 * is the integer a1, and P1 has j1 coefficients.
 */
static unsigned long firstwrap(mp_size_t j1, mp_size_t j2, mp_bitcnt_t bits, mp_size_t n)
{
    if (j1 + j2 - 1 <= 4*n) {
        /* Then no single coefficient wraps. We're happy */
        return ULONG_MAX;
    } else {
        /* The coefficient at degree 4*n will be the first to wrap, but
         * bits from the previous coefficient will also have to be
         * added/subtracted in order to compute exactly the modular
         * result.
         */
        return 4*n*bits;
    }
}

int fft_transform_info_check(const struct fft_transform_info * fti)
{
    mp_bitcnt_t b1 = MIN(fti->bits1, fti->bits2);
    mp_bitcnt_t b2 = MAX(fti->bits1, fti->bits2);
    unsigned int m = fti->nacc;
    mp_bitcnt_t minwrap = fti->minwrap;
    mp_bitcnt_t b = fti->bits;
    unsigned int w = fti->w;
    unsigned int depth = fti->depth;
    unsigned int n = 1 << depth;
    // unsigned int L = 4 * n;
    mp_bitcnt_t j1 = iceildiv(b1, b);
    mp_bitcnt_t j2 = iceildiv(b2, b);
    mp_bitcnt_t nw = (mp_bitcnt_t) n * w;

    /* poly coeffs do not wrap around */
    if (!(2*b + FLINT_FLOG2(j1 * m) <= nw)) return 0;

    /* no wrapping occurs before W */
    if (!minwrap) {
        /* per the lemma above, this is a necessary condition anyway in
         * this case */
        if (!(j1 + j2 - 1 <= 4 * n)) return 0;
        minwrap = b1 + b2 + FLINT_CLOG2(m);
    }
    if (!(firstwrap(j1, j2, b, n) >= minwrap)) return 0;

    return 1;
}

/* set the depth, w, and bits fields to something at least reasonable.
 *
 * This selects w=1 or 2, w*2^(2depth) minimal, and bits maximal.
 */
void fft_transform_info_set_first_guess(struct fft_transform_info * fti)
{
    mp_bitcnt_t b1 = MIN(fti->bits1, fti->bits2);
    mp_bitcnt_t b2 = MAX(fti->bits1, fti->bits2);
    unsigned int m = fti->nacc;
    mp_bitcnt_t minwrap = fti->minwrap;

    unsigned int clogm = FLINT_CLOG2(m);
    // unsigned int flogm = clogm - ((m&(m-1)) != 0);

    unsigned int n, w, depth;

    ASSERT_ALWAYS(minwrap == 0 || minwrap >= b2 + clogm);

    if (minwrap) {      /* MP case */
        unsigned int e = FLINT_CLOG2(minwrap) - 1;
        depth = e / 2;
        n = 1 << depth;
        w = 1 << (e & 1);
    } else {    /* MUL case */
        unsigned int e = FLINT_CLOG2(b1 + b2) - 1;
        depth = e / 2;
        n = 1 << depth;
        w = 1 << (e & 1);
        mp_bitcnt_t nw = (mp_bitcnt_t) n * w;
        /* decrease (n,w) for a test */
        if (w == 1) { w = 2; depth--; n/=2; } else { w = 1; }
        if (!((b1+b2)*2 <= (4*n+1)*nw)) {
            /* increase again */
            if (w == 1) { w = 2; } else { w = 1; depth++; n*=2; }
        }
        ASSERT_ALWAYS((b1+b2)*2 <= (4*n+1)*nw);
    }

    for( ;; depth += (w==2), w^=3) {
        n = 1 << depth;
        mp_bitcnt_t nw = (mp_bitcnt_t) n * w;
        unsigned int s = FLINT_CLOG2(m);
        if (s > nw) continue;
        unsigned int bmax = (nw-s) / 2;
        unsigned int bmin;
        if (minwrap) {
            bmin = iceildiv(minwrap, 4 * n);
        } else {
            bmin = iceildiv(b1+b2, 4*n+1);
            for( ; bmin <= bmax && (iceildiv(b1, bmin) + iceildiv(b2, bmin) - 1 > 4 * n) ; bmin++);
        }

        /* check conditions 1 and 2 above */
        for(unsigned int b = bmax ; b >= bmin ; b--) {
            if (2*b + FLINT_CLOG2(m * iceildiv(b1, b)) <= nw) {
                /* good, we found something ! */
#if 0
        /* XXX Hack for debugging. Make sure that bits is a multiple of
         * four, so that we split at nibbles.
         */
        bits &= ~(mp_bitcnt_t) 3;
#endif

                fti->bits = b;
                fti->w = w;
                fti->depth = depth;

                ASSERT_ALWAYS(fft_transform_info_check(fti));

                return;
            }
        }
    }
}

/* This provides a mechanism to adjust the fft depth int the direction of
 * a shorter transform, with a larger base ring (that is, [adj] is
 * subtracted from the transform depth).
 *
 * Of course, this changes fti incompatibly: data which has been computed
 * with fti as it was before is not compatible with this new fti, and the
 * fti methods corresponding to the new objects may not operate on
 * objects which were taken care of (or just allocated) through the old
 * fti object.
 */
void fft_transform_info_adjust_depth(struct fft_transform_info * fti, unsigned int adj)
{
    fft_transform_info_set_first_guess(fti);

    /* This is adapted from mul_fft_main.c */

    ASSERT_ALWAYS(adj < (unsigned int) fti->depth);

    mp_bitcnt_t bits1 = fti->bits1;
    mp_bitcnt_t bits2 = fti->bits2;
    unsigned int nacc = fti->nacc;
    mp_bitcnt_t minwrap = fti->minwrap;

    mp_bitcnt_t bits = fti->bits;
    mp_size_t depth = fti->depth;
    mp_size_t w = fti->w;
    unsigned int log_nacc = FLINT_CLOG2(nacc);

    mp_size_t off;
    mp_size_t n = ((mp_size_t) 1 << depth);

    mp_size_t j1 = iceildiv(bits1, bits);
    mp_size_t j2 = iceildiv(bits2, bits);

    if (minwrap == 0)
        minwrap = bits1 + bits2;
    
    /* We want to work in R=Z/(2^(wn)+1) (for a start, w=1 or 2).
     *
     * There, sqrt(2)^w is a 4n-th root of unity.
     *
     * Both operands will be written as polynomials with
     * [bits]-coefficients, evaluated at 2^bits. Those polynomials will
     * be multiplied as polynomials in R[x], having respectively j1 and
     * j2 coefficients. Their product is a polynomial with at most
     * j1+j2-1 coefficients. The coefficients of the product are bounded
     * by (number of accumulated products)*(number of summands)*(bound on
     * input coeffs)^2, which is more accurately: nacc *
     * min(j1,j2)*(2^(2*bits)) Since j1+j2-1<=4*n, we have
     * min(j1,j2)<=2n+1/2, whence min(j1,j2)<=2n since j1,j2 are
     * integers. So a bound is 2^(log_nacc + depth + 1 + 2*bits). n*w
     * must be above that for padding to work. And of course the final
     * product size must be compatible with the final FFT length.
     */

    mp_bitcnt_t nw;

    if (depth < 11) {
	mp_size_t wadj = 1;

	off = adj;	/* adjust n and w */
	depth -= off;
	n = ((mp_size_t) 1 << depth);
	w *= ((mp_size_t) 1 << (2 * off));

        /* sqrt(2)^(w * 2^(2*off)) is a root of unity of order
         * 4n/2^(2*off) in the same ring as before Z/(2^(wn)+1). When we
         * compute (sqrt(2)^(w * 2^(2*off)))^(4n/2^off), we get 
         *
         * 2^(2nw*2^off) = 2^(2n*w'/2^off) = 2^(2n'w') with n'=n'/2^off.
         *
         * So in effect, by doing this, we are considering shorter dfts
         * over larger rings, but using roots of shorter order than what
         * is possible (here, we have sqrt(2)^w' which is a 4n'-th root,
         * sure, but w' is divisible by a large power of two)
         *
         * Admissible chunk sizes for these shorter DFTs are prescribed
         * by the modulus: we can have chunks of size almost n'w' (not
         * subtracting the transform length), and 4n' of these means a
         * total product size 4n'^2w'.  Hence the balance n/2^off with
         * w*2^off
         *
         * Practical case. Our initial value is depth=6, w=2, n=64. Say
         * that this corresponds, for instance, to a product of 15000
         * bits, the two operands being split into 125 chunks of 60 bits.
         * Accumulating 125 squares of 60 bits sums up to 127 bits, which
         * fits modulo 2^128+1.
         *
         * We restrict here to depth=2, n'=4, w'=512, i.e. working modulo
         * 2^2048+1. We can afford chunks of quite a few bits here:
         * 1022. A transform of length 4n' means a product of 16000 bits,
         * this fits.
         *
         */

	if (depth < 6)
	    wadj = ((mp_size_t) 1 << (6 - depth));

        /* Making wadj a multiple of 64/n ensures that n*w remains a
         * multiple of 64. */

	if (w > wadj) {
            do {		/* see if a smaller w will work. This can
                                   reduce the ring size. */
                w -= wadj;
                nw = (mp_bitcnt_t) n * w;
		bits = (nw - (depth + 1) - log_nacc) / 2;
#if 0
                /* XXX Hack for debugging. Make sure that bits is a multiple of
                 * four, so that we split at nibbles.
                 */
                bits &= ~(mp_bitcnt_t) 3;
#endif
		j1 = iceildiv(bits1, bits);
		j2 = iceildiv(bits2, bits);
	    } while (firstwrap(j1, j2, bits, n) >= minwrap && w > wadj);
	    w += wadj;
            nw = (mp_bitcnt_t) n * w;
            bits = (nw - (depth + 1) - log_nacc) / 2;
            j1 = iceildiv(bits1, bits);
            j2 = iceildiv(bits2, bits);
	}
        fti->alg = 0;
    } else {
	if (j1 + j2 - 1 <= 3 * n) {
            /* make the transform length twice smaller, with 2^wn only
             * moderately larger, as in this case we can afford it */
	    depth--;
            n = n / 2;
	    w *= 3;
	}
        /* Probably discriminating on the depth field could suffice. */
        fti->alg = 1;
    }

    /* refine the number of bits */
    for(mp_bitcnt_t obits = 0; obits != bits;) {
        obits = bits;
        j1 = iceildiv(bits1, obits);
        j2 = iceildiv(bits2, obits);
        log_nacc = FLINT_CLOG2(nacc*MIN(j1, j2));
        nw = (mp_bitcnt_t) n * w;
        bits = (nw - log_nacc) / 2;
    }

#if 0
    /* XXX Hack for debugging. Make sure that bits is a multiple of
     * four, so that we split at nibbles.
     */
    bits &= ~(mp_bitcnt_t) 3;
#endif
    nw = (mp_bitcnt_t) n * w;
    j1 = iceildiv(bits1, bits);
    j2 = iceildiv(bits2, bits);
    fti->w = w;
    fti->depth = depth;
    fti->bits = bits;
    if (j1 + j2 - 1 <= 4 * n) {
        fti->trunc0 = j1 + j2 - 1;
    } else {
        fti->trunc0 = 4 * n;
    }
    // fprintf(stderr, "/* DEPTH = %zu, ALG = %d */\n", fti->depth, fti->alg);
    ASSERT_ALWAYS(fft_transform_info_check(fti));
}

void fft_transform_info_init_mulmod(struct fft_transform_info * fti MAYBE_UNUSED, mp_bitcnt_t bits1 MAYBE_UNUSED, mp_bitcnt_t bits2 MAYBE_UNUSED, unsigned int nacc MAYBE_UNUSED, mp_bitcnt_t minwrap MAYBE_UNUSED)
{
    abort();
    /* we have a bug, quite possibly only when doing
     * fft_transform_info_adjust_depth. See the test-flint.c code.
     * However, better disable this
     * interface that we don't use, for the time being.
     */
}

void fft_transform_info_init_mulmod_inner(struct fft_transform_info * fti, mp_bitcnt_t bits1, mp_bitcnt_t bits2, unsigned int nacc, mp_bitcnt_t minwrap)
{
    memset(fti, 0, sizeof(*fti));
    fti->bits1 = bits1;
    fti->bits2 = bits2;
    fti->nacc = nacc;
    fti->minwrap = minwrap;

    fft_transform_info_set_first_guess(fti);

    mp_size_t depth = fti->depth;
    mp_size_t w = fti->w;

    if (depth < 11) {
        fft_transform_info_adjust_depth(fti, fft_tuning_table[depth - 6][w - 1]);
    } else {
        /* adjust_depth is unused for MFA */
        fft_transform_info_adjust_depth(fti, 0);
    }

    fti->p = NULL;
    fti->mp_shift = 0;

#ifdef DEBUG_FFT
    const char * tmp = getenv("TMPDIR");
    if (!tmp) tmp = "/tmp";
    strncpy(fti->tmpdir, tmp, sizeof(fti->tmpdir));
    fti->tmpdir[sizeof(fti->tmpdir)-1]='\0';
#endif
}

void fft_transform_info_init(struct fft_transform_info * fti, mp_bitcnt_t bits1, mp_bitcnt_t bits2, unsigned int nacc)
{
    fft_transform_info_init_mulmod_inner(fti, bits1, bits2, nacc, 0);
}

#if 0
/* This is almost the same as
 *
 *      fft_transform_info_init(fti, bitsmin, bitsmax-bitsmin, nacc)
 *
 * except that there is one extra optimization we can't do. When we
 * assert above that j1+j2-1 has to be less than 4n, this still allows
 * the evaluated polynomial (PQ)(2^bits) has coefficients of index up to
 * 4*n*bits + (bitsize(n*w)-bits). For the middle product context, we do
 * want the full input to be captured when clamping at 2^bits. So the
 * constraints differ. We want iceildiv(bitsmax, bits) <= 4*n
 *
 */
void fft_transform_info_init_mp(struct fft_transform_info * fti, mp_bitcnt_t bitsmin, mp_bitcnt_t bitsmax, unsigned int nacc)
{
    assert(bitsmax >= bitsmin);
    mp_bitcnt_t bits1 = bitsmin;
    mp_bitcnt_t bits2 = bitsmax-bitsmin;
    /* our input takes iceildiv(bitsmax, bits), which is more than just
     * j1+j2-1 bits-sized coefficients. Because this j1+j2-1 implicitly
     * considers _products_ which are wider than [bits]
     *
     * Bottom line: we want j1+j2, not j1+j2-1, to fit within 4*n
     */

    fft_transform_info_init_generic(fti, bits1, bits2, nacc, 1);
}
#endif

/* Provide the transform info necessary for accumulating nacc products of
 * polynomials having respectively n1 and n2 coefficients, over GF(p),
 * using Kronecker substitution.
 * (we hare talking *length* n1 and n2, hence degrees n1-1 and n2-1).
 */
void fft_transform_info_init_fppol(struct fft_transform_info * fti, mpz_srcptr p, mp_size_t n1, mp_size_t n2, unsigned int nacc)
{
    /* The maximum number of summands is MIN(n1, n2) */
    mp_bitcnt_t cbits = 2 * mpz_sizeinbase(p, 2) + FLINT_CLOG2(nacc * FLINT_MIN(n1, n2));
    /* It is a limitation of the current code that we want at least 4096
     * bits for the product. */
    if ((n1+n2)*cbits < 4096)
        cbits=iceildiv(4096, n1+n2);
    fft_transform_info_init(fti, n1 * cbits, n2 * cbits, nacc);
    fti->ks_coeff_bits = cbits;

    fti->p = p;
    fti->mp_shift = 0;
}

/* middle product of two polynomials of length nmin and nmax, with nmin
 * <= nmax. */
void fft_transform_info_init_fppol_mp(struct fft_transform_info * fti, mpz_srcptr p, mp_size_t nmin, mp_size_t nmax, unsigned int nacc)
{
    if (nmin > nmax) {
        fft_transform_info_init_fppol_mp(fti, p, nmax, nmin, nacc);
        return;
    }

    /* The maximum number of summands is nmin */
    mp_bitcnt_t cbits = 2 * mpz_sizeinbase(p, 2) + FLINT_CLOG2(nacc * nmin);
    /* See above */
    if (nmax*cbits < 4096)
        cbits=iceildiv(4096, nmax);
    fft_transform_info_init_mulmod_inner(fti,
            nmin * cbits,
            nmax * cbits,
            nacc,
            /* even this extra bit isn't really needed, if we do the job
             * of adding a proper comparison at the end. (Whatever
             * happens, the wrapped lower part is in an interval of
             * bounded length).
             */
            nmax * cbits + FLINT_CLOG2(nacc) + 1);
    /* The maximum number of summands is nmin */
    fti->ks_coeff_bits = cbits;

    fti->p = p;
    fti->mp_shift = nmin - 1;
}


/* This returns the needed temporary storage for the different steps of a
 * fft multiplication process whose size corresponds
 * to the info given in *fti.
 * [0]: space to be allocated (size_t) for each transform.
 * [1]: temp space to be passed alongside with each transform
 *      (needs be allocated only once). This same amount is also needed
 *      when calling fft_addcompose
 * [2]: temp space to be passed alongside with each fft_compose or
 *      fft_addcompose convolution (needs be allocated only once).
 *
 * spaces returned in [1] and [2] are independent and the same area may
 * be used for both, but of course the caller must then ensure that they
 * are not used concurrently.
 *
 * Note that the size returned in [0] for each transform entails slight
 * overallocation due to pointer swap tricks here and there.
 */
void fft_transform_info_get_alloc_sizes(const struct fft_transform_info * fti, size_t sizes[3])
{
    mp_size_t w = fti->w;
    mp_size_t n = 1 << fti->depth;
    size_t chunks = ((w * n) / FLINT_BITS + 1) * sizeof(mp_limb_t);

    int N = 1;
#if defined(_OPENMP)
    if (fti->alg != 0) {
        /* only fft_mfa_truncate_sqrt2_outer is openmp-ized */
        N = omp_get_max_threads();
    }
#endif

    /* alloc sizes are the same irrespective of whether or not we use MFA */

    /* See mul_truncate_sqrt2 and fft_truncate_sqrt2 */
    /* 4n ptrs to areas of [size] limbs, with size=(n*w/64)+1 */
    /* plus two areas which are here for pointer swaps */
    sizes[0] = (4 * n + 2 * N) * (sizeof(mp_limb_t *) + chunks);
    /* transform temp: 1 temp areas of [size] limbs */
    sizes[1] = N * chunks;
    /* conv temp: 1 temp areas of 2*[size] limbs */
    sizes[2] = 2 * N * chunks;
}

#define VOID_POINTER_ADD(x, k) (((char*)(x))+(k))

void fft_prepare(const struct fft_transform_info * fti, void * x)
{
    int N = 1;
#if defined(_OPENMP)
    if (fti->alg != 0) {
        /* only fft_mfa_truncate_sqrt2_outer is openmp-ized */
        N = omp_get_max_threads();
    }
#endif
    mp_size_t n = 1 << fti->depth;
    mp_size_t rsize0 = fti_rsize0(fti);
    mp_limb_t ** ptrs = (mp_limb_t **) x;
    mp_limb_t * data = (mp_limb_t*) VOID_POINTER_ADD(x, (4*n+2*N)*sizeof(mp_limb_t *));
    for(mp_size_t i = 0 ; i < 4*n+2*N ; i++) {
        ptrs[i] = data + i * (rsize0 + 1);
    }
}

/* Can be used to check sanity of transforms, for debugging a priori */
int fft_check(const struct fft_transform_info * fti, const void * x, int diag)
{
    int N = 1;
#if defined(_OPENMP)
    if (fti->alg != 0) {
        /* only fft_mfa_truncate_sqrt2_outer is openmp-ized */
        N = omp_get_max_threads();
    }
#endif
    mp_size_t n = 1 << fti->depth;
    mp_size_t rsize0 = fti_rsize0(fti);
    mp_limb_t ** ptrs = (mp_limb_t **) x;
    mp_limb_t * data = (mp_limb_t*) VOID_POINTER_ADD(x, (4*n+2*N)*sizeof(mp_limb_t *));

    for(mp_size_t i = 0 ; i < 4*n+2*N ; i++) {
        ptrdiff_t d = ptrs[i] - data;
        if (d < 0) { if (diag) fprintf(stderr, "ptrs[%lu] below range\n", i); return 0; }
        if (d % (rsize0 + 1) != 0) { if (diag) fprintf(stderr, "ptrs[%lu] badly aligned\n", i); return 0;  }
        if (d / (rsize0 + 1) >= (4*n+2*N)) { if (diag) fprintf(stderr, "ptrs[%lu] above range\n", i); return 0; }
    }
    return 1;
}

void fft_export(const struct fft_transform_info * fti, void * x)
{
    int N = 1;
#if defined(_OPENMP)
    if (fti->alg != 0) {
        /* only fft_mfa_truncate_sqrt2_outer is openmp-ized */
        N = omp_get_max_threads();
    }
#endif
    mp_size_t n = 1 << fti->depth;
    mp_limb_t ** ptrs = (mp_limb_t **) x;
    if (sizeof(unsigned long) == sizeof(mp_limb_t *)) {
        unsigned long * offs = (unsigned long *) x;
        for(mp_size_t i = 0 ; i < 4*n+2*N ; i++) {
            offs[i] = ptrs[i] - (mp_limb_t *) x;
        }
    } else if (sizeof(unsigned int) == sizeof(mp_limb_t *)) {
        unsigned int * offs = (unsigned int *) x;
        for(mp_size_t i = 0 ; i < 4*n+2*N ; i++) {
            offs[i] = ptrs[i] - (mp_limb_t *) x;
        }
    } else {
        abort();
    }
}


void fft_import(const struct fft_transform_info * fti, void * x)
{
    int N = 1;
#if defined(_OPENMP)
    if (fti->alg != 0) {
        /* only fft_mfa_truncate_sqrt2_outer is openmp-ized */
        N = omp_get_max_threads();
    }
#endif
    mp_size_t n = 1 << fti->depth;
    mp_limb_t ** ptrs = (mp_limb_t **) x;
    if (ptrs[0] == NULL) {
        ASSERT_ALWAYS(ptrs[1] == NULL);
        return;
    }
    if (sizeof(unsigned long) == sizeof(mp_limb_t *)) {
        unsigned long * offs = (unsigned long *) x;
        for(mp_size_t i = 0 ; i < 4*n+2*N ; i++) {
            ptrs[i] = (mp_limb_t *) x + offs[i];
        }
    } else if (sizeof(unsigned int) == sizeof(mp_limb_t *)) {
        unsigned int * offs = (unsigned int *) x;
        for(mp_size_t i = 0 ; i < 4*n+2*N ; i++) {
            ptrs[i] = (mp_limb_t *) x + offs[i];
        }
    } else {
        abort();
    }
}

/* Hardly useful, in fact */
void * fft_transform_alloc(const struct fft_transform_info * fti)
{
    size_t allocs[3];
    fft_transform_info_get_alloc_sizes(fti, allocs);
    void * data = malloc(allocs[0]);
    fft_prepare(fti, data);
    return data;
}
/* }}} */

/* {{{ kronecker-schönhage */
static void fft_split_fppol(const struct fft_transform_info * fti, void * y, const mp_limb_t * x, mp_size_t cx, mpz_srcptr p)
{
    /* XXX We are implicitly asserting that the transform here is
     * straight out of fft_prepare(). If it is not, then we
     * will have trouble. Should we enforce this as an API requirement,
     * or sanitize the transform area by ourselves ? If the latter, is
     * there any point then in keeping fft_prepare called
     * within fft_transform_alloc ? Probably not */
    mp_size_t n = 1 << fti->depth;
    mp_size_t rsize0 = fti_rsize0(fti);
    mp_limb_t ** ptrs = (mp_limb_t **) y;

    mp_size_t np = mpz_size(p);
    mp_size_t nx = cx * np;
    mp_size_t ks_coeff_bits = fti->ks_coeff_bits;
    /* We re-implement fft_split_bits */
    fft_zero(fti, y);

    /* source area: polynomial over Fp[x], flat.
     *  pointer x
     *  coefficient index j
     *  limb index j*np, because coefficients in Fp are taken to span an
     *     integer number of words.
     *  coefficient stride np words
     *  length (number of coefficients) jmax
     */
    /*
     *
     * This is to be expanded with stride becoming ks_coeff_bits, and
     * later separated in chunk of width fti->bits, each in a
     * coefficient of the destination area.
     *
     * destination area: polynomial over R[x].
     *  pointer array ptrs[]
     *  each coefficient will contain fti->bits bits of data, but has
     *      room for more because of the needed legroom for
     *      schönhage-strassen.
     *
     * intermediate area (not created):
     *  zbit for the bit index.
     *
     */

    /* Source area: polynomial over Fp
     * limbs for chunk number xchunk are those starting at x + xchunk*np
     */
    mp_size_t xchunk = 0;
    mp_size_t xword_offset = 0; /* relative to chunk start */
    mp_size_t xbit_offset = 0;
    mp_size_t xuntil_fence = 0;
    mp_size_t xnchunks = nx / np;
    const mp_limb_t * xr = x;

    /* Intermediate area (not created): integer. The integer in itself
     * has no fence. */
    mp_size_t ybit = 0;

    /* Destination area: polynomial over R.
     * limbs for chunk number zchunk are those starting at ptrs[zchunk]
     */
    mp_size_t zchunk = 0;
    mp_size_t zword_offset = 0; /* relative to chunk start */
    mp_size_t zbit_offset = 0;
    mp_size_t zuntil_fence = 0;
    mp_limb_t * zw = NULL;

    /* Load the initial fence values */
    xuntil_fence = mpz_sizeinbase(p, 2);
    zuntil_fence = fti->bits;

    for( ; xchunk < xnchunks ; ) {
        if (xuntil_fence == 0) {
            /* Reload for another coefficient */
            xchunk++;
            xr = x + xchunk * np;
            xword_offset = 0;
            xbit_offset = 0;
            xuntil_fence = mpz_sizeinbase(p, 2);
            continue;
        }
        ybit = xchunk * ks_coeff_bits + xword_offset * FLINT_BITS + xbit_offset;
        zchunk = ybit / fti->bits;
        zbit_offset = ybit % fti->bits;
        zuntil_fence = fti->bits - (zbit_offset % fti->bits);
        zword_offset = 0;
        for( ; zbit_offset >= FLINT_BITS ; ) {
            zbit_offset -= FLINT_BITS;
            zword_offset++;
        }
        zw = ptrs[zchunk] + zword_offset;


        /* Current copy amount. The bit amount is driven by the fences.
         * The word amount is simply driven by the position of the last
         * bit read */
        mp_bitcnt_t ellbits = FLINT_MIN(xuntil_fence, zuntil_fence);
        mp_size_t ell = (xbit_offset + ellbits + FLINT_BITS - 1) / FLINT_BITS;

        mp_limb_t old = *zw;
        /*
        fprintf(stderr, "// bits [%zu..%zu[ of [x^%zu]P go into"
                " bits [%zu..%zu[ of [t^%zu]Q\n",
                xword_offset * FLINT_BITS + xbit_offset,
                xword_offset * FLINT_BITS + xbit_offset + ellbits,
                xchunk,
                zword_offset * FLINT_BITS + zbit_offset,
                zword_offset * FLINT_BITS + zbit_offset + ellbits,
                zchunk);
                */
        if (zbit_offset > xbit_offset) {
            mp_limb_t out = mpn_lshift(zw, xr, ell, zbit_offset - xbit_offset);
            zw[ell] = out;
        } else if (xbit_offset > zbit_offset) {
            mpn_rshift(zw, xr, ell, xbit_offset-zbit_offset);
        } else {
            mpn_copyi(zw, xr, ell);
        }
        *zw ^= old;

        xuntil_fence -= ellbits;
        xbit_offset += ellbits;
        for( ; xbit_offset >= FLINT_BITS ; ) {
            xbit_offset -= FLINT_BITS;
            xword_offset++;
            xr++;
        }
    }
    /* Now clear any trailing bits in the coefficients of the polynomial
     * in R[x]. By design, we might have left some.
     */
    for (mp_size_t j = 0; j < 4*n; j++) {
        mp_size_t h = fti->bits / FLINT_BITS;
        if (fti->bits % FLINT_BITS) {
            ptrs[j][h] &= (1UL << (fti->bits % FLINT_BITS)) - 1UL;
            h++;
        }
        mpn_zero(ptrs[j] + h, rsize0 + 1 - h);
    }
}

/* Cast y, which is a polynomial over R[x], into an integer polynomial,
 * and evaluate it at 2^bits. We expect to obtain zero bits everywhere
 * except in bit windows [j*ks_coeff_bits..(j+1)*ks_coeff_bits[. Note
 * that the evaluation at 2^bits involves additions.
 *
 * Because of possible carry propagation, we must scan through the entire
 * input set, and compute the additions, in order to be able to recognize
 * the correct bits.
 *
 * The nx first coefficients of the result (each occupying mpz_size(p)
 * limbs) go to the limb array x.
 */
void fft_combine_fppol(const struct fft_transform_info * fti, mp_limb_t * x, mp_size_t cx, void * y, mpz_srcptr p)
{
    mp_size_t rsize0 = fti_rsize0(fti);
    mp_limb_t ** ptrs = (mp_limb_t **) y;

    mp_size_t np = mpz_size(p);
    mp_size_t nx = cx * np;
    mpn_zero(x, nx);

    /* XXX silly placeholder, doing extra allocation */
    mp_bitcnt_t bxtemp = fti->bits1 + fti->bits2;
    mp_size_t lxtemp = 1 + (bxtemp-1) / fti->bits;
    mp_size_t nxtemp = (1 + (fti->bits - 1) / FLINT_BITS) * lxtemp;
    mp_limb_t * xtemp = malloc(nxtemp * sizeof(mp_limb_t));
    mpn_zero(xtemp, nxtemp);
    /* TODO: remove this middle man, and read directly from ptrs */
    fft_addcombine_bits(xtemp, ptrs, fti->trunc0, fti->bits, rsize0, nxtemp);
    mp_size_t ksspan = (fti->ks_coeff_bits / FLINT_BITS + 2);
    mp_limb_t * temp = malloc((2*ksspan+1) * sizeof(mp_limb_t));

    /* Beware. Because we're doing Kronecker-Schönhage, we know that at
     * least a full half-coefficient is zero on top of both source
     * operands. This means that we have a corresponding amount of zeros
     * on top of the product, namely one full coefficient. Hence the +1
     * in the condition below.
     */
    mp_limb_t topmask = (1UL << (fti->ks_coeff_bits % FLINT_BITS)) - 1UL;

    for(mp_size_t j = 0 ; (j+1) * fti->ks_coeff_bits < bxtemp ; j++) {
        mp_bitcnt_t bit0 = j * fti->ks_coeff_bits;
        mp_bitcnt_t bit1 = (j+1) * fti->ks_coeff_bits;
        assert(j * np < nx);
        assert((j+1) * np <= nx);

        /* TODO: rather read these from ptrs directly */
        /* How much words does [bit0..bit1[ span ? */
        mp_size_t w0 = bit0 / FLINT_BITS;
        mp_size_t w1 = (bit1 + FLINT_BITS - 1) / FLINT_BITS;

        assert(w1 - w0 <= ksspan);

        mp_size_t nwritten = (fti->ks_coeff_bits + FLINT_BITS - 1) / FLINT_BITS;
        assert(nwritten == w1 - w0 || nwritten+1 == w1-w0);
        if (bit0 % FLINT_BITS) {
            mpn_rshift(temp, xtemp + w0, w1 - w0, bit0 % FLINT_BITS);
        } else {
            mpn_copyi(temp, xtemp + w0, w1 - w0);
        }
        if (topmask) {
            temp[nwritten-1] &= topmask;
        }
        /* TODO: Barrett ! */
        assert(nwritten <= np + ksspan);
        /* XXX tdiv_qr does not work if the dividend is smaller than the
         * divisor !
         */
        if (nwritten >= np)
            mpn_tdiv_qr(temp + ksspan, x + j * np, 0, temp, nwritten, p->_mp_d, mpz_size(p));
    }
    free(temp);
    free(xtemp);
    /* We go through all limbs of the evaluated polynomial, calculating
     * them as we go
     *
     * limb starting at bit k*bits + j receives contribution from bits j
     * and above from coefficient k, but also from bits j+bits and above
     * from coefficient k-1, and even from the top bit of coefficient k-2
     * if j happens to be zero.
     *
     * As we do the calculations, we fill a temp window of size
     * ks_coeff_bits. When filling is done, its contents are reduced to
     * form a new coefficient of the resulting polynomial.
     *
     */
}

/* y is a polynomial over R[x]. We want to evaluate it at 2^bits,
 * and pick the resulting coefficients from bit windows 
 * [d0*ks_coeff_bits..(d1+1)*ks_coeff_bits[. Note
 * that the evaluation at 2^bits involves additions.
 *
 * Because of possible carry propagation, our first "easy" approach does
 * the full evaluation. Contributions to the first of the bits we're
 * interested in may include a carry from previous coefficients. The
 * presence of a carry is directly decided from the presence of the bit
 * just before the lowest polynomial coefficient in R[x].
 */
void fft_combine_fppol_mp(const struct fft_transform_info * fti, mp_limb_t * x, mp_size_t cx, void * y, mpz_srcptr p)
{
    mp_size_t rsize0 = fti_rsize0(fti);
    mp_limb_t ** ptrs = (mp_limb_t **) y;

    mp_size_t np = mpz_size(p);
    mp_size_t nx = cx * np;
    mpn_zero(x, nx);

    /* XXX silly placeholder, doing extra allocation */

    /* bits1 and bits2 being in fact multiples of ks_coeff_bits, the
     * reality is that the "product", which in fact is one of our
     * operands, since we're doing the transposed operation, is smaller
     * than just bits1 + bits2.
     */

    /* MP context: y=MP(x, z)
     * bits1 = MIN(nx,nz) * ks_coeff_bits
     * bits2 = ny * ks_coeff_bits
     *
     * (ny = MAX(nx, nz) - MIN(nx, nz) + 1).
     *
     * --> bxtemp = 
     *  MAX(nx, nz) * ks_coeff_bits = bits1 + bits2 - ks_coeff_bits
     */

    mp_bitcnt_t bxtemp = fti->bits1 + fti->bits2 - fti->ks_coeff_bits;
    /* Then lxtemp is normally eactly the number of coefficients of the
     * largest of the two operands in R[x] */
    mp_size_t lxtemp = 1 + (bxtemp-1) / fti->bits;
    assert(lxtemp <= (4 << fti->depth));

    /* nxtemp is an approximation of the number of words it takes to
     * write the evaluated integer.
     */
    mp_size_t nxtemp = (1 + (fti->bits - 1) / FLINT_BITS) * (lxtemp - 1);
    /* even though we evaluate at 2^bits, coeffs are in R. So we should
     * take into account the fact that R is slightly larger... */
    nxtemp += (1 + ((fti->w << fti->depth) - 1) / FLINT_BITS);

    mp_limb_t * xtemp = malloc(nxtemp * sizeof(mp_limb_t));
    mpn_zero(xtemp, nxtemp);
    /* TODO: remove this middle man, and read directly from ptrs */
    fft_addcombine_bits(xtemp, ptrs, fti->trunc0, fti->bits, rsize0, nxtemp);

    mp_size_t nmin = fti->bits1 / fti->ks_coeff_bits - 1;
    mp_size_t nmax = bxtemp / fti->ks_coeff_bits - 1;

    mp_size_t ksspan = (fti->ks_coeff_bits / FLINT_BITS + 2);
    mp_limb_t * temp = malloc((2*ksspan+1) * sizeof(mp_limb_t));

    /* Beware. Because we're doing Kronecker-Schönhage, we know that at
     * least a full half-coefficient is zero on top of both source
     * operands. This means that we have a corresponding amount of zeros
     * on top of the product, namely one full coefficient. Hence the +1
     * in the condition below.
     */
    mp_limb_t topmask = (1UL << (fti->ks_coeff_bits % FLINT_BITS)) - 1UL;

    for(mp_size_t j = nmin ; j < nmax ; j++) {
        mp_bitcnt_t bit0 = j * fti->ks_coeff_bits;
        mp_bitcnt_t bit1 = (j+1) * fti->ks_coeff_bits;
        assert((j     - nmin) * np <  nx);
        assert((j + 1 - nmin) * np <= nx);

        /* TODO: rather read these from ptrs directly */
        /* How much words does [bit0..bit1[ span ? */
        mp_size_t w0 = bit0 / FLINT_BITS;
        mp_size_t w1 = (bit1 + FLINT_BITS - 1) / FLINT_BITS;

        assert(w1 - w0 <= ksspan);

        mp_size_t nwritten = (fti->ks_coeff_bits + FLINT_BITS - 1) / FLINT_BITS;
        assert(nwritten == w1 - w0 || nwritten+1 == w1-w0);
        if (bit0 % FLINT_BITS) {
            mpn_rshift(temp, xtemp + w0, w1 - w0, bit0 % FLINT_BITS);
        } else {
            mpn_copyi(temp, xtemp + w0, w1 - w0);
        }
        if (topmask) {
            temp[nwritten-1] &= topmask;
        }
        /* TODO: Barrett ! */
        mpn_tdiv_qr(temp + ksspan, x + (j - nmin) * np, 0, temp, nwritten, p->_mp_d, mpz_size(p));
    }
    free(temp);
    free(xtemp);
}
/* }}} */

#ifdef DEBUG_FFT/*{{{*/
void fft_debug_print_ft(const struct fft_transform_info * fti, const char * basename, void * y)
{
    mp_size_t n = 1 << fti->depth;
    mp_size_t rsize0 = fti_rsize0(fti);
    mp_limb_t ** ptrs = (mp_limb_t **) y;
    char * filename;
    int rc = asprintf(&filename, "%s/%s", fti->tmpdir, basename);
    if (rc < 0) abort();
    FILE * f = fopen(filename, "w");
    if (f == NULL) {
        fprintf(stderr, "%s: %s\n", filename, strerror(errno));
        return;
    }
    fprintf(f, "data:=[");
    int i1 = 4*n;
    int z = 1;
    for( ; z && i1 > 0 ; i1-=z) {
        mp_limb_t * x = ptrs[i1-1];
        for(int i = 0 ; z && i < rsize0 + 1 ; i++) {
            z = (x[i] == 0);
        }
    }
    for(int i = 0 ; i < i1 ; i++) {
        if (i) fprintf(f, ", ");
        // fprintf(f, "\n");
        mp_limb_t * x = ptrs[i];
        fprintf(f, "[");
        int j1 = rsize0 + 1;
        for( ; j1 > 0 ; j1--) {
            if (x[j1-1] != 0) break;
        }
        for(int i = 0 ; i < j1 ; i++) {
            if (i) fprintf(f, ", ");
            fprintf(f, "%lu", x[i]);
        }
        fprintf(f, "]");
    }
    fprintf(f, "];\n");
    fclose(f);
    free(filename);
}
#endif/*}}}*/

/* {{{ dft/ift backends */
static void fft_dft_backend(const struct fft_transform_info * fti, void * y, void * temp)
{
#ifdef DEBUG_FFT
    fft_debug_print_ft(fti, "before_dft.m", y);
#endif
    mp_size_t n = 1 << fti->depth;
    mp_size_t rsize0 = fti_rsize0(fti);
    mp_limb_t ** ptrs = (mp_limb_t **) y;
    mp_size_t trunc = fti_trunc(fti);

    int N = 1;
#if defined(_OPENMP)
    if (fti->alg != 0)
        N = omp_get_max_threads();
#endif
    mp_limb_t ** tslot0 = ptrs + 4 * n;
    mp_limb_t ** tslot1 = ptrs + 4 * n + N;
    mp_limb_t * s1[N];
    for(int i = 0 ; i < N ; i++)
        s1[i] = (mp_limb_t *) VOID_POINTER_ADD(temp, i * (rsize0 + 1) * sizeof(mp_limb_t));

    if (fti->alg == 0) {
        fft_truncate_sqrt2(y, n, fti->w, tslot0, tslot1, s1, trunc);
        for (mp_size_t j = 0; j < trunc; j++) {
            mpn_normmod_2expp1(ptrs[j], rsize0);
        }
    } else {
        /* 4n coeffs split into 2n2 rows of n1 coeffs */
        /* depth1+depth2 = depth + 1 */
        mp_size_t depth1 = fti->depth / 2;
        mp_size_t depth2 = fti->depth + 1 - fti->depth / 2;
        mp_size_t n1 = 1 << depth1; /* for MFA */
        mp_size_t n2 = 1 << depth2; /* for MFA */
        /* The first n2 rows need no truncation. The rest is truncated at
         * (trunc), which means that we take only trunc2 rows. */
        mp_size_t trunc2 = (trunc - 2 * n) / n1;

        /* outer */
        fft_mfa_truncate_sqrt2_outer(ptrs, n, fti->w, tslot0, tslot1, s1, n1, trunc);

        {
            /* inner layers -- we have to copy code from
             * fft_mfa_truncate_sqrt2_inner */

            /* First the bottom half of the matrix */
#ifdef HAVE_OPENMP
#pragma omp parallel
#endif
            {
#ifdef HAVE_OPENMP
                int k = omp_get_thread_num();
#pragma omp for
#else
                int k = 0;
#endif
                for (mp_size_t s = 0; s < trunc2; s++) {
                    /* Truncation apparently appears only with bitrev semantics */
                    mp_limb_t ** row = ptrs + 2*n + n_revbin(s, depth2) * n1;
                    fft_radix2(row, n1 / 2, fti->w * n2, tslot0 + k, tslot1 + k);
                    for (mp_size_t j = 0; j < n1; j++)    /* normalize right now */
                        mpn_normmod_2expp1(row[j], rsize0);
                }
            }
            /* Now the top half */
#ifdef HAVE_OPENMP
#pragma omp parallel
#endif
            {
#ifdef HAVE_OPENMP
                int k = omp_get_thread_num();
#pragma omp for
#else
                int k = 0;
#endif
                for (mp_size_t i = 0; i < n2; i++) {
                    mp_limb_t ** row = ptrs + i * n1;
                    fft_radix2(row, n1 / 2, fti->w * n2, tslot0 + k, tslot1 + k);
                    for (mp_size_t j = 0; j < n1; j++)    /* normalize right now */
                        mpn_normmod_2expp1(row[j], rsize0);
                }
            }
        }
        /* Continue following fft_mfa_truncate_sqrt2_inner. iffts follow,
         * and then outer steps */
    }
#ifdef DEBUG_FFT
    fft_debug_print_ft(fti, "after_dft.m", y);
#endif
}

static void fft_ift_backend(const struct fft_transform_info * fti, void * y, void * temp)
{
#ifdef DEBUG_FFT
    fft_debug_print_ft(fti, "before_ift.m", y);
#endif
    mp_size_t n = 1 << fti->depth;
    mp_size_t rsize0 = fti_rsize0(fti);
    mp_limb_t ** ptrs = (mp_limb_t **) y;
    mp_size_t trunc = fti_trunc(fti);

    int N = 1;
#if defined(_OPENMP)
    if (fti->alg != 0)
        N = omp_get_max_threads();
#endif
    mp_limb_t ** tslot0 = ptrs + 4 * n;
    mp_limb_t ** tslot1 = ptrs + 4 * n + N;
    mp_limb_t * s1[N];
    for(int i = 0 ; i < N ; i++)
        s1[i] = (mp_limb_t *) VOID_POINTER_ADD(temp, i * (rsize0 + 1) * sizeof(mp_limb_t));

    /* TODO: do we have to have inputs reduced ? */

    if (fti->alg == 0) {
        ifft_truncate_sqrt2(y, n, fti->w, tslot0, tslot1, s1, trunc);
        for (mp_size_t j = 0; j < trunc; j++) {
            mpn_div_2expmod_2expp1(ptrs[j], ptrs[j], rsize0, fti->depth + 2);
            mpn_normmod_2expp1(ptrs[j], rsize0);
        }
    } else {
        /* 4n coeffs split into 2n2 rows of n1 coeffs */
        /* depth1+depth2 = depth + 1 */
        mp_size_t depth1 = fti->depth / 2;
        mp_size_t depth2 = fti->depth + 1 - fti->depth / 2;
        mp_size_t n1 = 1 << depth1; /* for MFA */
        mp_size_t n2 = 1 << depth2; /* for MFA */
        /* The first n2 rows need no truncation. The rest is truncated at
         * (trunc), which means that we take only trunc2 rows. */
        mp_size_t trunc2 = (trunc - 2 * n) / n1;

        /* Begin with inner steps (those which are intertwined with
         * convolution inside fft_mfa_truncate_sqrt2_inner), and finish
         * with outer steps */
#ifdef HAVE_OPENMP
#pragma omp parallel
#endif
        {
#ifdef HAVE_OPENMP
                int k = omp_get_thread_num();
#pragma omp for
#else
                int k = 0;
#endif
            for (mp_size_t s = 0; s < trunc2; s++) {
                /* Truncation apparently appears only with bitrev semantics */
                mp_limb_t ** row = ptrs + 2*n + n_revbin(s, depth2) * n1;
                ifft_radix2(row, n1 / 2, fti->w * n2, tslot0 + k, tslot1 + k);
            }
        }
#ifdef HAVE_OPENMP
#pragma omp parallel
#endif
        {
#ifdef HAVE_OPENMP
                int k = omp_get_thread_num();
#pragma omp for
#else
                int k = 0;
#endif
            for (mp_size_t i = 0; i < n2; i++) {
                mp_limb_t ** row = ptrs + i * n1;
                ifft_radix2(row, n1 / 2, fti->w * n2, tslot0 + k, tslot1 + k);
            }
        }

        /* outer. Does the division and normalization. */
        ifft_mfa_truncate_sqrt2_outer(ptrs, n, fti->w, tslot0, tslot1, s1, n1, trunc);
    }
#ifdef DEBUG_FFT
    fft_debug_print_ft(fti, "after_ift.m", y);
#endif
}
/* }}} */

/* {{{ dft/ift frontends */
void fft_dft(const struct fft_transform_info * fti, void * y, const mp_limb_t * x, mp_size_t nx_or_cx, void * temp)
{
    if (fti->p) {
        /* here, x is an array of cx coefficients modulo p, each taking
         * mpz_size(p) limbs */
        mp_size_t cx = nx_or_cx;
        fft_split_fppol(fti, y, x, cx, fti->p);
    } else {
        /* See mul_truncate_sqrt2 */
        mp_size_t nx = nx_or_cx;
        mp_size_t rsize0 = fti_rsize0(fti);
        fft_zero(fti, y);
        fft_split_bits(y, x, nx, fti->bits, rsize0);
    }
    fft_dft_backend(fti, y, temp);                                          
}

void fft_ift(const struct fft_transform_info * fti, mp_limb_t * x, mp_size_t nx_or_cx, void * y, void * temp)
{
    fft_ift_backend(fti, y, temp);
    if (fti->p && !fti->mp_shift) {
        /* product of polynomials mod p */
        mp_size_t cx = nx_or_cx;
        fft_combine_fppol(fti, x, cx, y, fti->p);
    } else if (fti->p && fti->mp_shift) {
        /* middle product of polynomials mod p */
        mp_size_t cx = nx_or_cx;
        mp_size_t nbigtemp = fft_get_mulmod_output_minlimbs(fti);
        mp_limb_t * bigtemp = malloc(nbigtemp * sizeof(mp_limb_t));
        mp_size_t rsize0 = fti_rsize0(fti);
        mpn_zero(bigtemp, nbigtemp);
        fft_addcombine_bits(bigtemp, y, fti->trunc0, fti->bits, rsize0, nbigtemp);

        mp_size_t np = mpz_size(fti->p);
        mp_size_t nx = cx * np;

        mp_size_t ksspan = (fti->ks_coeff_bits / FLINT_BITS + 2);
        mp_limb_t * smalltemp = malloc((2*ksspan+1) * sizeof(mp_limb_t));
        mp_limb_t topmask = (1UL << (fti->ks_coeff_bits % FLINT_BITS)) - 1UL;

        mpn_zero(x, nx);

        for(mp_size_t j = 0 ; j * np < nx ; j++) {
            mp_bitcnt_t bit0 = (j+fti->mp_shift) * fti->ks_coeff_bits;
            mp_bitcnt_t bit1 = (j+fti->mp_shift+1) * fti->ks_coeff_bits;
            assert(j * np < nx);
            assert((j+1) * np <= nx);

            /* TODO: rather read these from ptrs directly */
            /* How many words does [bit0..bit1[ span ? */
            mp_size_t w0 = bit0 / FLINT_BITS;
            mp_size_t w1 = (bit1 + FLINT_BITS - 1) / FLINT_BITS;

            assert(w1 - w0 <= ksspan);

            mp_size_t nwritten = (fti->ks_coeff_bits + FLINT_BITS - 1) / FLINT_BITS;
            assert(nwritten == w1 - w0 || nwritten+1 == w1-w0);
            if (bit0 % FLINT_BITS) {
                mpn_rshift(smalltemp, bigtemp + w0, w1 - w0, bit0 % FLINT_BITS);
            } else {
                mpn_copyi(smalltemp, bigtemp + w0, w1 - w0);
            }
            if (topmask) {
                smalltemp[nwritten-1] &= topmask;
            }
            /* TODO: Barrett ! */
            /* XXX tdiv_qr does not work if the dividend is smaller than the
             * divisor !
             */
            if (nwritten >= np)
                mpn_tdiv_qr(smalltemp + ksspan, x + j * np, 0, smalltemp, nwritten, fti->p->_mp_d, mpz_size(fti->p));
        }

        free(smalltemp);
        free(bigtemp);
    } else {
        /* normal case: integers */
        mp_size_t nx = nx_or_cx;
        mp_size_t w = fti->w;
        mp_size_t n = 1 << fti->depth;
        mp_bitcnt_t nw = (mp_bitcnt_t) n * w;
        mp_size_t rsize0 = nw/FLINT_BITS;  /* need rsize0+1 words for x\in R */
        mpn_zero(x, nx);
        if (!fti->minwrap) {
            fft_addcombine_bits(x, y, fti->trunc0, fti->bits, rsize0, nx);
            return;
        }

        /* it's slightly less trivial here. We perform the overwrap. (ok, in
         * typical middle product uses, we don't need it. But it's cheap).
         */
        /* we want at least (4*n-1)*bits+n*w bits in the output zone */
        mp_bitcnt_t need = (4*n-1)*fti->bits+nw;
        assert(nx >= (mp_size_t) iceildiv(need, FLINT_BITS));
        fft_addcombine_bits(x, y, fti->trunc0, fti->bits, rsize0, nx);
        /* bits above 4*n*fti->bits need to wrap around */
        mp_bitcnt_t outneed = need - 4*n*fti->bits;
        mp_size_t outneedlimbs = iceildiv(outneed, FLINT_BITS);
        assert(outneedlimbs <= rsize0 + 1);
        mp_size_t toplimb = (4*n*fti->bits) / FLINT_BITS;
        mp_bitcnt_t topoffset = (4*n*fti->bits) % FLINT_BITS;
        mp_size_t cy;
        mpn_zero(temp, rsize0 + 1);
        do {
            if (topoffset) {
                mpn_rshift(temp, x + toplimb, nx - toplimb, topoffset);
                x[toplimb] &= ((1UL<<topoffset)-1);
                if (nx - toplimb > 1)
                    memset(x + toplimb + 1, 0, (nx - toplimb - 1) * sizeof(mp_limb_t));
            } else {
                memcpy(temp, x + toplimb, (nx - toplimb) * sizeof(mp_limb_t));
                memset(x + toplimb, 0, (nx - toplimb) * sizeof(mp_limb_t));
            }
            cy = mpn_add_n(x, x, temp, outneedlimbs);
            cy = mpn_add_1(x + outneedlimbs, x + outneedlimbs, toplimb - outneedlimbs, cy);
            mpn_add_1(x + toplimb, x + toplimb, nx - toplimb, cy);
        } while (cy);
    }
}
/* }}} */

void fft_compose(const struct fft_transform_info * fti, void * z, const void * y0, const void * y1, void * temp)
{
    /* See mul_truncate_sqrt2 */
    mp_size_t nw = fti->w << fti->depth;
    mp_size_t rsize0 = fti_rsize0(fti);
    mp_limb_t ** p0 = (mp_limb_t **) y0;
    mp_limb_t ** p1 = (mp_limb_t **) y1;
    mp_limb_t ** q = (mp_limb_t **) z;
    mp_size_t trunc = fti_trunc(fti);

    /* It is tempting to believe that MFA makes no difference here. In
     * fact it does, because of truncation, and the way rows are
     * organized after the transforms
     */

    if (fti->alg == 0) {
        for (mp_size_t j = 0; j < trunc; j++) {
            /* c is a bitmask. bit 0 is for the top bit of p1[j], bit 1 is
             * for the top bit of p1[j].  */
            mp_limb_t c = 2 * p0[j][rsize0] + p1[j][rsize0];
            q[j][rsize0] = mpn_mulmod_2expp1(q[j], p0[j], p1[j], c, nw, temp);
            assert(q[j][rsize0] <= 1);
        }
    } else {
        /* 4n coeffs split into 2n2 rows of n1 coeffs */
        /* depth1+depth2 = depth + 1 */
        mp_size_t n = 1 << fti->depth;
        mp_size_t depth1 = fti->depth / 2;
        mp_size_t depth2 = fti->depth + 1 - fti->depth / 2;
        mp_size_t n1 = 1 << depth1; /* for MFA */
        mp_size_t n2 = 1 << depth2; /* for MFA */
        /* The first n2 rows need no truncation. The rest is truncated at
         * (trunc), which means that we take only trunc2 rows. */
        mp_size_t trunc2 = (trunc - 2 * n) / n1;

        /* First the bottom half of the matrix */
#ifdef HAVE_OPENMP
#pragma omp parallel
#endif
        {
#ifdef HAVE_OPENMP
            int k = omp_get_thread_num();
#else
            int k = 0;
#endif
            size_t off_k = k * (rsize0 + 1) * sizeof(mp_limb_t);
            mp_limb_t * temp_k = (mp_limb_t *) VOID_POINTER_ADD(temp, off_k);

            mp_size_t t = 2 * n;
            mp_size_t last_s = 0;
#ifdef HAVE_OPENMP
#pragma omp for collapse(2)
#endif
            /* convolutions on relevant rows */
            for (mp_size_t s = 0; s < trunc2; s++) {
                for (mp_size_t j = 0; j < n1; j++) {
                    if (s != last_s) {
                        t = 2*n + n_revbin(s, depth2) * n1;
                        last_s = s;
                    }
                    mp_limb_t c = 2 * p0[t+j][rsize0] + p1[t+j][rsize0];
                    q[t+j][rsize0] = mpn_mulmod_2expp1(q[t+j], p0[t+j], p1[t+j], c, nw, temp_k);
                    assert(q[t+j][rsize0] <= 1);
                }
            }
        }
        /* Now the top half */
#ifdef HAVE_OPENMP
#pragma omp parallel
#endif
        {
#ifdef HAVE_OPENMP
            int k = omp_get_thread_num();
#else
            int k = 0;
#endif
            size_t off_k = k * (rsize0 + 1) * sizeof(mp_limb_t);
            mp_limb_t * temp_k = (mp_limb_t *) VOID_POINTER_ADD(temp, off_k);

            mp_size_t t = 0;
            mp_size_t last_i = 0;
#ifdef HAVE_OPENMP
#pragma omp for collapse(2)
#endif
            /* convolutions on rows */
            for (mp_size_t i = 0; i < n2; i++) {
                for (mp_size_t j = 0; j < n1; j++) {
                    if (i != last_i) {
                        t = i * n1;
                        last_i = i;
                    }
                    mp_limb_t c = 2 * p0[t+j][rsize0] + p1[t+j][rsize0];
                    q[t+j][rsize0] = mpn_mulmod_2expp1(q[t+j], p0[t+j], p1[t+j], c, nw, temp_k);
                    assert(q[t+j][rsize0] <= 1);
                }
            }
        }
    }
}

static __inline__
void mpn_addmod_2expp1(mp_limb_t * z, const mp_limb_t * x, const mp_limb_t * y, mp_size_t limbs)
{
    /* This adds two normalized representatives modulo B^limbs + 1, with
     * B=2^FLINT_BITS. Result is normalized.
     *
     * TODO: we have to think about the normalization requirement. In the
     * context of accumulating several transforms, it may be wise to
     * relax this slightly (i.e. only one of the inputs reduced, and the
     * other not, nor the output).
     *
     * Possible cases:
     * c0 == 2:
     *    both x[0..limbs-1] and y[0..limbs-1] are zero. The result
     *    is then -2, i.e. 2^(n*w)-1 (all bits set).
     * c0 == 1:
     *    one of x[0..limbs-1] or y[0..limbs-1] is zero. Wlog, say x.
     *      - if y is non-zero, then subtracting 1 to y will
     *        give the desired result, and won't create a carry.
     *      - if y is really zero (without a carry), then the
     *        result is x.
     * c0 == 0:
     *    then mpn_add_n will yield a carry bit, to be subtracted
     *    *unless* the result is exactly 2^{n*w}.
     *
     * The important thing is to optimize is the most likely case c0==0,
     * and c1 to be subtracted
     */
    assert(x[limbs] <= 1);
    assert(y[limbs] <= 1);

    mp_size_t c0 = x[limbs] + y[limbs];
    if (c0 == 0) {
        mp_size_t c1 = mpn_add_n(z, x, y, limbs);
        mp_size_t c2 = mpn_sub_1(z, z, limbs, c1);
        if (c2) mpn_zero(z, limbs);
        z[limbs] = c2;
    } else if (c0 == 1) {
        const mp_limb_t * nz = x[limbs] ? y : x;
        mp_limb_t c2 = mpn_sub_1(z, nz, limbs, 1);
        if (c2) mpn_zero(z, limbs);
        z[limbs] = c2;
    } else {
        memset(z, ~0, limbs * sizeof(mp_limb_t));
        z[limbs] = 0;
    }
}

void fft_zero(const struct fft_transform_info * fti, void * z)
{
    int N = 1;
#if defined(_OPENMP)
    if (fti->alg != 0) {
        /* only fft_mfa_truncate_sqrt2_outer is openmp-ized */
        N = omp_get_max_threads();
    }
#endif
    mp_limb_t ** ptrs = (mp_limb_t **) z;
    mp_size_t n = 1 << fti->depth;
    mp_size_t rsize0 = fti_rsize0(fti);
    mp_limb_t * data = (mp_limb_t*) VOID_POINTER_ADD(z, (4*n+2*N)*sizeof(mp_limb_t *));
    mpn_zero(data, (4*n+2*N) * (rsize0 + 1));
    for(mp_size_t i = 0 ; i < 4*n+2*N ; i++) {
        ptrs[i] = data + i * (rsize0 + 1);
    }
}

/* XXX This is ugly. I'm not even certain that some assert won't blow
 * up...
 */
void fft_fill_random(const struct fft_transform_info * fti, void * z, gmp_randstate_t rstate)
{
    int N = 1;
#if defined(_OPENMP)
    if (fti->alg != 0) {
        /* only fft_mfa_truncate_sqrt2_outer is openmp-ized */
        N = omp_get_max_threads();
    }
#endif
    mp_limb_t ** ptrs = (mp_limb_t **) z;
    mp_size_t n = 1 << fti->depth;
    mp_size_t rsize0 = fti_rsize0(fti);
    mp_limb_t * data = (mp_limb_t*) VOID_POINTER_ADD(z, (4*n+2*N)*sizeof(mp_limb_t *));
    mpn_zero(data, (4*n+2*N) * (rsize0 + 1));
    for(mp_size_t i = 0 ; i < 4*n+2*N ; i++) {
        ptrs[i] = data + i * (rsize0 + 1);
        /* This is provided by MPIR, and we also have an ugly wrapper in
         * gmp-aux.h */
        mpn_randomb(ptrs[i], rstate, rsize0 + 1);
    }
}

void fft_add(const struct fft_transform_info * fti, void * z, const void * y0, const void * y1)
{
    /* See fft_compose */
    mp_size_t rsize0 = fti_rsize0(fti);
    const mp_limb_t ** p0 = (const mp_limb_t **) y0;
    const mp_limb_t ** p1 = (const mp_limb_t **) y1;
    mp_limb_t ** q = (mp_limb_t **) z;
    mp_size_t trunc = fti_trunc(fti);

    /* It is tempting to believe that MFA makes no difference here. In
     * fact it does, because of truncation, and the way rows are
     * organized after the transforms
     */

    if (fti->alg == 0) {
        for (mp_size_t j = 0; j < trunc; j++) {
            mpn_addmod_2expp1(q[j], p0[j], p1[j], rsize0);
        }
    } else {
        /* 4n coeffs split into 2n2 rows of n1 coeffs */
        /* depth1+depth2 = depth + 1 */
        mp_size_t n = 1 << fti->depth;
        mp_size_t depth1 = fti->depth / 2;
        mp_size_t depth2 = fti->depth + 1 - fti->depth / 2;
        mp_size_t n1 = 1 << depth1; /* for MFA */
        mp_size_t n2 = 1 << depth2; /* for MFA */
        /* The first n2 rows need no truncation. The rest is truncated at
         * (trunc), which means that we take only trunc2 rows. */
        mp_size_t trunc2 = (trunc - 2 * n) / n1;

        /* convolutions on relevant rows */
        for (mp_size_t s = 0; s < trunc2; s++) {
            mp_size_t t = 2*n + n_revbin(s, depth2) * n1;
            for (mp_size_t j = 0; j < n1; j++, t++) {
                mpn_addmod_2expp1(q[t], p0[t], p1[t], rsize0);
            }
        }
        /* convolutions on rows */
        for (mp_size_t i = 0; i < n2; i++) {
            mp_size_t t = i * n1;
            for (mp_size_t j = 0; j < n1; j++, t++) {
                mpn_addmod_2expp1(q[t], p0[t], p1[t], rsize0);
            }
        }
    }
}

void fft_addcompose(const struct fft_transform_info * fti, void * z, const void * y0, const void * y1, void * temp, void * qtemp)
{
    ASSERT(fft_check(fti, y0, 1));
    ASSERT(fft_check(fti, y1, 1));
    ASSERT(fft_check(fti, z, 1));
    /* See mul_truncate_sqrt2 */
    mp_size_t nw = fti->w << fti->depth;
    mp_size_t rsize0 = fti_rsize0(fti);
    mp_limb_t ** p0 = (mp_limb_t **) y0;
    mp_limb_t ** p1 = (mp_limb_t **) y1;
    mp_limb_t ** q = (mp_limb_t **) z;
    mp_size_t trunc = fti_trunc(fti);
    mp_limb_t * qt = (mp_limb_t *) qtemp;

    /* It is tempting to believe that MFA makes no difference here. In
     * fact it does, because of truncation, and the way rows are
     * organized after the transforms
     */

    if (fti->alg == 0) {
        for (mp_size_t j = 0; j < trunc; j++) {
            /* c is a bitmask. bit 0 is for the top bit of p1[j], bit 1 is
             * for the top bit of p1[j].  */
            mp_limb_t c = 2 * p0[j][rsize0] + p1[j][rsize0];
            qt[rsize0] = mpn_mulmod_2expp1(qt, p0[j], p1[j], c, nw, temp);
            assert(qt[rsize0] <= 1);
            /* now q[j] += qt : */
            mpn_addmod_2expp1(q[j], q[j], qt, rsize0);
        }
    } else {
        /* 4n coeffs split into 2n2 rows of n1 coeffs */
        /* depth1+depth2 = depth + 1 */
        mp_size_t n = 1 << fti->depth;
        mp_size_t depth1 = fti->depth / 2;
        mp_size_t depth2 = fti->depth + 1 - fti->depth / 2;
        mp_size_t n1 = 1 << depth1; /* for MFA */
        mp_size_t n2 = 1 << depth2; /* for MFA */
        /* The first n2 rows need no truncation. The rest is truncated at
         * (trunc), which means that we take only trunc2 rows. */
        mp_size_t trunc2 = (trunc - 2 * n) / n1;

        /* convolutions on relevant rows */
        for (mp_size_t s = 0; s < trunc2; s++) {
            mp_size_t t = 2*n + n_revbin(s, depth2) * n1;
            for (mp_size_t j = 0; j < n1; j++, t++) {
                mp_limb_t c = 2 * p0[t][rsize0] + p1[t][rsize0];
                qt[rsize0] = mpn_mulmod_2expp1(qt, p0[t], p1[t], c, nw, temp);
                assert(qt[rsize0] <= 1);
                mpn_addmod_2expp1(q[t], q[t], qt, rsize0);
            }
        }
        /* convolutions on rows */
        for (mp_size_t i = 0; i < n2; i++) {
            mp_size_t t = i * n1;
            for (mp_size_t j = 0; j < n1; j++, t++) {
                mp_limb_t c = 2 * p0[t][rsize0] + p1[t][rsize0];
                qt[rsize0] = mpn_mulmod_2expp1(qt, p0[t], p1[t], c, nw, temp);
                assert(qt[rsize0] <= 1);
                mpn_addmod_2expp1(q[t], q[t], qt, rsize0);
            }
        }
    }
}



void get_ft_hash(const struct fft_transform_info * fti, mpz_t h, int bits_per_coeff, void * data)
{
    mp_limb_t ** ptrs = data;
    mp_size_t trunc = fti_trunc(fti);
    mp_size_t rsize0 = fti_rsize0(fti);
    mpz_set_ui(h, 0);
    for(mp_size_t i = trunc ; i-- > 0 ; ) {
        mpz_mul_2exp(h, h, bits_per_coeff);
        mp_limb_t v = 0;
        for(mp_size_t j = 0 ; j < rsize0 + 1 ; j++) {
            v += (1+j)*ptrs[i][j];
        }
        v &= (1 << bits_per_coeff) - 1;
        mpz_add_ui(h, h, v);
    }
}

char * fft_transform_info_explain(const struct fft_transform_info * fti)
{
    int rc;
    char * line1a;
    rc = asprintf(&line1a, "Tranform info for accumulating %u ", fti->nacc);
    ASSERT_ALWAYS(rc >= 0);

    char * line1b;
    if (fti->minwrap)
        rc = asprintf(&line1b, "modular products (%lu by %lu) mod 2^K\\pm 1 with K>=%lu", fti->bits1, fti->bits2, fti->minwrap);
    else
        rc = asprintf(&line1b, "integer products (%lu by %lu)", fti->bits1, fti->bits2);
    ASSERT_ALWAYS(rc >= 0);

    if (fti->ks_coeff_bits) {
        char * line1x;
        mp_size_t pbits = mpz_sizeinbase(fti->p, 2);
        if (fti->mp_shift) {
            rc = asprintf(&line1x, "middle products (terms [%u..%lu] of product %lu by %lu) of polynomials modulo a %lu-bit prime (internally using %s)",
                    fti->mp_shift,
                    fti->bits2 / fti->ks_coeff_bits - 1,
                    fti->bits1 / fti->ks_coeff_bits,
                    fti->bits2 / fti->ks_coeff_bits,
                    pbits,
                    line1b);
        } else {
            rc = asprintf(&line1x, "products (%lu by %lu) of polynomials modulo a %lu-bit prime (internally using %s)",
                    fti->bits1 / fti->ks_coeff_bits,
                    fti->bits2 / fti->ks_coeff_bits,
                    pbits,
                    line1b);
        }
        ASSERT_ALWAYS(rc >= 0);
        free(line1b);
        line1b = line1x;
    }

    char * line2;
    rc = asprintf(&line2, "; inputs split in %lu-bit pieces"
        ", hence 2 polynomials"
        " of length %lu and %lu, multiplied modulo X^%lu-1"
        ", in the ring R=Z/(2^%lu+1)",
        fti->bits,
        iceildiv(fti->bits1, fti->bits),
        iceildiv(fti->bits2, fti->bits),
        (1UL << (fti->depth + 2)),
        (fti->w << fti->depth));
    ASSERT_ALWAYS(rc >= 0);

    /* 2^w a n-th root of -1 mod 2^(nw)+1
     * sqrt(2)^w a 4n-th root of 1
     */
    char * line3;
    rc = asprintf(&line3, ", in which 2^(%lu/2) is a %lu-th root of 1",
            fti->w, (1UL << (fti->depth+2)));
    ASSERT_ALWAYS(rc >= 0);

    char * line4;
    rc = asprintf(&line4, ". Transform depth is %lu, using %s algorithm",
            fti->depth,
            fti->alg ? "matrix Fourier" : "plain radix-2");
    ASSERT_ALWAYS(rc >= 0);

    char * explanation;
    rc = asprintf(&explanation, "%s%s%s%s%s.", line1a, line1b, line2, line3, line4);
    ASSERT_ALWAYS(rc >= 0);
    ASSERT_ALWAYS(fft_transform_info_check(fti));
    free(line1a);
    free(line1b);
    free(line2);
    free(line3);
    free(line4);
    return explanation;
}
<|MERGE_RESOLUTION|>--- conflicted
+++ resolved
@@ -36,26 +36,15 @@
 #include <string.h>
 #include <assert.h>
 #include <errno.h>
-<<<<<<< HEAD
-#include <stdio.h>
-#include "gmp.h"
-=======
 #include <gmp.h>
->>>>>>> 81893df8
 #include "flint.h"
 #include "fft.h"
 #include "ulong_extras.h"
 #include "fft_tuning.h"
 #include "timing.h"
-<<<<<<< HEAD
 #include "gmp_aux.h"
-
-#ifdef HAVE_OPENMP
-#include <omp.h>
-#endif
-=======
+#include "omp_proxy.h"
 #include "macros.h"             // for ASSERT_ALWAYS
->>>>>>> 81893df8
 
 #ifndef iceildiv
 /* unfortunately this fails miserably if x+y-1 overflows */
