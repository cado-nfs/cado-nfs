
include_directories(. ..)
# include_directories(mpfq)

# Use with care. Normally, binaries not needing MPI for real should not
# emit MPI symbols since they don't do anything depending on this config
# variable. However this mechanism is somewhat fragile.
if (${WITH_MPI})
add_definitions(-DWITH_MPI)
endif()

### bwc-specific configuration.

# unset(BUILD_DYNAMICALLY_LINKABLE_BWC)
# Dynamically linkable bwc needs shared libs.
set(BUILD_DYNAMICALLY_LINKABLE_BWC ${ENABLE_SHARED})
# having both shared and static is possible but messy. One needs two
# add_library calls, and then I'm not sure whether
# target_link_libraries picks the static or shared ones...

# This is a default setting, but in reality we don't have much latitude
# with it. We *have* to compile all the u64k* which are in the set of
# sources, because of cross dependencies which are presently not
# correctly guarded.
set(BWC_GF2_ARITHMETIC_BACKENDS u64k1 u64k2 u64k3 u64k4
    CACHE STRING
    "which low-level arithmetic backends to use for GF(2) linear algebra")
set(BWC_GF2_MATMUL_BACKENDS bucket basic sliced
    CACHE STRING
    "which low-level matrix multiplication backends to use for GF(2) linear algebra")
set(BWC_GFP_ARITHMETIC_BACKENDS p_1 p_2 p_3 p_4 p_5 p_6 p_7 p_8 p_9 p_10 p_11 p_12 p_13 p_14 p_15 pz
    CACHE STRING
<<<<<<< HEAD
    "which GF(p) backends to compile for DLOG mode")
set(BWC_GFP_MATMUL_BACKENDS basicp zone
=======
    "which GF(p) backends to compile for DLOG mode (pz excluded)")
set(BWC_GFP_MATMUL_BACKENDS basicp
>>>>>>> fcfc998a
    CACHE STRING
    "which low-level matrix multiplication backends to use for GF(2) linear algebra")

# In the fflas branch, this is used to plug in fflas.
set(BWC_EXTRA_BACKENDS "" CACHE STRING "list of pairs (arithmetic,matmul) backends for linear algebra")

# In case there's a user override, just make mention of the situation.
if(NOT BWC_GFP_ARITHMETIC_BACKENDS)
    message(STATUS "DL mode disabled for linear algebra")
else()
    if(HAVE_GCC_STYLE_AMD64_INLINE_ASM)
        string_join(FOO ", " ${BWC_GFP_ARITHMETIC_BACKENDS})
        message(STATUS "GF(p) implementations enabled for DL linear algebra: ${FOO}")
        string_join(FOO ", " ${BWC_GFP_MATMUL_BACKENDS})
        message(STATUS "GF(p) SpMV backends for DL linear algebra: ${FOO}")
    else()
        # The code in linalg/bwc/mpfq/ is 64-bit only, and relies on GNU
        # CC idioms. As it is not used in production yet, we don't want
        # to expose it on 32-bit platforms.
        set(BWC_GFP_ARITHMETIC_BACKENDS CACHE STRING
                "which GF(p) backends to compile for DLOG mode" FORCE)
        message(STATUS "Warning: DL mode forcibly disabled for linear algebra (amd64-only)")
    endif()
endif()

### end bwc-specific configuration.


# These are just shorthands. Some targets also like to define compile and
# link flags for their own, so it's really messy, because I don't know
# how to have cmake *append* to the target's link flags.

# Note that whenever a target (at least very certainly an executable)
# links an mpi compiled library, it must be marked as mpi as well.

macro(mark_mpi_target target)
    set_target_properties(${target} PROPERTIES
        COMPILE_FLAGS "--mpi"
        LINK_FLAGS "--mpi")
endmacro()
macro(mpi_add_library target)
    add_library(${target} ${ARGN})
    mark_mpi_target(${target})
endmacro()
macro(mpi_add_executable target)
    add_executable(${target} ${ARGN})
    mark_mpi_target(${target})
endmacro()

### bwc_base

# Note that because the balancing code contains balancing_get_matrix_u32,
# which calls the parallelizing_info layer, it's difficult to make them
# two distinct libraries. So far it's the only stopper though.
set(balancing_sources
    balancing.c
    balancing_workhorse.c
    balancing_file_source.c
    balancing_mpi_source.c)

if (HAVE_CURL)
set(balancing_sources ${balancing_sources} balancing_curl_source.c)
endif()

set(bwc_base_sources
    ${balancing_sources}
    parallelizing_info.c
    intersections.c
    xvectors.c
    bw-common.c
    async.c
    rolling.c
    matmul.c
    matmul_top.c
    random_matrix.c
)

if(HAVE_CXX11 AND HAVE_HWLOC)
set(bwc_base_sources
    ${bwc_base_sources}
    cpubinding.cpp
    )
endif()

mpi_add_library(bwc_base ${CADO_SHARED} ${bwc_base_sources})

target_link_libraries(bwc_base ${gmp_libname})

if (MPI_OPENMPI_VERSION VERSION_GREATER 1.4)
    # https://www.open-mpi.org/community/lists/users/2014/11/25891.php
    message(STATUS "Enabling workaround for https://github.com/open-mpi/ompi/issues/299")
    link_directories(${HAVE_MPI}/../lib)
    target_link_libraries(bwc_base open-pal open-rte)
endif()

if (HAVE_CURL)
target_link_libraries(bwc_base curl)
endif()

if(HAVE_CXX11 AND HAVE_HWLOC)
target_link_libraries(bwc_base hwloc)
endif()


if(ENABLE_SHARED)
    install(TARGETS bwc_base DESTINATION ${LIBSUFFIX}/linalg/bwc)
endif()

### end bwc_base

mpi_add_library(mf ${CADO_SHARED} mf.c)
target_link_libraries(mf bwc_base utils)
if(ENABLE_SHARED)
    install(TARGETS mf DESTINATION ${LIBSUFFIX}/linalg/bwc)
endif()
mpi_add_executable(mf_scan ${EXCLUDE_FROM_RELEASE_BUILD} mf_scan.c)
target_link_libraries(mf_scan mf)


include_directories(${CADO_NFS_SOURCE_DIR}/linalg)
mpi_add_executable(mf_bal mf_bal.c ../rowset_heap.cpp)
target_link_libraries(mf_bal mf m)
install(TARGETS mf_bal RUNTIME DESTINATION ${LIBSUFFIX}/linalg/bwc)


configure_file(bwc.pl ${CMAKE_CURRENT_BINARY_DIR}/bwc.pl ESCAPE_QUOTES @ONLY)

add_executable(random_matrix ${EXCLUDE_FROM_RELEASE_BUILD} random_matrix.c)
set_property(TARGET random_matrix PROPERTY COMPILE_DEFINITIONS WANT_MAIN)
target_link_libraries(random_matrix utils m)

### bwc_mpfq

# FIXME: does this have to be the same as BWC_GF2_ARITHMETIC_BACKENDS ?
# Is there any reason for having two variables ??
set(bwc_abases u64k1 u64k2 u64k3 u64k4)

set(bwc_mpfq_sources mpfq/mpfq_vbase.c)
foreach(v ${bwc_abases})
    set(bwc_mpfq_sources ${bwc_mpfq_sources} mpfq/mpfq_${v}.c mpfq/mpfq_${v}_t.c )
endforeach(v)

foreach(v ${BWC_GFP_ARITHMETIC_BACKENDS})
    set(bwc_mpfq_sources ${bwc_mpfq_sources} mpfq/mpfq_${v}.c mpfq/mpfq_${v}_t.c )
endforeach(v)

add_library(bwc_mpfq ${CADO_SHARED} ${bwc_mpfq_sources})

set(bwc_mpfq_flags)
foreach(v ${BWC_GFP_ARITHMETIC_BACKENDS})
    set(bwc_mpfq_flags "${bwc_mpfq_flags} -DCOMPILE_MPFQ_PRIME_FIELD_${v}")
endforeach(v)

if(ENABLE_SHARED)
    install(TARGETS bwc_mpfq DESTINATION ${LIBSUFFIX}/linalg/bwc)
endif()

target_link_libraries(bwc_mpfq ${gmp_libname} utils)

set_target_properties(bwc_mpfq PROPERTIES COMPILE_FLAGS "--mpi ${bwc_mpfq_flags}")
set_target_properties(bwc_mpfq PROPERTIES LINK_FLAGS "--mpi")

### end bwc_mpfq


### link dependencies

IF(UNIX)
    FIND_PROGRAM(CMAKE_UNAME uname /bin /usr/bin /usr/local/bin )
    IF(CMAKE_UNAME)
        EXEC_PROGRAM(uname ARGS -s OUTPUT_VARIABLE CMAKE_SYSTEM_NAME)
    ENDIF()
ENDIF()
IF(CMAKE_SYSTEM_NAME MATCHES BSD)
    target_link_libraries(bwc_base utils bwc_mpfq ${pthread_libs})
ELSE()
    if(BUILD_DYNAMICALLY_LINKABLE_BWC)
        target_link_libraries(bwc_base utils bwc_mpfq ${pthread_libs} dl)
    else()
        target_link_libraries(bwc_base utils bwc_mpfq ${pthread_libs})
    endif()
ENDIF()

# matmul_common is a dependency of all the impl-specific libs. When doing
# dynamic linking, there's no real need to make matmul_common *also*
# shared, as embarking the code within the impl-specific .so is fine.
# Unfortunately, we do want matmul_common to be compiled with -fPIC,
# then. Which is easiest to trigger by making it a shared object.
mpi_add_library(matmul_common ${CADO_SHARED} matmul-common.c)
if(ENABLE_SHARED)
    install(TARGETS matmul_common DESTINATION ${LIBSUFFIX}/linalg/bwc)
endif()


set(matmul_basic_sources    matmul-basic.c)
set(matmul_basicp_sources   matmul-basicp.cpp)
set(matmul_zone_sources   matmul-zone.cpp)
set(matmul_sliced_sources   matmul-sliced.cpp)
set(matmul_bucket_sources   matmul-bucket.cpp)
set(matmul_threaded_sources matmul-threaded.c worker-threads.c)

macro(CONFIGURE_MATMUL_LIB v i)
    if(v STREQUAL "pz")
        # message(STATUS "Information: pz matmul backends are now disabled")
    else()
    set(COOKED_BWC_BACKENDS ${COOKED_BWC_BACKENDS} "DO(${v}, ${i})")
    string(COMPARE EQUAL "${v}" "u64k1" doing_u64)
    string(COMPARE EQUAL "${i}" "bucket" doing_bucket)
    set(sources matmul_facade.c ${matmul_${i}_sources})
    if(doing_u64 AND doing_bucket)
        if(HAVE_GAS_SYNTAX_ASSEMBLY_SOURCES)
            set(sources ${sources}
                    matmul-sub-small1.S
                    matmul-sub-small2.S
                    matmul-sub-large-fbi.S
                    matmul-sub-large-fbd.S
                    matmul-sub-vsc-combine.S
                    matmul-sub-vsc-dispatch.S
                    )
            set_property(SOURCE matmul-sub-small1.S PROPERTY LANGUAGE C)
            set_property(SOURCE matmul-sub-small2.S PROPERTY LANGUAGE C)
            set_property(SOURCE matmul-sub-large-fbi.S PROPERTY LANGUAGE C)
            set_property(SOURCE matmul-sub-large-fbd.S PROPERTY LANGUAGE C)
            set_property(SOURCE matmul-sub-vsc-dispatch.S PROPERTY LANGUAGE C)
            set_property(SOURCE matmul-sub-vsc-combine.S PROPERTY LANGUAGE C)
        endif()
    endif()

        add_library(matmul_${v}_${i} ${CADO_SHARED} ${sources})
        target_link_libraries(matmul_${v}_${i} matmul_common bwc_mpfq)
        set_target_properties(matmul_${v}_${i} PROPERTIES
            COMPILE_FLAGS "--mpi -DSELECT_MPFQ_LAYER_${v} -DMM_IMPL=${i} -DMM_MPFQ_LAYER=${v}"
                LINK_FLAGS "--mpi")
        set(all_matmul_libs ${all_matmul_libs} "matmul_${v}_${i}")
        if(ENABLE_SHARED)
            install(TARGETS matmul_${v}_${i} DESTINATION ${LIBSUFFIX}/linalg/bwc)
        endif()
    endif()
endmacro()

string_join(FOO ", " ${BWC_GF2_ARITHMETIC_BACKENDS})
message(STATUS "GF(2) implementations enabled for linear algebra: ${FOO}")
string_join(FOO ", " ${BWC_GF2_MATMUL_BACKENDS})
message(STATUS "GF(2) SpMV backends for linear algebra: ${FOO}")



foreach(v ${BWC_GF2_ARITHMETIC_BACKENDS})
    foreach(w ${BWC_GF2_MATMUL_BACKENDS})
        CONFIGURE_MATMUL_LIB(${v} ${w})
    endforeach(w)
endforeach(v)
foreach(v ${BWC_GFP_ARITHMETIC_BACKENDS})
    foreach(w ${BWC_GFP_MATMUL_BACKENDS})
        CONFIGURE_MATMUL_LIB(${v} ${w})
    endforeach(w)
endforeach(v)

foreach(vw ${BWC_EXTRA_BACKENDS})
    string_split("${vw}" "+" FOO)
    message(STATUS "output variable: ${FOO}")
    list(GET FOO 0 v)
    list(GET FOO 1 w)
    message(STATUS "Extra bwc backend: arithmetic=${v}, matmul=${w}")
    CONFIGURE_MATMUL_LIB(${v} ${w})
endforeach(vw ${BWC_EXTRA_BACKENDS})

if(EXISTS ${CMAKE_CURRENT_SOURCE_DIR}/bwc_config.h)
    message(FATAL_ERROR "Please remove the file ${CMAKE_CURRENT_SOURCE_DIR}/bwc_config.h before proceeding")
endif()
configure_file(bwc_config_h.in bwc_config.h ESCAPE_QUOTES @ONLY)


if(BUILD_DYNAMICALLY_LINKABLE_BWC)
set(MATMUL_LIBS_PREFIX ${CMAKE_SHARED_LIBRARY_PREFIX})
set(MATMUL_LIBS_SUFFIX ${CMAKE_SHARED_LIBRARY_SUFFIX})
endif()

configure_file(matmul-libnames.h.in matmul-libnames.h ESCAPE_QUOTES @ONLY)
include_directories (${CMAKE_CURRENT_BINARY_DIR})

if(NOT BUILD_DYNAMICALLY_LINKABLE_BWC)
target_link_libraries(bwc_base ${all_matmul_libs})
endif()

### matmul_mf
mpi_add_library(matmul_mf ${CADO_SHARED} matmul-mf.c)
target_link_libraries(matmul_mf mf)
if(ENABLE_SHARED)
    install(TARGETS matmul_mf DESTINATION ${LIBSUFFIX}/linalg/bwc)
endif()
### end matmul_mf

macro(bwc_program_base v)
    mpi_add_executable(${v} ${ARGN})
    set_target_properties(${v} PROPERTIES
            LINKER_LANGUAGE CXX)
        # -Wl,-rpath,${CMAKE_CURRENT_BINARY_DIR}")
    target_link_libraries(${v} bwc_base)
endmacro()

# The macro bwc_program_extra is mostly used by the binaries specific to
# the git tree.
macro(bwc_program_extra v)
    bwc_program_base(${v} EXCLUDE_FROM_ALL ${ARGN})
endmacro()

macro(bwc_program v)
    bwc_program_base(${v} ${ARGN})
    install(TARGETS ${v} RUNTIME DESTINATION ${LIBSUFFIX}/linalg/bwc)
endmacro()

bwc_program(acollect acollect.c)
bwc_program(split split.c)
bwc_program(prep prep.c)
target_link_libraries(prep bitlinalg)
bwc_program(krylov krylov.c xdotprod.c)
bwc_program(bwccheck bwccheck.cpp xdotprod.c)
bwc_program(dispatch dispatch.c xdotprod.c)
bwc_program(mksol mksol.c xdotprod.c)
bwc_program(gather gather.c)
bwc_program(secure secure.c)
bwc_program(blocklanczos blocklanczos.c)
target_link_libraries(blocklanczos bitlinalg)

install(PROGRAMS ${CMAKE_CURRENT_BINARY_DIR}/bwc.pl DESTINATION
    ${LIBSUFFIX}/linalg/bwc)

# Also lingen.

link_directories (${CADO_NFS_BINARY_DIR}/gf2x/.libs)

include_directories(${CADO_NFS_SOURCE_DIR}/gf2x/fft)
include_directories(${CADO_NFS_SOURCE_DIR}/gf2x/fft/mpfq)
add_executable(lingen lingen_binary.cpp tree_stats.c logline.c
    lingen_qcode.c lingen_qcode_do.cpp)
# This **MUST** match the #define in gf2x/Makefile.am
set_source_files_properties(lingen_qcode_do.cpp COMPILE_FLAGS
    "-DCANTOR_BASE_FIELD_SIZE=128")
set_source_files_properties(lingen_binary.cpp COMPILE_FLAGS
    "-DCANTOR_BASE_FIELD_SIZE=128")
# for debug only
# set_source_files_properties(lingen_binary.cpp COMPILE_FLAGS
# "-DCANTOR_BASE_FIELD_SIZE=128 -DLINGEN_BINARY_TRACE_MALLOCS=20")
install(TARGETS lingen RUNTIME DESTINATION ${LIBSUFFIX}/linalg/bwc)
target_link_libraries(lingen bwc_base utils gf2x)
add_dependencies(lingen gf2x-build)

# It's ugly. FindOpenMP.cmake doesn't know how to differentiate between
# required compile-time flags and required link-time flags...
set_target_properties(lingen PROPERTIES
    COMPILE_FLAGS "--mpi ${OpenMP_CXX_FLAGS}"
    LINK_FLAGS "--mpi ${OpenMP_CXX_FLAGS}")

add_executable(cleanup cleanup.c)
target_link_libraries(cleanup bitlinalg utils m)

install(TARGETS cleanup RUNTIME DESTINATION ${LIBSUFFIX}/linalg/bwc)

if(WITH_MPIR)
    # This is a convenience library which is used **ONLY** by one binary,
    # so there's absolutely no point in making it shared.
    file(GLOB flint_fft_files flint-fft/*.c)
    add_library(flint-fft ${flint_fft_files})
    add_executable(test-flint test-flint.c)
    target_link_libraries(test-flint flint-fft utils ${gmp_libname})
endif()

foreach(v ${BWC_GFP_ARITHMETIC_BACKENDS})
    set(plingen_${v}_sources
        bw-common.c
        plingen.cpp
        plingen-tuning.cpp
        tree_stats.c
        logline.c
        lingen-matpoly.c
        lingen-bigmatpoly.c
        lingen-polymat.c
        # lingen-bigpolymat.c # deleted 20150826
        mpfq/mpfq_${v}.c
        )
    if(WITH_MPIR)
        set(plingen_${v}_sources
            ${plingen_${v}_sources}
            lingen-matpoly-ft.c
            lingen-bigmatpoly-ft.c)
    endif()

    # make plingen_pz a default target, but not the others.
    if(v STREQUAL "pz")
        add_executable(plingen_${v} ${plingen_${v}_sources})
    else()
        add_executable(plingen_${v} EXCLUDE_FROM_ALL ${plingen_${v}_sources})
    endif()

    if(WITH_MPIR)
        target_link_libraries(plingen_${v} flint-fft ${gmp_libname} utils)
    else()
        target_link_libraries(plingen_${v} ${gmp_libname} utils)
    endif()
    set_target_properties(plingen_${v} PROPERTIES
        COMPILE_FLAGS "--mpi -DSELECT_MPFQ_LAYER_${v}"
        LINK_FLAGS "--mpi"
        )
endforeach(v)

add_custom_target(bwc_matmul)
add_dependencies(bwc_matmul ${all_matmul_libs})

add_custom_target(bwc_full)
add_dependencies(bwc_full mf_bal random_matrix split acollect lingen
    cleanup prep krylov dispatch mksol gather secure bwc_base
    bwc_matmul bwccheck)

# Those are used only for tests.
bwc_program_extra(build_matcache build_matcache.c)
target_link_libraries(build_matcache matmul_mf)
bwc_program_extra(bench_matcache bench_matcache.c worker-threads.c)
target_link_libraries(bench_matcache matmul_mf)


include(CMakeLists-nodist.txt OPTIONAL)<|MERGE_RESOLUTION|>--- conflicted
+++ resolved
@@ -30,13 +30,8 @@
     "which low-level matrix multiplication backends to use for GF(2) linear algebra")
 set(BWC_GFP_ARITHMETIC_BACKENDS p_1 p_2 p_3 p_4 p_5 p_6 p_7 p_8 p_9 p_10 p_11 p_12 p_13 p_14 p_15 pz
     CACHE STRING
-<<<<<<< HEAD
-    "which GF(p) backends to compile for DLOG mode")
+    "which GF(p) backends to compile for DLOG mode (pz excluded)")
 set(BWC_GFP_MATMUL_BACKENDS basicp zone
-=======
-    "which GF(p) backends to compile for DLOG mode (pz excluded)")
-set(BWC_GFP_MATMUL_BACKENDS basicp
->>>>>>> fcfc998a
     CACHE STRING
     "which low-level matrix multiplication backends to use for GF(2) linear algebra")
 
