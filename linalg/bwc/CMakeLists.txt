--- conflicted
+++ resolved
@@ -501,18 +501,6 @@
         )
 endforeach(v)
 
-<<<<<<< HEAD
-
-add_custom_target(bwc_matmul)
-add_dependencies(bwc_matmul ${all_matmul_libs})
-
-add_custom_target(bwc_full)
-add_dependencies(bwc_full mf_bal random_matrix acollect
-    # lingen
-    lingen_u64k1
-    cleanup prep krylov dispatch mksol gather secure bwc_base
-    bwc_matmul bwccheck)
-=======
 add_custom_target(bwc_matmul_gf2)
 if(all_matmul_gf2_libs)
 add_dependencies(bwc_matmul_gf2 ${all_matmul_gf2_libs})
@@ -528,13 +516,12 @@
     bwccheck)
 
 add_custom_target(bwc_full_gf2)
-add_dependencies(bwc_full_gf2 bwc_full_common bwc_matmul_gf2 lingen cleanup)
+add_dependencies(bwc_full_gf2 bwc_full_common bwc_matmul_gf2 lingen_u64k1 cleanup)
 add_custom_target(bwc_full_gfp)
 add_dependencies(bwc_full_gfp bwc_full_common bwc_matmul_gfp)
 
 add_custom_target(bwc_full)
 add_dependencies(bwc_full bwc_full_gf2 bwc_full_gfp)
->>>>>>> 79a432fe
 
 # Those are used only for tests.
 bwc_program_extra(build_matcache build_matcache.c)
