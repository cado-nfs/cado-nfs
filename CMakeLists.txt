--- conflicted
+++ resolved
@@ -194,17 +194,13 @@
     endif()
 endif()
 
-<<<<<<< HEAD
-if(CMAKE_CXX_COMPILER_ID MATCHES "^AppleClang")
-=======
 if(CMAKE_C_COMPILER_ID MATCHES "AppleClang" OR CMAKE_HOST_SYSTEM_NAME
-        STREQUAL "Darwin" AND CMAKE_CXX_COMPILER_ID MATCHES "Clang" )
+        STREQUAL "Darwin" AND CMAKE_C_COMPILER_ID MATCHES "Clang" )
     set (CMAKE_C_FLAGS   "-std=c99 -g -W -Wall ${CMAKE_C_FLAGS}")
 endif()
 
 if(CMAKE_CXX_COMPILER_ID MATCHES "AppleClang" OR CMAKE_HOST_SYSTEM_NAME
         STREQUAL "Darwin" AND CMAKE_CXX_COMPILER_ID MATCHES "Clang" )
->>>>>>> 4a5d4450
     # Not the slightest idea when apple's clang became c++11-compliant.
     if (NOT CMAKE_CXX_COMPILER_VERSION VERSION_LESS "6.0.0")
         set (CMAKE_CXX_FLAGS   "-std=c++11 ${CMAKE_CXX_FLAGS}")
@@ -215,7 +211,8 @@
 if(CMAKE_CXX_COMPILER_ID MATCHES "^Clang")
     # According to http://clang.llvm.org/cxx_status.html
     # Caveat: Apple's clang identifies itself as plain Clang on some
-    # occasions...
+    # occasions... I don't exactly know when and how, but there's some
+    # potential for misconfiguration.
     if (NOT CMAKE_CXX_COMPILER_VERSION VERSION_LESS "3.3")
         set (CMAKE_CXX_FLAGS   "-std=c++11 ${CMAKE_CXX_FLAGS}")
         set (HAVE_CXX11 1)
