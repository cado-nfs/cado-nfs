#include "cado.h" // IWYU pragma: keep
#include <stdint.h>
#include <inttypes.h>
#include <stdio.h>
#include <stdlib.h>
#include <gmp.h>
#include "gcd.h"
#include "macros.h"
#include "gmp_aux.h"
#include "test_iter.h"
#include "tests_common.h"
#include "misc.h"

uint64_t B = 0;

static uint64_t r()
{
    uint64_t x = random_uint64 ();
    if (B == 0)
        return x;
    else
        return x % B;
}

static void
cmp_mpz_gcd_i64(const int64_t a, const int64_t b, const uint64_t g)
{
  mpz_t ma, mb, mg;
  mpz_init (ma);
  mpz_init (mb);
  mpz_init (mg);

  mpz_set_int64 (ma, a);
  mpz_set_int64 (mb, b);
  mpz_gcd (mg, ma, mb);
  /* mpz_gcd() is specified to be non-negative for all argument pairs */
  uint64_t r = mpz_get_uint64 (mg);
  
  if (r != g) {
    fprintf (stderr, "GCD(%" PRId64 ", %" PRId64 ") = %" PRIu64
             " is incorrect, GMP has %" PRIu64 "\n",
             a, b, g, r);
    abort();
  }

  mpz_clear (ma);
  mpz_clear (mb);
  mpz_clear (mg);
}

static void
cmp_mpz_gcd_ui64(const uint64_t a, const uint64_t b, const uint64_t g)
{
  mpz_t ma, mb, mg;
  mpz_init (ma);
  mpz_init (mb);
  mpz_init (mg);

  mpz_set_uint64 (ma, a);
  mpz_set_uint64 (mb, b);
  mpz_gcd (mg, ma, mb);
  
  if (mpz_get_uint64 (mg) != g) {
    fprintf (stderr, "GCD(%" PRIu64 ", %" PRIu64 ") = %" PRIu64
             " is incorrect, GMP has %" PRIu64 "\n",
             a, b, g, mpz_get_uint64 (mg));
    abort();
  }

  mpz_clear (ma);
  mpz_clear (mb);
  mpz_clear (mg);
}

static void
cmp_mpz_xgcd_ui64(const uint64_t u, const uint64_t a, const uint64_t b, const uint64_t g)
{
    cmp_mpz_gcd_ui64(a, b, g);

    if (g == 0) return;

    mpz_t ma, mb, mu;
    mpz_init (ma);
    mpz_init (mb);
    mpz_init (mu);

    mpz_set_uint64 (ma, a);
    mpz_set_uint64 (mb, b);
    mpz_divexact_uint64(mb, mb, g);
    mpz_divexact_uint64(ma, ma, g);
    mpz_invert(mu, ma, mb);

    if (mpz_cmp_uint64(mu, u) != 0) {
        fprintf (stderr, "GCD(a=%" PRIu64 ", b=%" PRIu64 ") = g=%" PRIu64
                " but u=%" PRIu64 " is not an inverse of a/g mod b/g"
                ", GMP has %" PRIu64 "\n",
                a, b, g, u, mpz_get_uint64 (mu));
        abort();
    }

    mpz_clear (ma);
    mpz_clear (mb);
    mpz_clear (mu);
}

void
test_gcd_int64 (const unsigned long iter)
{
  int64_t a, b;
  uint64_t g;
  unsigned long i;
  
  for (i = 0; i < iter; i++)
    {
<<<<<<< HEAD
      a = (i == 0 || i == 1) ? 0 : r ();
      b = (i == 0 || i == 2) ? 0 : r ();
=======
      a = (i == 0 || i == 1) ? 0 : u64_random (state);
      b = (i == 0 || i == 2) ? 0 : u64_random (state);
>>>>>>> d3fd5d7b
      g = gcd_int64 (a, b);
      cmp_mpz_gcd_i64(a, b, g);
    }
}

void
test_gcd_uint64 (const unsigned long iter)
{
  uint64_t a, b, g;
  unsigned long i;
  
  for (i = 0; i < iter; i++)
    {
<<<<<<< HEAD
      a = (i == 0 || i == 1) ? 0 : r ();
      b = (i == 0 || i == 2) ? 0 : r ();
=======
      a = (i == 0 || i == 1) ? 0 : u64_random (state);
      b = (i == 0 || i == 2) ? 0 : u64_random (state);
>>>>>>> d3fd5d7b
      g = gcd_uint64 (a, b);
      cmp_mpz_gcd_ui64(a, b, g);
    }
}

void
test_gcd_ul (const unsigned long iter)
{
  unsigned long a, b, g;
  unsigned long i;

  ASSERT_ALWAYS (sizeof(unsigned long) <= sizeof(uint64_t));
  for (i = 0; i < iter; i++)
    {
<<<<<<< HEAD
      a = (unsigned long) (i == 0 || i == 1) ? 0 : r ();
      b = (unsigned long) (i == 0 || i == 2) ? 0 : r ();
=======
      a = (unsigned long) (i == 0 || i == 1) ? 0 : u64_random (state);
      b = (unsigned long) (i == 0 || i == 2) ? 0 : u64_random (state);
>>>>>>> d3fd5d7b
      g = gcd_ul (a, b);
      ASSERT_ALWAYS(sizeof(unsigned long) <= sizeof(uint64_t));
      cmp_mpz_gcd_ui64(a, b, g);
    }
}

void
test_xgcd_ul (const unsigned long iter)
{
  unsigned long a, b, g;
  unsigned long i;

  ASSERT_ALWAYS (sizeof(unsigned long) <= sizeof(uint64_t));
  for (i = 0; i < iter; i++)
    {
      a = (unsigned long) (i == 0 || i == 1) ? 0 : r ();
      b = (unsigned long) (i == 0 || i == 2) ? 0 : r ();
      unsigned long u;
      g = xgcd_ul (&u, a, b);
      ASSERT_ALWAYS(sizeof(unsigned long) <= sizeof(uint64_t));
      cmp_mpz_xgcd_ui64(u, a, b, g);
    }
}

void
test_bin_gcd_int64_safe_ab (const int64_t a, const int64_t b)
{
  const uint64_t g = bin_gcd_int64_safe (a, b);
  cmp_mpz_gcd_i64 (a, b, g);
}

void
test_bin_gcd_int64_safe (const unsigned long iter)
{
  test_iter_t iter_a, iter_b;
  unsigned long i;

  test_iter_init(iter_a, 100, test_iter_int64_next);
  while (!test_iter_isdone(iter_a)) {
    int64_t a;
    test_iter_next(&a, iter_a);
    test_iter_init(iter_b, 100, test_iter_int64_next);
    while (!test_iter_isdone(iter_b)) {
      int64_t b;
      test_iter_next(&b, iter_b);
      test_bin_gcd_int64_safe_ab(a, b);
    }
  }

  for (i = 0; i < iter; i++)
    {
<<<<<<< HEAD
      int64_t a = (i == 0 || i == 1) ? 0 : r ();
      int64_t b = (i == 0 || i == 2) ? 0 : r ();
=======
      int64_t a = (i == 0 || i == 1) ? 0 : u64_random (state);
      int64_t b = (i == 0 || i == 2) ? 0 : u64_random (state);
>>>>>>> d3fd5d7b
      test_bin_gcd_int64_safe_ab(a,b);
    }
}

int
main (int argc, const char *argv[])
{
  unsigned long iter = 200000;
  tests_common_cmdline(&argc, &argv, PARSE_SEED | PARSE_ITER);
  tests_common_get_iter(&iter);
  test_gcd_int64 (iter);
  test_gcd_uint64 (iter);
  test_gcd_ul (iter);
  test_xgcd_ul (iter);
  test_bin_gcd_int64_safe (iter);
  tests_common_clear();
  exit (EXIT_SUCCESS);
}<|MERGE_RESOLUTION|>--- conflicted
+++ resolved
@@ -13,15 +13,6 @@
 
 uint64_t B = 0;
 
-static uint64_t r()
-{
-    uint64_t x = random_uint64 ();
-    if (B == 0)
-        return x;
-    else
-        return x % B;
-}
-
 static void
 cmp_mpz_gcd_i64(const int64_t a, const int64_t b, const uint64_t g)
 {
@@ -112,13 +103,8 @@
   
   for (i = 0; i < iter; i++)
     {
-<<<<<<< HEAD
-      a = (i == 0 || i == 1) ? 0 : r ();
-      b = (i == 0 || i == 2) ? 0 : r ();
-=======
       a = (i == 0 || i == 1) ? 0 : u64_random (state);
       b = (i == 0 || i == 2) ? 0 : u64_random (state);
->>>>>>> d3fd5d7b
       g = gcd_int64 (a, b);
       cmp_mpz_gcd_i64(a, b, g);
     }
@@ -132,13 +118,8 @@
   
   for (i = 0; i < iter; i++)
     {
-<<<<<<< HEAD
-      a = (i == 0 || i == 1) ? 0 : r ();
-      b = (i == 0 || i == 2) ? 0 : r ();
-=======
       a = (i == 0 || i == 1) ? 0 : u64_random (state);
       b = (i == 0 || i == 2) ? 0 : u64_random (state);
->>>>>>> d3fd5d7b
       g = gcd_uint64 (a, b);
       cmp_mpz_gcd_ui64(a, b, g);
     }
@@ -153,13 +134,8 @@
   ASSERT_ALWAYS (sizeof(unsigned long) <= sizeof(uint64_t));
   for (i = 0; i < iter; i++)
     {
-<<<<<<< HEAD
-      a = (unsigned long) (i == 0 || i == 1) ? 0 : r ();
-      b = (unsigned long) (i == 0 || i == 2) ? 0 : r ();
-=======
       a = (unsigned long) (i == 0 || i == 1) ? 0 : u64_random (state);
       b = (unsigned long) (i == 0 || i == 2) ? 0 : u64_random (state);
->>>>>>> d3fd5d7b
       g = gcd_ul (a, b);
       ASSERT_ALWAYS(sizeof(unsigned long) <= sizeof(uint64_t));
       cmp_mpz_gcd_ui64(a, b, g);
@@ -211,13 +187,8 @@
 
   for (i = 0; i < iter; i++)
     {
-<<<<<<< HEAD
-      int64_t a = (i == 0 || i == 1) ? 0 : r ();
-      int64_t b = (i == 0 || i == 2) ? 0 : r ();
-=======
       int64_t a = (i == 0 || i == 1) ? 0 : u64_random (state);
       int64_t b = (i == 0 || i == 2) ? 0 : u64_random (state);
->>>>>>> d3fd5d7b
       test_bin_gcd_int64_safe_ab(a,b);
     }
 }
