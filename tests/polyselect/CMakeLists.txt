--- conflicted
+++ resolved
@@ -121,8 +121,6 @@
 define_sopt_test(1 sopt.input1.txt 465209edaa2c8bbad4e7254a7d6fcf2f121a71b8)
 define_sopt_test(2 sopt.input2.txt a3aadd110944689565adb70ae7456b69d8d97dbc)
 
-<<<<<<< HEAD
-=======
 
 cado_define_test(gfpkdlpolyselect_test.c
     ${CADO_NFS_SOURCE_DIR}/polyselect/gfpkdlpolyselect.c
@@ -151,5 +149,4 @@
         --
         ${CADO_NFS_BINARY_DIR}/polyselect/skewness
         ${CADO_NFS_SOURCE_DIR}/tests/misc/c60.poly
-    TARGET_DEPENDENCIES skewness)
->>>>>>> 5fdddad3
+    TARGET_DEPENDENCIES skewness)