--- conflicted
+++ resolved
@@ -8,6 +8,7 @@
 #include <cstdlib>
 #include <memory>                   // for allocator_traits<>::value_type
 #include <vector>
+#include <array>
 #include <iostream>
 #include <sstream>
 #include <gmp.h>
@@ -19,155 +20,8 @@
 #include "las-fbroot-qlattice.hpp"
 #include "fb.hpp"
 #include "timing.h"  // seconds
-<<<<<<< HEAD
+#include "fmt/format.h"
 #include "tests_common.h"
-
-typedef std::vector<qlattice_basis>::const_iterator basis_citer_t;
-
-/* return (R*b1-a1)/(a0-R*b0) % p */
-static fb_general_root
-ref_fb_root_in_qlattice (const fbprime_t p, const fbroot_t R,
-                         const qlattice_basis &basis)
-{
-    mpz_t t, num, den, P;
-    fb_general_root result;
-
-    mpz_init (t);
-
-    /* num = R*b1 - a1 */
-    mpz_init_set_int64 (num, basis.b1);
-    mpz_mul_ui (num, num, R);
-    mpz_sub_int64 (num, num, basis.a1);
-
-    /* den = a0 - R*b0 */
-    mpz_init_set_int64 (den, basis.b0);
-    mpz_neg (den, den);
-    mpz_mul_ui (den, den, R);
-    mpz_add_int64 (den, den, basis.a0);
-
-    mpz_init_set_ui (P, p);
-    if (mpz_invert (t, den, P) != 0) {
-        mpz_mul (num, num, t);
-        result.proj = false;
-    } else {
-        if (mpz_invert (t, num, P) == 0) {
-            abort();
-        }
-        mpz_mul (num, t, den);
-        result.proj = true;
-    }
-
-    mpz_mod (num, num, P);
-    result.r = mpz_get_ui (num);
-    mpz_clear (den);
-    mpz_clear (num);
-    mpz_clear (t);
-    mpz_clear (P);
-    return result;
-}
-
-/* Make a random prime in the interval [2^(FBPRIME_BITS-1), 2^FBPRIME_BITS].
- * t is a temp variable that will get clobbered. */
-static fbprime_t
-make_random_fb_prime(mpz_t t)
-{
-    do {
-        tests_common_urandomb (t, FBPRIME_BITS);
-        mpz_nextprime (t, t);
-    } while (mpz_sizeinbase (t, 2) != FBPRIME_BITS);
-    return mpz_get_ui (t);
-}
-
-/* Make a random root mod p.
- * t is a temp variable that will get clobbered. */
-static fbroot_t
-make_random_fb_root(const fbprime_t p, mpz_t t)
-{
-    mpz_set_ui (t, p);
-    tests_common_urandomm (t, t);
-    fbroot_t r = mpz_get_ui (t);
-    ASSERT_ALWAYS (r < p);
-    return r;
-}
-
-/* Compute -1/p[i] mod 2^32.
- * t and u are temp variables that will get clobbered. */
-static uint32_t
-make_invp32 (const fbprime_t p, mpz_t t, mpz_t u)
-{
-    mpz_ui_pow_ui (u, 2, 32);
-    mpz_set_ui (t, p);
-    mpz_neg (t, t);
-    mpz_invert (t, t, u);
-    return mpz_get_ui (t);
-}
-
-/* Compute -1/p[i] mod 2^64.
- * t and u are temp variables that will get clobbered. */
-static uint64_t
-make_invp64 (const fbprime_t p, mpz_t t, mpz_t u)
-{
-    mpz_ui_pow_ui (u, 2, 64);
-    mpz_set_ui (t, p);
-    mpz_neg (t, t);
-    mpz_invert (t, t, u);
-    return mpz_get_uint64 (t);
-}
-
-/* Make a random qlattice_basis where each coordinate is in [-2^31, 2^31-1]
- * if bits==31, or in [-2^63, 2^63-1] if bits == 63. */
-static void
-make_random_basis (qlattice_basis &basis, mpz_t t, const int bits)
-{
-    ASSERT_ALWAYS(bits == 31 || bits == 63);
-    const int64_t offset = (bits == 31) ? INT32_MIN : INT64_MIN;
-    tests_common_urandomb (t, bits + 1);
-    basis.a0 = mpz_get_ui (t) + offset;
-    tests_common_urandomb (t, bits + 1);
-    basis.a1 = mpz_get_ui (t) + offset;
-    tests_common_urandomb (t, bits + 1);
-    basis.b0 = mpz_get_ui (t) + offset;
-    tests_common_urandomb (t, bits + 1);
-    basis.b1 = mpz_get_ui (t) + offset;
-    if (bits == 31) {
-        ASSERT_ALWAYS(basis.fits_31bits());
-    }
-}
-
-static void
-make_extremal_basis (qlattice_basis &basis, const int bits, const unsigned int count)
-{
-    const int64_t min = (bits == 31) ? INT32_MIN : INT64_MIN / 4;
-    const int64_t max = (bits == 31) ? INT32_MAX : INT64_MAX / 4;
-
-    basis.a0 = (count & 1) != 0 ? min : max;
-    basis.a1 = (count & 2) != 0 ? min : max;
-    basis.b0 = (count & 4) != 0 ? min : max; /* with bits==31, min-2 happens to pass, min-3 fails */
-    basis.b1 = (count & 8) != 0 ? min : max; /* with bits==31, min-2 happens to pass, min-3 fails */
-}
-
-static void
-print_error_and_exit(const fbprime_t p, const fbroot_t r, const fbroot_t rt, const fbroot_t rref, const bool proj_ref, const qlattice_basis &basis, const int bits)
-{
-    fprintf (stderr, "Error for p=%" FBPRIME_FORMAT "; R=%" FBPRIME_FORMAT "; a0=%" PRId64 "; b0=%" PRId64 "; a1=%" PRId64 "; b1=%" PRId64 ";\n",
-             p, r, basis.a0, basis.b0, basis.a1, basis.b1);
-    fprintf (stderr, "Result should be (R*b1-a1)/(a0-R*b0) %% p\n");
-    fprintf (stderr, "fb_root_in_qlattice_%dbits gives %" FBPRIME_FORMAT "\n", bits, rt);
-    fprintf (stderr, "ref_fb_root_in_qlattice gives %s%" FBPRIME_FORMAT "\n", proj_ref ? "1/" : "", rref);
-    abort();
-}
-
-template<int Nr_roots>
-static void
-make_random_fb_entry_x_roots(fb_entry_x_roots<Nr_roots> &fbp, mpz_t t, mpz_t u)
-{
-    fbp.p = make_random_fb_prime(t);
-    fbp.invq = make_invp32(fbp.p, t, u);
-    for (int i_root = 0; i_root + 1 < Nr_roots + 1; i_root++) {
-        fbp.roots[i_root] = make_random_fb_root(fbp.p, t);
-    }
-=======
-#include "fmt/format.h"
 
 /*
  * R encodes (p:1) if R<p, or (1:R-p) if R >= p
@@ -254,7 +108,109 @@
       mpz_mod_ui(num, num, p);
       return { num, false };
   }
->>>>>>> d048d71d
+}
+
+typedef std::vector<qlattice_basis>::const_iterator basis_citer_t;
+
+/* Make a random prime in the interval [2^(FBPRIME_BITS-1), 2^FBPRIME_BITS].
+ * t is a temp variable that will get clobbered. */
+static fbprime_t
+make_random_fb_prime(mpz_t t)
+{
+    do {
+        tests_common_urandomb (t, FBPRIME_BITS);
+        mpz_nextprime (t, t);
+    } while (mpz_sizeinbase (t, 2) != FBPRIME_BITS);
+    return mpz_get_ui (t);
+}
+
+/* Make a random root mod p.
+ * t is a temp variable that will get clobbered. */
+static fbroot_t
+make_random_fb_root(const fbprime_t p, mpz_t t)
+{
+    mpz_set_ui (t, p);
+    tests_common_urandomm (t, t);
+    fbroot_t r = mpz_get_ui (t);
+    ASSERT_ALWAYS (r < p);
+    return r;
+}
+
+/* Compute -1/p[i] mod 2^32.
+ * t and u are temp variables that will get clobbered. */
+static uint32_t
+make_invp32 (const fbprime_t p, mpz_t t, mpz_t u)
+{
+    mpz_ui_pow_ui (u, 2, 32);
+    mpz_set_ui (t, p);
+    mpz_neg (t, t);
+    mpz_invert (t, t, u);
+    return mpz_get_ui (t);
+}
+
+/* Compute -1/p[i] mod 2^64.
+ * t and u are temp variables that will get clobbered. */
+static uint64_t
+make_invp64 (const fbprime_t p, mpz_t t, mpz_t u)
+{
+    mpz_ui_pow_ui (u, 2, 64);
+    mpz_set_ui (t, p);
+    mpz_neg (t, t);
+    mpz_invert (t, t, u);
+    return mpz_get_uint64 (t);
+}
+
+/* Make a random qlattice_basis where each coordinate is in [-2^31, 2^31-1]
+ * if bits==31, or in [-2^63, 2^63-1] if bits == 63. */
+static void
+make_random_basis (qlattice_basis &basis, mpz_t t, const int bits)
+{
+    ASSERT_ALWAYS(bits == 31 || bits == 63);
+    const int64_t offset = (bits == 31) ? INT32_MIN : INT64_MIN;
+    tests_common_urandomb (t, bits + 1);
+    basis.a0 = mpz_get_ui (t) + offset;
+    tests_common_urandomb (t, bits + 1);
+    basis.a1 = mpz_get_ui (t) + offset;
+    tests_common_urandomb (t, bits + 1);
+    basis.b0 = mpz_get_ui (t) + offset;
+    tests_common_urandomb (t, bits + 1);
+    basis.b1 = mpz_get_ui (t) + offset;
+    if (bits == 31) {
+        ASSERT_ALWAYS(basis.fits_31bits());
+    }
+}
+
+static void
+make_extremal_basis (qlattice_basis &basis, const int bits, const unsigned int count)
+{
+    const int64_t min = (bits == 31) ? INT32_MIN : INT64_MIN / 4;
+    const int64_t max = (bits == 31) ? INT32_MAX : INT64_MAX / 4;
+
+    basis.a0 = (count & 1) != 0 ? min : max;
+    basis.a1 = (count & 2) != 0 ? min : max;
+    basis.b0 = (count & 4) != 0 ? min : max; /* with bits==31, min-2 happens to pass, min-3 fails */
+    basis.b1 = (count & 8) != 0 ? min : max; /* with bits==31, min-2 happens to pass, min-3 fails */
+}
+
+static void
+print_error_and_exit(const fbprime_t p, fb_root_p1 const & Rab, fb_root_p1 const & rt, fb_root_p1_t<cxx_mpz> const & rref, const qlattice_basis &basis, const int bits)
+{
+    std::cerr
+        << fmt::format(FMT_STRING("Error for p={}; R={}; {};\n"), p, Rab, basis)
+        << fmt::format(FMT_STRING("fb_root_in_qlattice_{}bits gives {}\n"), bits, rt)
+        << fmt::format(FMT_STRING("ref_fb_root_in_qlattice gives {}\n"), rref);
+    abort();
+}
+
+template<int Nr_roots>
+static void
+make_random_fb_entry_x_roots(fb_entry_x_roots<Nr_roots> &fbp, mpz_t t, mpz_t u)
+{
+    fbp.p = make_random_fb_prime(t);
+    fbp.invq = make_invp32(fbp.p, t, u);
+    for (int i_root = 0; i_root + 1 < Nr_roots + 1; i_root++) {
+        fbp.roots[i_root] = make_random_fb_root(fbp.p, t);
+    }
 }
 
 template<int Nr_roots>
@@ -314,18 +270,16 @@
         for (basis_citer_t basis_iter = basis_begin;
                 basis_iter != basis_end; basis_iter++) {
             for (unsigned long i_fb = 0; i_fb < N; i_fb++) {
-                typename fb_entry_x_roots<Nr_roots>::transformed_entry_t fbt, fbt_ref;
+                typename fb_entry_x_roots<Nr_roots>::transformed_entry_t fbt;
+                std::array<fb_root_p1_t<cxx_mpz>, Nr_roots> fbt_ref;
                 const fbprime_t p = fbv[i_fb].get_q();
 
                 /* Compute reference roots */
-                fbt_ref.p = p;
                 bool had_any_proj = false;
                 for (unsigned char i_root = 0; i_root + 1 < Nr_roots + 1; i_root++) {
                     const fbroot_t original_root = fbv[i_fb].get_r(i_root);
-                    fb_general_root t = ref_fb_root_in_qlattice (p, original_root, *basis_iter);
-                    fbt_ref.roots[i_root] = t.r;
-                    fbt_ref.proj[i_root] = t.proj;
-                    had_any_proj |= t.proj;
+                    fbt_ref[i_root] = ref_fb_root_in_qlattice (p, original_root, *basis_iter);
+                    had_any_proj |= fbt_ref[i_root].is_projective();
                 }
 
                 /* Compute batch transform of roots */
@@ -351,8 +305,10 @@
                                        p, fbt.get_q());
                     }
                     for (unsigned char i_root = 0; i_root + 1 < Nr_roots + 1; i_root++) {
-                        if (fbt_ref.get_r(i_root) != fbt.get_r(i_root) || fbt_ref.get_proj(i_root)) {
-                            print_error_and_exit(p, fbv[i_fb].get_r(i_root), fbt.get_r(i_root), fbt_ref.get_r(i_root), fbt_ref.get_proj(i_root), *basis_iter, bits);
+                        if (fbt_ref[i_root].r != fbt.get_r(i_root) || fbt_ref[i_root].is_projective()) {
+                            print_error_and_exit(p, fbv[i_fb].get_r(i_root), fbt.get_r(i_root),
+                                    fbt_ref[i_root],
+                                    *basis_iter, bits);
                         }
                     }
                 }
@@ -378,14 +334,13 @@
     return;
 }
 
-void test_one_root_31bits(const fbprime_t p, const fbroot_t R, const uint32_t invp,
+void test_one_root_31bits(const fbprime_t p, fb_root_p1 const & Rab, const uint32_t invp,
                      const qlattice_basis &basis)
 {
-<<<<<<< HEAD
-    fbroot_t r = fb_root_in_qlattice_31bits (p, R, invp, basis);
-    fb_general_root rref = ref_fb_root_in_qlattice (p, R, basis);
-    if (r != rref.r || rref.proj) {
-        print_error_and_exit(p, R, r, rref.r, rref.proj, basis, 31);
+    fb_root_p1 r31 = fb_root_in_qlattice_31bits (p, Rab, invp, basis);
+    auto rref = ref_fb_root_in_qlattice (p, Rab, basis);
+    if (rref != r31) {
+        print_error_and_exit(p, Rab, r31, rref, basis, 31);
     }
 }
 
@@ -393,8 +348,6 @@
 test_fb_root_in_qlattice_31bits (const bool test_timing,
     const bool test_correctness, const unsigned long N)
 {
-=======
->>>>>>> d048d71d
   fbprime_t *p, *R, r;
   uint32_t *invp;
   unsigned long i, j;
@@ -459,23 +412,7 @@
   if (test_correctness) {
       for (i = 0; i < N; i++)
           for (j = 0; j < N; j++)
-<<<<<<< HEAD
               test_one_root_31bits(p[i], R[i], invp[i], basis[j]);
-=======
-          {
-              fb_root_p1 Rab { R[i], false };
-              auto r31 = fb_root_in_qlattice_31bits (p[i], Rab, invp[i], basis[j]);
-              auto rref = ref_fb_root_in_qlattice (p[i], Rab, basis[j]);
-              if (rref != r31) {
-                  std::cerr
-                      << fmt::format(FMT_STRING("Error for p:={}; R:={}; {};\n"),
-                          p[i], Rab, basis[j])
-                        << fmt::format(FMT_STRING("fb_root_in_qlattice_31bits gives {}\n"), r31)
-                        << fmt::format(FMT_STRING("ref_fb_root_in_qlattice gives {}\n"), rref);
-                  exit (1);
-              }
-          }
->>>>>>> d048d71d
   }
 
   free (p);
@@ -537,7 +474,7 @@
       r = 0;
       for (j = 0; j < N; j++)
           for (i = 0; i < N; i++) {
-              fb_root_p1 Rab { R[i], false };
+              fb_root_p1 Rab = R[i];
               auto Rij = fb_root_in_qlattice_127bits (p[i], Rab, invp64[i], basis[j]);
               r += Rij.r;
           }
@@ -548,32 +485,13 @@
 
   if (test_correctness) {
       /* correctness test */
-<<<<<<< HEAD
       for (i = 0; i < N; i++) {
           for (j = 0; j < N; j++) {
-              fb_general_root rref;
-              r = fb_root_in_qlattice_127bits (p[i], R[i], invp64[i], basis[j]);
-              rref = ref_fb_root_in_qlattice (p[i], R[i], basis[j]);
-              if (r != rref.r) {
-                  print_error_and_exit(p[i], R[i], r, rref.r, rref.proj, basis[j], 127);
-=======
-      for (i = 0; i < N; i++)
-          for (j = 0; j < N; j++)
-          {
-              fb_root_p1 Rab { R[i], false };
-              fb_root_p1 r127 = fb_root_in_qlattice_127bits (p[i], Rab, invp64[i], basis[j]);
-              fb_root_p1 r31 = fb_root_in_qlattice_31bits (p[i], Rab, invp32[i], basis[j]);
-              auto rref = ref_fb_root_in_qlattice (p[i], Rab, basis[j]);
-              if (r127 != r31 || rref != r127) {
-                  std::cerr
-                      << fmt::format(FMT_STRING("Error for p:={}; R:={}; {};\n"),
-                          p[i], Rab, basis[j])
-                        << fmt::format(FMT_STRING("fb_root_in_qlattice_31bits gives {}\n"), r31)
-                        << fmt::format(FMT_STRING("fb_root_in_qlattice_127bits gives {}\n"), r127)
-                        << fmt::format(FMT_STRING("ref_fb_root_in_qlattice gives {}\n"), rref);
-                  exit (1);
->>>>>>> d048d71d
-              }
+              fb_root_p1 Rab = R[i];
+              fb_root_p1 r127 = fb_root_in_qlattice_127bits (p[i], R[i], invp64[i], basis[j]);
+              auto rref = ref_fb_root_in_qlattice (p[i], R[i], basis[j]);
+              if (rref != r127)
+                  print_error_and_exit(p[i], Rab, r127, rref, basis[j], 127);
           }
       }
   }
@@ -591,29 +509,13 @@
 static void
 bug20200225 (void)
 {
-<<<<<<< HEAD
-  uint64_t got, expected;
-  fbprime_t p, R;
-  uint64_t invp;
-  unsigned long a, b, invb;
-
-  /* exercises bug in assembly part of invmod_redc_32 (starting around line
-     326 with 2nd #ifdef HAVE_GCC_STYLE_AMD64_INLINE_ASM) */
-  a = 8088625;
-  b = 2163105767;
-  invb = -invmod_po2(b);
-  expected = 2062858318;
-  got = invmod_redc_32 (a, b, invb);
-  if (got != expected)
-=======
->>>>>>> d048d71d
     {
         /* exercises bug in assembly part of invmod_redc_32 (starting
          * around line 326 with 2nd #ifdef HAVE_GCC_STYLE_AMD64_INLINE_ASM) */
         unsigned long a = 8088625;
         unsigned long b = 2163105767;
         uint64_t expected = 2062858318;
-        uint64_t got = invmod_redc_32 (a, b);
+        uint64_t got = invmod_redc_32 (a, b, -invmod_po2(b));
         if (expected != got) {
             fprintf (stderr, "Error in invmod_redc_32 for a=%lu b=%lu\n", a, b);
             gmp_fprintf (stderr, "Expected %Zd\n", mpz_srcptr(expected));
@@ -626,7 +528,7 @@
         unsigned long a = 76285;
         unsigned long b = 2353808591;
         uint64_t expected = 2102979166;
-        uint64_t got = invmod_redc_32(a, b);
+        uint64_t got = invmod_redc_32(a, b, -invmod_po2(b));
         if (expected != got) {
             fprintf (stderr, "Error in invmod_redc_32 for a:=%lu; b:=%lu;\n",
                     a, b);
@@ -636,15 +538,6 @@
         }
     }
 
-<<<<<<< HEAD
-  a = 76285;
-  b = 2353808591;
-  invb = -invmod_po2(b);
-  expected = 2102979166;
-  got = invmod_redc_32(a, b, invb);
-  if (got != expected)
-=======
->>>>>>> d048d71d
     {
         fbprime_t p = 3628762957;
         fb_root_p1 Rab { 1702941053 };
@@ -655,14 +548,8 @@
         };
         auto rref = ref_fb_root_in_qlattice (p, Rab, basis);
         fb_root_p1 r127 = fb_root_in_qlattice_127bits (p, Rab, invp, basis);
-        if (rref != r127) {
-            std::cerr
-                << fmt::format(FMT_STRING("Error for p:={}; R:={}; {};\n"),
-                        p, Rab, basis)
-                << fmt::format(FMT_STRING("fb_root_in_qlattice_127bits gives {}\n"), r127)
-                << fmt::format(FMT_STRING("ref_fb_root_in_qlattice gives {}\n"), rref);
-            exit (1);
-        }
+        if (rref != r127)
+            print_error_and_exit(p, Rab, r127, rref, basis, 127);
     }
 
     {
@@ -677,14 +564,8 @@
         auto rref = ref_fb_root_in_qlattice (p, Rab, basis);
 
         fb_root_p1 r31 = fb_root_in_qlattice_31bits (p, Rab, invp, basis);
-        if (rref != r31) {
-            std::cerr
-                << fmt::format(FMT_STRING("Error for p:={}; R:={}; {};\n"),
-                        p, Rab, basis)
-                << fmt::format(FMT_STRING("fb_root_in_qlattice_31bits gives {}\n"), r31)
-                << fmt::format(FMT_STRING("ref_fb_root_in_qlattice gives {}\n"), rref);
-            exit (1);
-        }
+        if (rref != r31)
+            print_error_and_exit(p, Rab, r31, rref, basis, 31);
     }
 
     {
@@ -697,14 +578,8 @@
         };
         auto rref = ref_fb_root_in_qlattice (p, Rab, basis);
         fb_root_p1 r127 = fb_root_in_qlattice_127bits (p, Rab, invp, basis);
-        if (rref != r127) {
-            std::cerr
-                << fmt::format(FMT_STRING("Error for p:={}; R:={}; {};\n"),
-                        p, Rab, basis)
-                << fmt::format(FMT_STRING("fb_root_in_qlattice_127bits gives {}\n"), r127)
-                << fmt::format(FMT_STRING("ref_fb_root_in_qlattice gives {}\n"), rref);
-            exit (1);
-        }
+        if (rref != r127)
+            print_error_and_exit(p, Rab, r127, rref, basis, 127);
     }
 
     {
@@ -720,14 +595,8 @@
         };
         auto rref = ref_fb_root_in_qlattice (p, Rab, basis);
         fb_root_p1 r127 = fb_root_in_qlattice_127bits (p, Rab, invp, basis);
-        if (rref != r127) {
-            std::cerr
-                << fmt::format(FMT_STRING("Error for p:={}; R:={}; {};\n"),
-                        p, Rab, basis)
-                << fmt::format(FMT_STRING("fb_root_in_qlattice_127bits gives {}\n"), r127)
-                << fmt::format(FMT_STRING("ref_fb_root_in_qlattice gives {}\n"), rref);
-            exit (1);
-        }
+        if (rref != r127)
+            print_error_and_exit(p, Rab, r127, rref, basis, 127);
     }
 }
 
