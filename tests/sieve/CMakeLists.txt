# CMake 2.8.4 and newer has a WORKING_DIRECTORY property, but we may want
# to stay compatible with older versions

# Build makefb and las before running check
include_directories(${PROJECT_SOURCE_DIR}/sieve)

# Get paths to the makefb and las binaries and store in variables
# makefb_path and las_path, resp.
# for cmake pre-3.0, we did:
# get_property(makefb_path TARGET makefb PROPERTY LOCATION)

# now it seems to be forbidden with cmake 3.0+ (see cmake --help-policy
# CMP0026). The following is probably safe enough.
set(makefb_path         ${CADO_NFS_BINARY_DIR}/sieve/makefb)
set(las_path            ${CADO_NFS_BINARY_DIR}/sieve/las)
set(las_tracek_path     ${CADO_NFS_BINARY_DIR}/sieve/las_tracek)
set(las_descent_path    ${CADO_NFS_BINARY_DIR}/sieve/las_descent)
set(dupsup_path         ${CADO_NFS_BINARY_DIR}/sieve/dupsup)

set(F9_roots "${CMAKE_CURRENT_BINARY_DIR}/F9.roots")

cado_define_test(F9_makefbtest
        PROGRAM ${makefb_path} -poly
        ${CADO_NFS_SOURCE_DIR}/parameters/polynomials/F9.poly -lim 1200000 -maxbits 10 -out ${F9_roots}
        TARGET_DEPENDENCIES makefb)

# Before running F9_sievetest, remove the file with the captured checksums
# We have to make this a "test" so that ctest runs it, even though it does
# not actually test anything
cado_define_test(F9_sievetest_cleanup 
        PROGRAM ${CMAKE_COMMAND} -E remove -f ${CMAKE_CURRENT_BINARY_DIR}/F9.checksums)

cado_define_test(F9_sievetest
        SCRIPT
        ${CMAKE_CURRENT_SOURCE_DIR}/F9.sievetest.sh
        ${F9_roots} ${las_path} ${CADO_NFS_SOURCE_DIR} ${CMAKE_CURRENT_BINARY_DIR}/F9.checksums
        TARGET_DEPENDENCIES las
        TEST_DEPENDENCIES F9_sievetest_cleanup F9_makefbtest
        )

cado_define_test(F9_batchtest
        SCRIPT
        ${CMAKE_CURRENT_SOURCE_DIR}/F9.batchtest.sh
        ${F9_roots} ${las_path} ${CADO_NFS_SOURCE_DIR} ${CMAKE_CURRENT_BINARY_DIR}/F9.checksums
        TARGET_DEPENDENCIES las
        TEST_DEPENDENCIES F9_sievetest_cleanup F9_makefbtest
        )

<<<<<<< HEAD
=======
if(0)
>>>>>>> 8ee19fba
cado_define_test(F9_sublattest
        SCRIPT
        ${CMAKE_CURRENT_SOURCE_DIR}/F9.sublat.sh
        ${F9_roots} ${las_path} ${CADO_NFS_SOURCE_DIR} ${CMAKE_CURRENT_BINARY_DIR}/F9.sublat.checksums
        TARGET_DEPENDENCIES las
        TEST_DEPENDENCIES F9_sievetest_cleanup F9_makefbtest
        )
<<<<<<< HEAD
=======
endif()
>>>>>>> 8ee19fba

# We make these depend on sievetest, for checking the checksum file.
# Since sievetest depends on makefbtest, we don't have to specify it
# again.
cado_divert_test(F9_sievetest unsieve1 APPEND_ARGUMENTS -unsievethresh 1)

cado_define_test(F9_cofactest
    SCRIPT
        ${CMAKE_CURRENT_SOURCE_DIR}/F9.cofactest.sh
        ${F9_sievetest_ARGUMENTS}
        -file-cofact ${CMAKE_CURRENT_SOURCE_DIR}/F9.st
    TARGET_DEPENDENCIES las
    TEST_DEPENDENCIES F9_sievetest)

# The TRACE_K test does only a single special-q, so we don't compare output
# relations or checksums
cado_define_test(F9_tracektest
    SCRIPT
        ${CMAKE_CURRENT_SOURCE_DIR}/F9.tracektest.sh
        ${F9_roots} ${las_tracek_path} ${CADO_NFS_SOURCE_DIR} -traceab -8517,584707
    TARGET_DEPENDENCIES las_tracek
    TEST_DEPENDENCIES F9_makefbtest)

# Try sieving I (see bug 18814)
cado_define_test(sievetest_I
    PROGRAM
        ${las_path} -poly ${CMAKE_CURRENT_SOURCE_DIR}/c120.poly -I 12
        -fb1 ${CMAKE_CURRENT_SOURCE_DIR}/c120.roots1.gz -lim0 10000
        -lim1 10000 -lpb0 26 -lpb1 26 -mfb0 28 -mfb1 28 -q0 15350029 -rho
        14463285 -t 2 -powlim0 8000 -powlim1 8000
    TARGET_DEPENDENCIES las)

# Try a too-large lambda value
cado_define_test(F9_lambda0test
    PROGRAM env lambda0=5 ${CMAKE_CURRENT_SOURCE_DIR}/F9.tracektest.sh
    ${F9_roots} ${las_path} ${CADO_NFS_SOURCE_DIR}
    -regex "lambda>.* does not make sense"
    TARGET_DEPENDENCIES las
    TEST_DEPENDENCIES F9_makefbtest)
cado_define_test(F9_lambda1test
    PROGRAM env lambda1=5 ${CMAKE_CURRENT_SOURCE_DIR}/F9.tracektest.sh
    ${F9_roots} ${las_path} ${CADO_NFS_SOURCE_DIR}
    -regex "lambda>.* does not make sense"
    TARGET_DEPENDENCIES las
    TEST_DEPENDENCIES F9_makefbtest)

# Try the todo-list mode of las
cado_define_test(F9_todotest
    SCRIPT
    ${CMAKE_CURRENT_SOURCE_DIR}/F9.todotest.sh
    ${F9_roots} ${las_path} ${CADO_NFS_SOURCE_DIR}
    ${CADO_NFS_SOURCE_DIR}/tests/sieve/F9.todo
    TARGET_DEPENDENCIES las
    TEST_DEPENDENCIES F9_makefbtest)

# Try the descent 
cado_define_test(F9_descenttest
    SCRIPT
    ${CMAKE_CURRENT_SOURCE_DIR}/F9.descenttest.sh
    ${F9_roots} ${las_descent_path} ${CADO_NFS_SOURCE_DIR}
    ${CADO_NFS_SOURCE_DIR}/tests/sieve/F9.hint 
    TARGET_DEPENDENCIES las_descent
    TEST_DEPENDENCIES F9_makefbtest)

# Try duplicate online suppression
cado_define_test(F9_dupsuptest
    SCRIPT
    ${CMAKE_CURRENT_SOURCE_DIR}/F9.dupsup.sh
    ${F9_roots} ${las_path} ${dupsup_path} ${CADO_NFS_SOURCE_DIR}
    TARGET_DEPENDENCIES dupsup
    TEST_DEPENDENCIES F9_makefbtest)

# Try fake relation generation
cado_define_test(F9_fakereltest
    SCRIPT
    ${CMAKE_CURRENT_SOURCE_DIR}/F9.fakerels.sh
    ${F9_roots} ${las_path} ${CADO_NFS_SOURCE_DIR}
    TARGET_DEPENDENCIES fake_rels freerel
    TEST_DEPENDENCIES F9_makefbtest)

# Try with default TRIALDIV_MAXLEN, whatever it may be
cado_define_test(test_trialdiv.c ${CADO_NFS_SOURCE_DIR}/sieve/trialdiv.c LIBRARIES utils tests trialdiv)

macro (add_trialdiv_test MAXLEN)
    cado_define_test(test_trialdiv_${MAXLEN} SOURCES test_trialdiv.c ${CADO_NFS_SOURCE_DIR}/sieve/trialdiv.c LIBRARIES utils tests)
    set_property(TARGET test_trialdiv_${MAXLEN}
                PROPERTY COMPILE_DEFINITIONS TRIALDIV_MAXLEN=${MAXLEN})
endmacro()
# Try specific TRIALDIV_MAXLEN from 1 to 6
add_trialdiv_test(1)
add_trialdiv_test(2)
add_trialdiv_test(3)
add_trialdiv_test(4)
add_trialdiv_test(5)
add_trialdiv_test(6)

cado_define_test(test_logapprox.cpp 
    ${PROJECT_SOURCE_DIR}/sieve/logapprox.cpp
    LIBRARIES utils tests)

# This one is a different test, meant to check speed and correctness, and
# yet allow a run to simulate real polynomials because well, I can't be
# sure with the current code... */
cado_define_test(test_init_norms.cpp
    ${PROJECT_SOURCE_DIR}/sieve/las-norms.cpp
    ${PROJECT_SOURCE_DIR}/sieve/logapprox.cpp
    ${PROJECT_SOURCE_DIR}/sieve/las-siever-config.cpp
    ${PROJECT_SOURCE_DIR}/sieve/las-todo-entry.cpp
    ${PROJECT_SOURCE_DIR}/sieve/las-qlattice.cpp
    NO_DEFAULT_RUN
    LIBRARIES utils tests
)
set_target_properties(test_init_norms PROPERTIES 
    COMPILE_FLAGS "${OpenMP_C_FLAGS}"
    LINK_FLAGS "${OpenMP_CXX_FLAGS}")


cado_divert_test(test_init_norms c120_basic
    ARGUMENTS
        -poly ${CMAKE_CURRENT_SOURCE_DIR}/c120.poly
        -I 12 -lpb0 26 -lpb1 26
        -mfb0 28 -mfb1 28
        -q0 15350000 -q1 15360000
        -random-sample 10
        -random-seed 0
        -sqside 1
        -t 2
        --hush-max-jitter 1
)

cado_divert_test(test_init_norms c120_torture
    ARGUMENTS
        -poly ${CMAKE_CURRENT_SOURCE_DIR}/c120.poly
        -I 12 -lpb0 26 -lpb1 26
        -mfb0 28 -mfb1 28
        -t 2
        --hush-max-jitter 1
        --abort-on-jitter 1,5
        --nfills-speed-test 0
    NO_DEFAULT_RUN
)

# a couple of hard cases encountered during testing.
cado_divert_test(test_init_norms_c120_torture 1 APPEND_ARGUMENTS
    --norm-sides 0 -sqside 1 -q0 15359089 -rho 4697045 -check-bucket 74)
cado_divert_test(test_init_norms_c120_torture 2 APPEND_ARGUMENTS
    --norm-sides 0 -sqside 1 -q0 15351793 -rho 6002387 -check-bucket 30)
cado_divert_test(test_init_norms_c120_torture 3 APPEND_ARGUMENTS
    --norm-sides 0 -sqside 1 -q0 15356527 -rho 2085523 -check-bucket 87)
cado_divert_test(test_init_norms_c120_torture 4 APPEND_ARGUMENTS
    --norm-sides 0 -sqside 1 -q0 15355589 -rho 4854502 -check-bucket 67)

cado_divert_test(test_init_norms rsa220
    ARGUMENTS
        -poly ${CMAKE_CURRENT_SOURCE_DIR}/rsa220.poly
        -I 16 -lpb0 34 -lpb1 34 -mfb0 68 -mfb1 102
        -q0 4000000000
        -q1 4001000000
        -random-sample 10
        -random-seed 0
        -sqside 1
        -t 2
        --hush-max-jitter 1
        --abort-on-jitter 1,5
)

add_subdirectory (ecm)
add_subdirectory (strategies)<|MERGE_RESOLUTION|>--- conflicted
+++ resolved
@@ -46,10 +46,7 @@
         TEST_DEPENDENCIES F9_sievetest_cleanup F9_makefbtest
         )
 
-<<<<<<< HEAD
-=======
 if(0)
->>>>>>> 8ee19fba
 cado_define_test(F9_sublattest
         SCRIPT
         ${CMAKE_CURRENT_SOURCE_DIR}/F9.sublat.sh
@@ -57,10 +54,7 @@
         TARGET_DEPENDENCIES las
         TEST_DEPENDENCIES F9_sievetest_cleanup F9_makefbtest
         )
-<<<<<<< HEAD
-=======
 endif()
->>>>>>> 8ee19fba
 
 # We make these depend on sievetest, for checking the checksum file.
 # Since sievetest depends on makefbtest, we don't have to specify it
