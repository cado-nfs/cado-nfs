# CMake 2.8.4 and newer has a WORKING_DIRECTORY property, but we may want
# to stay compatible with older versions

# Build makefb and las before running check
include_directories(${PROJECT_SOURCE_DIR}/utils)
include_directories(${PROJECT_SOURCE_DIR}/sieve)

# Get paths to the makefb and las binaries and store in variables
# makefb_path and las_path, resp.
# for cmake pre-3.0, we did:
# get_property(makefb_path TARGET makefb PROPERTY LOCATION)

# now it seems to be forbidden with cmake 3.0+ (see cmake --help-policy
# CMP0026). The following is probably safe enough.
set(makefb_path         ${CADO_NFS_BINARY_DIR}/sieve/makefb)
set(las_path            ${CADO_NFS_BINARY_DIR}/sieve/las)
set(las_tracek_path     ${CADO_NFS_BINARY_DIR}/sieve/las_tracek)
set(las_descent_path    ${CADO_NFS_BINARY_DIR}/sieve/las_descent)
set(dupsup_path         ${CADO_NFS_BINARY_DIR}/sieve/dupsup)


set(F9_roots ${CMAKE_CURRENT_BINARY_DIR}/F9.roots)
set(F9_poly ${CADO_NFS_SOURCE_DIR}/parameters/polynomials/F9.poly)
set(F9_checksums ${CMAKE_CURRENT_BINARY_DIR}/F9.checksums)
set(F9_st ${CMAKE_CURRENT_SOURCE_DIR}/F9.st)

set(F9_baseargs
        maxbits=10
        poly=${F9_poly}
        fb1=${F9_roots}
        fbc=.
        LAS_BINARY=${las_path}
        lim0=2300000
        lim1=1200000
)

set(c90_21505_poly ${CMAKE_CURRENT_SOURCE_DIR}/c90_21505.poly)
set(c90_21505_roots ${CMAKE_CURRENT_BINARY_DIR}/c90_21505.roots.gz)

cado_define_test(c90_21505_makefb
        PROGRAM
            ${makefb_path}
            -poly ${c90_21505_poly} -lim 811066 -maxbits 11
            -out ${c90_21505_roots}
        TARGET_DEPENDENCIES makefb
        )

cado_define_test(c90_21505_sieve
        ENVIRONMENT
            las_I=11 poly=${c90_21505_poly} 
            lim0=404327 lim1=811066 lpb0=23 lpb1=23 mfb0=46 mfb1=46 ncurves0=9
            ncurves1=10 fb1=${c90_21505_roots} sqside=1
            q0=375923 rho=119201
            CHECKSUM_FILE=
            LAS_BINARY=${las_path}
            "REGEX=^-18320,3:.*74f"
        SCRIPT
            "${CADO_NFS_SOURCE_DIR}/tests/provide-wdir.sh" --env WORKDIR
            ${CMAKE_CURRENT_SOURCE_DIR}/sievetest.sh
            -v -v --adjust-strategy 0
        TARGET_DEPENDENCIES las
        TEST_DEPENDENCIES c90_21505_makefb
        )


set(c90_21553_poly ${CMAKE_CURRENT_SOURCE_DIR}/c90_21553.poly)
set(c90_21553_roots ${CMAKE_CURRENT_BINARY_DIR}/c90_21553.roots.gz)

cado_define_test(c90_21553_makefb
        PROGRAM
            ${makefb_path}
            -poly ${c90_21553_poly} -lim 811066 -maxbits 11
            -out ${c90_21553_roots}
        TARGET_DEPENDENCIES makefb
        )

cado_define_test(c90_21553_sieve
        ENVIRONMENT
            las_I=11 poly=${c90_21553_poly} 
            lim0=404327 lim1=811066 lpb0=23 lpb1=23 mfb0=46 mfb1=46 ncurves0=9
            ncurves1=10 fb1=${c90_21553_roots} sqside=1
            q0=327127 rho=22938
            CHECKSUM_FILE=
            LAS_BINARY=${las_path}
            "REGEX=^22938,1:.*,b,.*"
        SCRIPT
            "${CADO_NFS_SOURCE_DIR}/tests/provide-wdir.sh" --env WORKDIR
            ${CMAKE_CURRENT_SOURCE_DIR}/sievetest.sh
            -v -v --adjust-strategy 0
        TARGET_DEPENDENCIES las
        TEST_DEPENDENCIES c90_21553_makefb
        )

set(c95_21684_poly ${CMAKE_CURRENT_SOURCE_DIR}/c95_21684.poly)
# the only needed thing is test_init_norms at the end of the file. The
# excerpt commented out below gives material to do a more thorough test.

# set(c95_21684_roots0 ${CMAKE_CURRENT_BINARY_DIR}/c95_21684.roots0.gz)
# set(c95_21684_roots1 ${CMAKE_CURRENT_BINARY_DIR}/c95_21684.roots1.gz)
# 
# cado_define_test(c95_21684_makefb0
#         PROGRAM
#             ${makefb_path}
#             -poly ${c95_21684_poly}
#             -lim 600000
#             -maxbits 13
#             -out ${c95_21684_roots0}
#             -side 0
#         TARGET_DEPENDENCIES makefb
#         )
# cado_define_test(c95_21684_makefb1
#         PROGRAM
#             ${makefb_path}
#             -poly ${c95_21684_poly}
#             -lim 850000
#             -maxbits 13
#             -out ${c95_21684_roots1}
#             -side 1
#         TARGET_DEPENDENCIES makefb
#         )
# 
# cado_define_test(c95_21684_sieve
#         ENVIRONMENT
#             las_I=13 poly=${c95_21684_poly} 
#             lim0=600000 lim1=850000 lpb0=24 lpb1=25 mfb0=48 mfb1=50 ncurves0=11
#             ncurves1=14 
#             fb0=${c95_21684_roots0}
#             fb1=${c95_21684_roots1}
#             sqside=1
#             q0=310049 rho=270571
#             CHECKSUM_FILE=
#             LAS_BINARY=${las_path}
#             "REGEX=reports"
#         SCRIPT
#             "${CADO_NFS_SOURCE_DIR}/tests/provide-wdir.sh" --env WORKDIR
#             ${CMAKE_CURRENT_SOURCE_DIR}/sievetest.sh
#             -v -v --adjust-strategy 0
#         TARGET_DEPENDENCIES las
#         TEST_DEPENDENCIES c95_21684_makefb0 c95_21684_makefb1
#         )
# 

# Before running F9_sievetest, remove the file with the captured checksums
# We have to make this a "test" so that ctest runs it, even though it does
# not actually test anything
cado_define_test(F9_sievetest_cleanup
        PROGRAM ${CMAKE_COMMAND} -E remove -f
        ${F9_checksums} ${F9_checksums}_quick)

cado_define_test(F9_makefb
        PROGRAM
            ${makefb_path}
            -poly ${F9_poly} -lim 1200000 -maxbits 10
            -out ${F9_roots}
        TARGET_DEPENDENCIES makefb)

cado_define_test(F9
        ENVIRONMENT ${F9_baseargs}
            las_I=12
            lpb0=26 mfb0=52 lambda0=2.1
            lpb1=26 mfb1=52 lambda1=2.2
            q0=1200000 q1=1200200
            CHECKSUM_FILE=${F9_checksums}
        SCRIPT
            "${CADO_NFS_SOURCE_DIR}/tests/provide-wdir.sh" --env WORKDIR
            ${CMAKE_CURRENT_SOURCE_DIR}/sievetest.sh
            -v --adjust-strategy 0
        TARGET_DEPENDENCIES las
        TEST_DEPENDENCIES F9_sievetest_cleanup F9_makefb
        NO_DEFAULT_RUN
        )

cado_divert_test(F9 sieve
        APPEND_ENVIRONMENT
            REL_COUNT=431
            REFERENCE_SHA1=e04ae591795ff30af703a2235a4f9fd09d17b380
            REFERENCE_REVISION=ede066464ba58b2d6127fa256cef01706282e0ed
        )

cado_define_test(bogus_fbc_is_consistent
    PROGRAM
    ${CADO_NFS_SOURCE_DIR}/sieve/inspect-fbc-file.pl -fbc
    ${CMAKE_CURRENT_SOURCE_DIR}/bogus.fbc)
add_custom_target(copy_bogus_fbc ${CMAKE_COMMAND} -E copy
    ${CMAKE_CURRENT_SOURCE_DIR}/bogus.fbc
    ${CMAKE_CURRENT_BINARY_DIR}/bogus-copy.fbc)
cado_divert_test(F9_sieve reuse_foreign_fbc
        APPEND_ENVIRONMENT
        fbc=${CMAKE_CURRENT_BINARY_DIR}/bogus-copy.fbc
        TEST_DEPENDENCIES
        bogus_fbc_is_consistent
        TARGET_DEPENDENCIES
        copy_bogus_fbc
)

# override all arguments for this one.
cado_divert_test(F9 sieve_with_hints
        ENVIRONMENT
            ${F9_baseargs}
            todo=${CADO_NFS_SOURCE_DIR}/tests/sieve/F9.with_hints.todo
            hint_table=${CADO_NFS_SOURCE_DIR}/tests/sieve/F9.with_hints.hints
            REL_COUNT=153
            REFERENCE_SHA1=e80b973209f78c7df4541956e15814e04d699932
            REFERENCE_REVISION=21aa5e0327129475c37784b849cddc303d05f526
        )


cado_divert_test(F9 sieve_recompute_ssdpos
    APPEND_ARGUMENTS -B 12 -nq 1
    APPEND_ENVIRONMENT
        REL_COUNT=54
        CHECKSUM_FILE=
)

# go wild for the under-allocation. If this is valgrind-ok, then
# surely #21513 is fixed. While we're at it, check all kind of possible
# under-allocation recovers (the base test below serves only as a stem).
#
# Note that among the things we want to guard against, we have leaks:
# exception-unsafe code during the exception windup definitely causes
# leaks. So if those tests complain with valgrind, there's probably some
# of those.
#
# Note that bug #21515 had a specific expensive test, which is now covered
# by the _1long test below.
cado_divert_test(F9 sieve_check_overfull
        NO_DEFAULT_RUN
        APPEND_ENVIRONMENT
            q0=1200109 rho=116642
            bkthresh1=100000
            REL_COUNT=57
            REFERENCE_SHA1=2b973ed88e146aee756d9a27e260157179defc4d
            REFERENCE_REVISION=f06a6284d2cdcb669e300cd0dda349b349761578
            CHECKSUM_FILE=
        )
cado_divert_test(F9_sieve_check_overfull 1short
    APPEND_ENVIRONMENT bkmult=1.1,1s:0.5)
cado_divert_test(F9_sieve_check_overfull 1short_twosteps
    APPEND_ARGUMENTS -B 10
    APPEND_ENVIRONMENT bkmult=1.1,1s:0.5)
cado_divert_test(F9_sieve_check_overfull 1long
    APPEND_ENVIRONMENT bkmult=1.1,1l:0.5)
# working with the _2short overruns is a bit subtle. Because if we go
# wild with these, chances are that we will be *VERY* likely to write
# past the blank zone of 1MB, and then right into the red zone.
# Especially because the case below has only one level-2 bucket anyway
# (it is so contrived). So we are quite likely to get a plain, unpolite,
# Segmentation Fault. The check below has been tuned so that the overrun
# mechanism is indeed triggered, and so should run successfully.
cado_divert_test(F9_sieve_check_overfull 2short
    APPEND_ENVIRONMENT bkmult=1.1,2s:0.48)

cado_divert_test(F9 sieve_bug_21480a
        APPEND_ENVIRONMENT
            q0=1200109 rho=116642 REL_COUNT=57 CHECKSUM_FILE=
            LAS_BINARY=${las_tracek_path}
        APPEND_ARGUMENTS
            -traceab -1098913,1678890
        TARGET_DEPENDENCIES
            las_tracek
        )

cado_divert_test(F9 sieve_bug_21480b
        APPEND_ENVIRONMENT
            q0=1200007 rho=554209 REL_COUNT=54 CHECKSUM_FILE=
            LAS_BINARY=${las_tracek_path}
        APPEND_ARGUMENTS
            -traceab 190203,834245
        TARGET_DEPENDENCIES
            las_tracek
        )

cado_divert_test(F9 batch
        APPEND_ENVIRONMENT
            lpb1=24 mfb1=72 lambda1=2.9 lambda0=2.2
            batch0=. batch1=.
            REL_COUNT=272
            REFERENCE_SHA1=3aba8ade73e9e47dd76b0f85a2c681408f34a189
            REFERENCE_REVISION=5d9b68511102a957f941b272eb6d753526bcc3b1
        APPEND_ARGUMENTS -batch
        )
cado_define_test(bogus_batch_is_consistent
    PROGRAM
    ${CADO_NFS_SOURCE_DIR}/sieve/inspect-batch-file.pl -batch
    ${CMAKE_CURRENT_SOURCE_DIR}/bogus.batch0)
cado_divert_test(F9_batch try_to_reuse_foreign
    APPEND_ENVIRONMENT
    batch0=${CMAKE_CURRENT_SOURCE_DIR}/bogus.batch0)
set_tests_properties(F9_batch_try_to_reuse_foreign PROPERTIES WILL_FAIL 1)


cado_divert_test(F9 sublat
        APPEND_ENVIRONMENT
            las_I=10
            REL_COUNT=245
            REFERENCE_SHA1=11f0947fa83a200160ad934215c141917ca3074e
            REFERENCE_REVISION=xxxxxxxxxxxxxxxxxxxxxxxxxx
        APPEND_ARGUMENTS -sublat 3
        )

cado_divert_test(F9 skipped
        APPEND_ENVIRONMENT
            las_I=10
            REL_COUNT=60
        APPEND_ARGUMENTS -skipped 100
        )

# We make these depend on sievetest, for checking the checksum file.
# Since sievetest depends on makefb, we don't have to specify it
# again.
cado_divert_test(F9_sieve unsieve1 APPEND_ARGUMENTS -unsievethresh 1)
cado_divert_test(F9_sieve cofactest APPEND_ARGUMENTS -file-cofact ${F9_st})


# Do a diversion for a single special-q. This is taking the same data set
# as above, but with the real las binary.
cado_divert_test(F9 quick
        APPEND_ENVIRONMENT
            q0=1200007 rho=554209      # force (q0, rho) to be used.
            REFERENCE_SHA1=0ac3255855fe39fe729b771147a36dd72fc60d1b
            REFERENCE_REVISION=9253f54766c5438fe3198053f9edd811ee254a17
            CHECKSUM_FILE=${F9_checksums}_quick
        NO_DEFAULT_RUN)

# The TRACE_K test does only a single special-q.
# We redefine the test completely, since the binary changes.
cado_divert_test(F9_quick tracek
        APPEND_ENVIRONMENT
            LAS_BINARY=${las_tracek_path}
        # we need to replace the full argument list, because the binary
        # is not the same.
        APPEND_ARGUMENTS
            -traceab -8517,584707
        TARGET_DEPENDENCIES las_tracek
        TEST_DEPENDENCIES F9_makefb F9_sieve
        )

# Try a too-large lambda value. We could divert on any test we like, but
# it's mildly quicker to do it on the short test.
cado_divert_test(F9_quick lambda0
        APPEND_ENVIRONMENT lambda0=5 "REGEX=lambda>.*does not make sense")
cado_divert_test(F9_quick lambda1
        APPEND_ENVIRONMENT lambda1=5 "REGEX=lambda>.*does not make sense")

set(c120_poly ${CMAKE_CURRENT_SOURCE_DIR}/c120.poly)
set(c120_fb ${CMAKE_CURRENT_SOURCE_DIR}/c120.roots1.gz)
set(c120_base_env
        LAS_BINARY=${las_path}
        lim0=10000 lpb0=26 mfb0=28 powlim0=8000
        lim1=10000 lpb1=26 mfb1=28 powlim1=8000
        las_I=12 q0=15350029 rho=14463285
        poly=${c120_poly}
        fb1=${c120_fb}
        t=2)

# Try sieving I (see bug 18814)
cado_define_test(sievetest_I
        SCRIPT
            env ${c120_base_env}
            REFERENCE_SHA1=da39a3ee5e6b4b0d3255bfef95601890afd80709
            REFERENCE_REVISION=88ddb4f779defe692aed14a79ef8c952a4f68efa
            "${CADO_NFS_SOURCE_DIR}/tests/provide-wdir.sh" --env WORKDIR
            ${CMAKE_CURRENT_SOURCE_DIR}/sievetest.sh
        TARGET_DEPENDENCIES las
        )

# Try bucket-sieving of projective roots
set(c30_30012_base_env
        las_I=9
        lim0=30000
        lim1=30000
        lpb0=17
        lpb1=17
        mfb0=18
        mfb1=18
        poly=${CMAKE_CURRENT_SOURCE_DIR}/c30_30012.poly
        fb1=${CMAKE_CURRENT_SOURCE_DIR}/c30_30012.roots1.gz
        t=auto
        adjust_strategy=2
)

cado_define_test(c30_30012
    ENVIRONMENT
        ${c30_30012_base_env}
    SCRIPT
        "${CADO_NFS_SOURCE_DIR}/tests/provide-wdir.sh" --env WORKDIR
        ${CMAKE_CURRENT_SOURCE_DIR}/sievetest.sh
    NO_DEFAULT_RUN
    )

# This one doesn't test much. It only verifies that a projective root
# gets bucket sieved. If this fails, it probably means that this
# q-lattice ended up behaving differently, and not have I=256 as per
# adjust-strategy 2.
cado_divert_test(c30_30012 1
    APPEND_ENVIRONMENT
        LAS_BINARY=${las_tracek_path}
        q0=52919 rho=35788 traceij=1,0 "TRACE_REGEX=Pushed.hit.*p=347"
    TARGET_DEPENDENCIES las_tracek
)

# This one is the real business about issue 30012
# Normally, we should sieve the given prime within
# fill_in_buckets_toplevel
cado_divert_test(c30_30012 2a
    APPEND_ENVIRONMENT
        LAS_BINARY=${las_tracek_path}
        q0=52919 rho=35788 traceij=0,347 "TRACE_REGEX=Pushed.hit.*p=347"
    TARGET_DEPENDENCIES las_tracek
)
cado_divert_test(c30_30012 2b
    APPEND_ENVIRONMENT
        LAS_BINARY=${las_tracek_path}
        q0=52919 rho=35788 traceij=1,694 "TRACE_REGEX=Pushed.hit.*p=347"
    TARGET_DEPENDENCIES las_tracek
)

# This is for the 2-level sieving case.
# Normally, we should sieve the given prime within
# fill_in_buckets_lowlevel (this works because we've restricted to very
# small sieving regions with B=10
cado_divert_test(c30_30012 3
    APPEND_ENVIRONMENT
        LAS_BINARY=${las_tracek_path}
        q0=50707 rho=50345
        las_A=23 las_I= las_B=10 bkthresh1=2048     # kill I explicitly
        traceij=1,1153 "TRACE_REGEX=Pushed.hit.*p=1153"
    TARGET_DEPENDENCIES las_tracek
)

# Try the todo-list mode of las
cado_divert_test(F9 todo
        APPEND_ENVIRONMENT
            REFERENCE_SHA1=451406185eca205ee28990c7381f85a1c4942c5f
            REFERENCE_REVISION=88ddb4f779defe692aed14a79ef8c952a4f68efa
            CHECKSUM_FILE=
            todo=${CADO_NFS_SOURCE_DIR}/tests/sieve/F9.todo
        )

# The descent also goes with the typical sievetest.sh
cado_divert_test(F9 descent
        APPEND_ENVIRONMENT
            q0=235086167414177 rho=46506392392611
            REFERENCE_SHA1=4d64b69f37672b2109441c52f0a57f16f08d813d
            REFERENCE_REVISION=5d9b68511102a957f941b272eb6d753526bcc3b1
            descent_hint_table=${CADO_NFS_SOURCE_DIR}/tests/sieve/F9.hint
            ncurves0=10 ncurves1=10
            CHECKSUM_FILE=
            LAS_BINARY=${las_descent_path}
        APPEND_ARGUMENTS
            -allow-largesq
        TARGET_DEPENDENCIES las_descent
        TEST_DEPENDENCIES F9_makefb
        )

# The underlying script changes, here. We have to do something slightly
# different.
cado_define_test(F9_dupsup
        ENVIRONMENT ${F9_baseargs}
            las_I=12
            lpb0=28 mfb0=56 lambda0=2.1
            lpb1=28 mfb1=56 lambda1=2.1
            q0=250000000 nq=1
            ncurves0=10 ncurves1=10
            CHECKSUM_FILE=
            DUPSUP_BINARY=${dupsup_path}
            DUPE_COUNT=12
        SCRIPT
            "${CADO_NFS_SOURCE_DIR}/tests/provide-wdir.sh" --env WORKDIR
            ${CMAKE_CURRENT_SOURCE_DIR}/F9.dupsup.sh
            -v -v --adjust-strategy 0
        TARGET_DEPENDENCIES las dupsup
        TEST_DEPENDENCIES F9_sievetest_cleanup F9_makefb F9_sieve
        )

# Try fake relation generation
cado_define_test(F9_fakereltest
    SCRIPT
    "${CADO_NFS_SOURCE_DIR}/tests/provide-wdir.sh" --env WORKDIR
    ${CMAKE_CURRENT_SOURCE_DIR}/F9.fakerels.sh
    ${F9_roots} ${las_path} ${CADO_NFS_SOURCE_DIR}
    TARGET_DEPENDENCIES fake_rels freerel las
    TEST_DEPENDENCIES F9_makefb)

# Check a bug in fake_rels (see 9d52c08c)
cado_define_test(c60_fakereltest
    SCRIPT
    "${CADO_NFS_SOURCE_DIR}/tests/provide-wdir.sh" --env WORKDIR
    ${CMAKE_CURRENT_SOURCE_DIR}/c60.fakerels.sh
    ${CADO_NFS_BINARY_DIR} ${CADO_NFS_SOURCE_DIR}
    TARGET_DEPENDENCIES fake_rels freerel)

# Try with default TRIALDIV_MAXLEN, whatever it may be
cado_define_test(test_trialdiv.cpp
    $<TARGET_OBJECTS:trialdiv>
    LIBRARIES utils tests)

macro (add_trialdiv_test MAXLEN)
    cado_define_test(test_trialdiv_${MAXLEN} SOURCES test_trialdiv.cpp
        ${CADO_NFS_SOURCE_DIR}/sieve/trialdiv.cpp LIBRARIES utils tests)
    set_property(TARGET test_trialdiv_${MAXLEN}
                PROPERTY COMPILE_DEFINITIONS TRIALDIV_MAXLEN=${MAXLEN})
endmacro()
# Try specific TRIALDIV_MAXLEN from 1 to 6
add_trialdiv_test(1)
add_trialdiv_test(2)
add_trialdiv_test(3)
add_trialdiv_test(4)
add_trialdiv_test(5)
add_trialdiv_test(6)

cado_define_test(test_logapprox.cpp 
    ${PROJECT_SOURCE_DIR}/sieve/logapprox.cpp
    LIBRARIES utils tests)

# This one is a different test, meant to check speed and correctness, and
# yet allow a run to simulate real polynomials because well, I can't be
# sure with the current code... */
cado_define_test(test_init_norms.cpp
    ${PROJECT_SOURCE_DIR}/sieve/las-norms.cpp
    ${PROJECT_SOURCE_DIR}/sieve/las-config.c
    ${PROJECT_SOURCE_DIR}/sieve/logapprox.cpp
    ${PROJECT_SOURCE_DIR}/sieve/las-siever-config.cpp
    ${PROJECT_SOURCE_DIR}/sieve/las-todo-entry.cpp
    ${PROJECT_SOURCE_DIR}/sieve/las-qlattice.cpp
    ${PROJECT_SOURCE_DIR}/sieve/las-multiobj-globals.cpp
    NO_DEFAULT_RUN
    LIBRARIES utils tests
)
set_target_properties(test_init_norms PROPERTIES 
    COMPILE_FLAGS "${OpenMP_C_FLAGS}"
    LINK_FLAGS "${OpenMP_CXX_FLAGS}")


cado_divert_test(test_init_norms c120_basic
    ARGUMENTS
        -poly ${CMAKE_CURRENT_SOURCE_DIR}/c120.poly
        -I 12 -lpb0 26 -lpb1 26
        -mfb0 28 -mfb1 28
        -q0 15350000 -q1 15360000
        -random-sample 10
        -random-seed 0
        -sqside 1
        -t 2
        --hush-max-jitter 1
)

cado_divert_test(test_init_norms c120_torture
    ARGUMENTS
        -poly ${CMAKE_CURRENT_SOURCE_DIR}/c120.poly
        -I 12 -lpb0 26 -lpb1 26
        -mfb0 28 -mfb1 28
        -t 2
        --hush-max-jitter 1
        --abort-on-jitter 1,5
        --nfills-speed-test 0
    NO_DEFAULT_RUN
)

# a couple of hard cases encountered during testing.
cado_divert_test(test_init_norms_c120_torture 1 APPEND_ARGUMENTS
    --norm-sides 0 -sqside 1 -q0 15359089 -rho 4697045 -check-bucket 74)
cado_divert_test(test_init_norms_c120_torture 2 APPEND_ARGUMENTS
    --norm-sides 0 -sqside 1 -q0 15351793 -rho 6002387 -check-bucket 30)
cado_divert_test(test_init_norms_c120_torture 3 APPEND_ARGUMENTS
    --norm-sides 0 -sqside 1 -q0 15356527 -rho 2085523 -check-bucket 87)
cado_divert_test(test_init_norms_c120_torture 4 APPEND_ARGUMENTS
    --norm-sides 0 -sqside 1 -q0 15355589 -rho 4854502 -check-bucket 67)

cado_divert_test(test_init_norms rsa220
    ARGUMENTS
        -poly ${CMAKE_CURRENT_SOURCE_DIR}/rsa220.poly
        -I 16 -lpb0 34 -lpb1 34 -mfb0 68 -mfb1 102
        -q0 4000000000
        -q1 4001000000
        -random-sample 10
        -random-seed 0
        -sqside 1
        -t 2
        --hush-max-jitter 1
        --abort-on-jitter 1,5
)

cado_divert_test(test_init_norms bug21518
    ARGUMENTS
    -poly ${CMAKE_CURRENT_SOURCE_DIR}/c160_21518.poly
    -I 14 -lpb0 30 -lpb1 30 -mfb0 60 -mfb1 90
    -q0 20552291 -rho 9632932
        -sqside 1
        --hush-max-jitter 1
        --abort-on-jitter 1,5
        -check-bucket 361
)

cado_divert_test(test_init_norms bug21684a
    ARGUMENTS
    -poly ${CMAKE_CURRENT_SOURCE_DIR}/c95_21684.poly
    -I 13 -lpb0 24 -lpb1 25 -mfb0 48 -mfb1 50
    -q0 310049 -rho 270571
    -sqside 1
    --hush-max-jitter 1
    # 21684 has two algebraic sides, so it's fine if we have some extra
    # jitter.
    --abort-on-jitter 2,5
    -check-bucket 505
)

cado_divert_test(test_init_norms bug21684b
    ARGUMENTS
    -poly ${CMAKE_CURRENT_SOURCE_DIR}/c95_21684.poly
    -I 13 -lpb0 24 -lpb1 25 -mfb0 48 -mfb1 50
    -q0 310087 -rho 178382
    -sqside 1
    --hush-max-jitter 1
    # 21684 has two algebraic sides, so it's fine if we have some extra
    # jitter.
    --abort-on-jitter 2,5
    -check-bucket 4
)

# we have no pretense to have optimized code for these cases, so don't
# bother.
if(HAVE_GCC_STYLE_AMD64_INLINE_ASM)
cado_define_test(test-smallsieve.cpp 
                ${PROJECT_SOURCE_DIR}/sieve/las-where-am-i-prod.cpp
                LIBRARIES utils ${gmplib}
    ARGUMENTS -q -C -A 18 -I 14 -B 14)
cado_divert_test(test-smallsieve line_fragments1 # bucket region = half line
    ARGUMENTS -q -C -A 18 -I 14 -B 13)
cado_divert_test(test-smallsieve line_fragments2 # bucket region = quarter line
    ARGUMENTS -q -C -A 18 -I 15 -B 13)
endif()

if(HAVE_JEVENTS)
  set(jevents_lib "-ljevents")
else()
  set(jevents_lib "")
endif()
cado_define_test(test-sieve2357.cpp
                 ${PROJECT_SOURCE_DIR}/sieve/las-sieve2357.cpp
                 ${PROJECT_SOURCE_DIR}/sieve/las-where-am-i-prod.cpp
                 LIBRARIES utils tests ${jevents_lib})

cado_define_test(torture-redc.cpp LIBRARIES utils)
set_property(TARGET torture-redc
             PROPERTY COMPILE_DEFINITIONS ALIGN_LOOP_32=1)

<<<<<<< HEAD
cado_define_test(torture-redc+asm_cmov SOURCES torture-redc.cpp
    LIBRARIES utils tests
    NO_DEFAULT_RUN)
set_property(TARGET torture-redc+asm_cmov
             PROPERTY COMPILE_DEFINITIONS ALIGN_LOOP_32=1
                      LAS_ARITH_REDC_USE_ASM=1)

cado_define_test(test_fb_root.cpp ${PROJECT_SOURCE_DIR}/sieve/fb.cpp LIBRARIES utils tests)

cado_define_test(test_batchinv.cpp LIBRARIES utils tests)

cado_define_test(test_invmod_redc_32.cpp LIBRARIES utils tests)
=======
cado_define_test(test_fb_root.cpp
    $<TARGET_OBJECTS:las_core_a>
    LIBRARIES utils tests)

>>>>>>> d048d71d

add_subdirectory (ecm)
add_subdirectory (strategies)<|MERGE_RESOLUTION|>--- conflicted
+++ resolved
@@ -645,7 +645,6 @@
 set_property(TARGET torture-redc
              PROPERTY COMPILE_DEFINITIONS ALIGN_LOOP_32=1)
 
-<<<<<<< HEAD
 cado_define_test(torture-redc+asm_cmov SOURCES torture-redc.cpp
     LIBRARIES utils tests
     NO_DEFAULT_RUN)
@@ -653,17 +652,13 @@
              PROPERTY COMPILE_DEFINITIONS ALIGN_LOOP_32=1
                       LAS_ARITH_REDC_USE_ASM=1)
 
-cado_define_test(test_fb_root.cpp ${PROJECT_SOURCE_DIR}/sieve/fb.cpp LIBRARIES utils tests)
-
-cado_define_test(test_batchinv.cpp LIBRARIES utils tests)
-
-cado_define_test(test_invmod_redc_32.cpp LIBRARIES utils tests)
-=======
 cado_define_test(test_fb_root.cpp
     $<TARGET_OBJECTS:las_core_a>
     LIBRARIES utils tests)
 
->>>>>>> d048d71d
+cado_define_test(test_batchinv.cpp LIBRARIES utils tests)
+
+cado_define_test(test_invmod_redc_32.cpp LIBRARIES utils tests)
 
 add_subdirectory (ecm)
 add_subdirectory (strategies)