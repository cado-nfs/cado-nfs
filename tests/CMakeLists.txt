--- conflicted
+++ resolved
@@ -350,14 +350,10 @@
         if(EXPECT_FAIL)
             list(APPEND A2F ${CADO_NFS_SOURCE_DIR}/tests/abort-to-fail.sh)
         endif()
-<<<<<<< HEAD
-        set(add_test_args NAME ${TEST_NAME} COMMAND ${test_env} ${${TEST_NAME}_LOCKF} ${A2F} ${${TEST_NAME}_PRECOMMAND} ${CADO_NFS_SOURCE_DIR}/tests/test.sh ${${TEST_NAME}_EXECUTABLE} ${ARGUMENTS})
-=======
         # remove the pre-call to ${${TEST_NAME}_LOCKF} (right before
         # A2F), because it doesn't play nicely with TIMEOUT. It's likely
         # that using RESOURCE_LOCK below is a better idea.
-        set(add_test_args NAME ${TEST_NAME} COMMAND ${test_env} ${A2F} ${${TEST_NAME}_PRECOMMAND} ${${TEST_NAME}_EXECUTABLE} ${ARGUMENTS})
->>>>>>> ff5fc3e1
+        set(add_test_args NAME ${TEST_NAME} COMMAND ${test_env} ${A2F} ${${TEST_NAME}_PRECOMMAND} ${CADO_NFS_SOURCE_DIR}/tests/test.sh ${${TEST_NAME}_EXECUTABLE} ${ARGUMENTS})
         if(nWORKING_DIRECTORY GREATER 0)
             list(APPEND add_test_args WORKING_DIRECTORY ${WORKING_DIRECTORY})
         endif()
@@ -571,11 +567,8 @@
         if(EXPECT_FAIL)
             list(APPEND A2F ${CADO_NFS_SOURCE_DIR}/tests/abort-to-fail.sh)
         endif()
-<<<<<<< HEAD
-        add_test(NAME ${TEST_NAME} COMMAND ${test_env} ${${TEST_NAME}_LOCKF} ${A2F} ${${TEST_NAME}_PRECOMMAND} ${CADO_NFS_SOURCE_DIR}/tests/test.sh ${${TEST_BASE}_EXECUTABLE} ${ARGUMENTS})
-=======
         # dropping ${${TEST_NAME}_LOCKF} (see in cado_define_test)
-        add_test(NAME ${TEST_NAME} COMMAND ${test_env} ${A2F} ${${TEST_NAME}_PRECOMMAND} ${${TEST_BASE}_EXECUTABLE} ${ARGUMENTS})
+        add_test(NAME ${TEST_NAME} COMMAND ${test_env} ${A2F} ${${TEST_NAME}_PRECOMMAND} ${CADO_NFS_SOURCE_DIR}/tests/test.sh ${${TEST_BASE}_EXECUTABLE} ${ARGUMENTS})
         if(AVOID_CONCURRENT)
             set(${TEST_NAME}_LOCKED_RESOURCES)
             set(n ${AVOID_CONCURRENT})
@@ -598,7 +591,6 @@
             set_property(TEST ${TEST_NAME} PROPERTY TIMEOUT ${TIMEOUT})
             # message(STATUS "Timeout for ${TEST_NAME} is ${TIMEOUT}")
         endif()
->>>>>>> ff5fc3e1
         set(${TEST_NAME}_TEST_EXISTS 1)
         # prepare a ;-separated list for set_tests_properties
         # note that we do not need to make the test depend on
