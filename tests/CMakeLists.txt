add_custom_target(all_test_dependencies)

# cmake understands tests and targets as being two different things. It
# is perfectly common to have both a target and a test having the same
# name X. Yet testing X will not trigger building X, and that is
# admittedly unfortunate.

# INTERNALS:
#
# we define several macros for dealing with this in a better way.
#
#  For each test X, we define another test builddep_X.
#
#  The test builddep_X which only takes the necessary steps for building
#  the dependencies of the test X. Those dependencies form a target
#  named X_dependencies.
#
#  The target X_dependencies may perhaps include a target named X.
#
#  The test X is made to depend on builddep_X
#
#  The target all_test_dependencies is made to depend on X_dependencies
#
#  Tests may have other dependency relationships, which should be set
#  in a manner which is compatible with our dependency X <- builddep_X.
#  This is taken care of by update_test_build_depends

# WHICH CMAKE COMMANDS SHOULD BE USED ?
#
# only the following:
#
#       cado_define_test()
#       cado_divert_test()
#
# those are documented below within their source definitions.
#
# Note that for test X, there are some use cases where it is nice to know
# about X_dependencies (for adding extra dependencies late), or the
# targets X (for setting compile time definitions).

set(CADO_NFS_LOCK_TOOL)
find_program(HAVE_LOCKF_TOOL NAMES flock DOC "locking tool lockf")
if (HAVE_LOCKF_TOOL)
    set(CADO_NFS_LOCK_TOOL ${HAVE_LOCKF_TOOL})
else()
    find_program(HAVE_LCKDO_TOOL NAMES flock DOC "locking tool lockf")
    if (HAVE_LCKDO_TOOL)
        set(CADO_NFS_LOCK_TOOL ${HAVE_LCKDO_TOOL} -w)
    endif()
endif()

math(EXPR test_index 0)

# openmp jobs really don't like competing with eachother, so we must be
# cautious. Setting OMP_DYNAMIC=true seems to alleviate this problem
# significantly
math(EXPR test_concurrency_tolerance 8)

macro(cado_define_test)
    # This macro is appropriate for a test which consists in running a
    # binary. The different ways to call this macro are:
    # 
    # cado_define_test(SOURCES foo.c bar.c
    #                        [TEST_NAME x]
    #                        [LIBRARIES x y z]
    #                        [TARGET_DEPENDENCIES x y z]
    #                        [TEST_DEPENDENCIES x y z]
    #                        [ARGUMENTS x y z]
    #                        [NO_DEFAULT_RUN])
    # cado_define_test(foo.c bar.c
    #                        [TEST_NAME x]
    #                        [LIBRARIES x y z]
    #                        [TARGET_DEPENDENCIES x y z]
    #                        [TEST_DEPENDENCIES x y z]
    #                        [ARGUMENTS x y z]
    #                        [NO_DEFAULT_RUN])
    # cado_define_test(foo
    #                        SOURCES foo.c bar.c
    #                        [LIBRARIES x y z]
    #                        [TARGET_DEPENDENCIES x y z]
    #                        [TEST_DEPENDENCIES x y z]
    #                        [ARGUMENTS x y z]
    #                        [NO_DEFAULT_RUN])
    # 
    # cado_define_test(foo
    #                        SCRIPT test.sh
    #                        [WORKING_DIRECTORY x]
    #                        [TARGET_DEPENDENCIES x y z]
    #                        [TEST_DEPENDENCIES x y z]
    #                        [ARGUMENTS x y z]
    #                        [NO_DEFAULT_RUN])
    # 
    # we define the "implicit" parameters as those occuring before any
    # tag of the form [SOURCES|LIBRARIES|...|...] (e.g foo.c bar.c in the
    # second example above).
    #
    # The test is named in either of the following ways:
    #   - after the TEST_NAME parameter if one is given,
    #   - as the implicit parameter if there is an explicit SOURCES or
    #     SCRIPT parameter and implicit parameters (there must not be
    #     more than one, then).
    #   - after the basename (with extension stripped) of the first source
    #     file or the SCRIPT parameter otherwise.
    #
    # The source files to be compiled are those defined by the SOURCES
    # parameter, or the implicit parameters otherwise.
    #
    # If the test consists in running a script (or any arbitrary external
    # command, really), then an explicit SCRIPT parameter must be
    # present, and explicit or implicit SOURCES parameters are forbidden.
    # If the SCRIPT parameter consists of more than one parameter and no
    # explicit ARGUMENTS parameter list is given, then the tail of the
    # SCRIPT parameter list is taken as an argument list.
    #
    # the PROGRAM tag has the exact same meaning as SCRIPT (handling is
    # identical)
    #
    # LIBRARIES, TARGET_DEPENDENCIES, TEST_DEPENDENCIES should be self
    # explanatory. LIBRARIES is incompatible with SCRIPT. Note that
    # TARGET_DEPENDENCIES is mostly useful for scripts (it ensures that
    # the targets have been built before running the script), but if
    # instead source files are given, the built executable is made to
    # depend on TARGET_DEPENDENCIES.
    #
    # ARGUMENTS defines which arguments are to be passed to the binary.
    # Optional.
    #
    # NO_DEFAULT_RUN indicates that no test is really defined, only a
    # baseline for further calls to cado_divert_test. (note that despite
    # the fact that no test is created in cmake's mind, we do need a test
    # name for further reference in cado_divert_test).
    #
    # Giving ARGUMENTS together with NO_DEFAULT_RUN just specifies a
    # common set of arguments to be passed to all diversions, provided
    # these are defined with APPEND_ARGUMENTS

    # Some additional features have been added after this macro was
    # documented. We have ENVIRONMENT, PRECOMMAND, as well as their
    # APPEND_ friends.

    set(IMPLICIT)
    set(TEST_DEPENDENCIES)
    set(TARGET_DEPENDENCIES)
    set(LIBRARIES)
    set(SOURCES)
    set(SCRIPT)
    set(ARGUMENTS)
    set(ENVIRONMENT)
    set(PRECOMMAND)
    set(TEST_NAME)
    set(WORKING_DIRECTORY)
    set(NO_DEFAULT_RUN)
    set(AVOID_CONCURRENT)
    set(current IMPLICIT)
    foreach(x ${ARGN})
        if (x STREQUAL "TEST_DEPENDENCIES")
            SET(current TEST_DEPENDENCIES)
        elseif (x STREQUAL "TARGET_DEPENDENCIES")
            SET(current TARGET_DEPENDENCIES)
        elseif (x STREQUAL "LIBRARIES")
            SET(current LIBRARIES)
        elseif (x STREQUAL "SOURCES")
            SET(current SOURCES)
        elseif ((x STREQUAL "SCRIPT") OR (x STREQUAL "PROGRAM"))
            SET(current SCRIPT)
        elseif (x STREQUAL "ARGUMENTS")
            SET(current ARGUMENTS)
        elseif (x STREQUAL "ENVIRONMENT")
            SET(current ENVIRONMENT)
        elseif (x STREQUAL "PRECOMMAND")
            SET(current PRECOMMAND)
        elseif (x STREQUAL "TEST_NAME")
            SET(current TEST_NAME)
        elseif (x STREQUAL "WORKING_DIRECTORY")
            SET(current WORKING_DIRECTORY)
        elseif (x STREQUAL "NO_DEFAULT_RUN")
            SET(current NO_DEFAULT_RUN)
            # special, because it's a flag, really
            set(NO_DEFAULT_RUN 1)
        elseif (x STREQUAL "AVOID_CONCURRENT")
            SET(current AVOID_CONCURRENT)
            set(AVOID_CONCURRENT 1)
        else()
            list(APPEND ${current} ${x})
        endif()
    endforeach(x)
    # do some checking.
    #message(STATUS "IMPLICIT is ${IMPLICIT}")
    #message(STATUS "TEST_DEPENDENCIES is ${TEST_DEPENDENCIES}")
    #message(STATUS "TARGET_DEPENDENCIES is ${TARGET_DEPENDENCIES}")
    #message(STATUS "LIBRARIES is ${LIBRARIES}")
    #message(STATUS "SOURCES is ${SOURCES}")
    #message(STATUS "SCRIPT is ${SCRIPT}")
    #message(STATUS "ARGUMENTS is ${ARGUMENTS}")
    #message(STATUS "ENVIRONMENT is ${ENVIRONMENT}")
    #message(STATUS "PRECOMMAND is ${PRECOMMAND}")
    #message(STATUS "TEST_NAME is ${TEST_NAME}")
    #message(STATUS "WORKING_DIRECTORY is ${WORKING_DIRECTORY}")
    #message(STATUS "NO_DEFAULT_RUN is ${NO_DEFAULT_RUN}")
    list(LENGTH TEST_NAME nTEST_NAME)
    list(LENGTH WORKING_DIRECTORY nWORKING_DIRECTORY)
    list(LENGTH SOURCES nSOURCES)
    list(LENGTH SCRIPT nSCRIPT)
    list(LENGTH LIBRARIES nLIBRARIES)
    list(LENGTH IMPLICIT nIMPLICIT)
    list(LENGTH NO_DEFAULT_RUN nNO_DEFAULT_RUN)
    list(LENGTH TARGET_DEPENDENCIES nTARGET_DEPENDENCIES)
    list(LENGTH ARGUMENTS nARGUMENTS)
    list(LENGTH ENVIRONMENT nENVIRONMENT)
    list(LENGTH PRECOMMAND nPRECOMMAND)
    # direct the implicit parameters somewhere
    if(nIMPLICIT GREATER 0) 
        if (((nSOURCES GREATER 0) OR (nSCRIPT GREATER 0)) AND (nTEST_NAME GREATER 0))
            message(FATAL_ERROR "bad syntax with implicit parameter list and both (SOURCES or SCRIPT) and TEST_NAME defined")
        elseif (((nSOURCES GREATER 0) OR (nSCRIPT GREATER 0)) AND (nTEST_NAME EQUAL 0))
            set(TEST_NAME ${IMPLICIT})
            list(LENGTH TEST_NAME nTEST_NAME)
        # from then on we know that SOURCES and SCRIPT are empty
        else()
            set(SOURCES ${IMPLICIT})
            list(LENGTH SOURCES nSOURCES)
        endif()
    endif()
    if(nSCRIPT GREATER 1)
        if (nARGUMENTS EQUAL 0)
            # Then use the tail as an argument list
            LIST(GET SCRIPT 0 x)
            LIST(REMOVE_AT SCRIPT 0)
            SET(ARGUMENTS ${SCRIPT})
            SET(SCRIPT ${x})
            list(LENGTH SCRIPT nSCRIPT)
        else()
            message(WARNING "too many script names, retaining only first")
            LIST(GET SCRIPT 0 x)
            SET(SCRIPT ${x})
            list(LENGTH SCRIPT nSCRIPT)
        endif()
    endif()
    if(nSCRIPT GREATER 0)
        if (nSOURCES GREATER 0)
            message(FATAL_ERROR "SCRIPT and SOURCES incompatible")
        endif()
        if (nLIBRARIES GREATER 0)
            message(FATAL_ERROR "SCRIPT and LIBRARIES incompatible")
        endif()
    endif()
    if(nWORKING_DIRECTORY GREATER 1)
        message(WARNING "too many test names ${WORKING_DIRECTORY}, retaining only first")
        LIST(GET WORKING_DIRECTORY 0 x)
        SET(WORKING_DIRECTORY ${x})
    endif()
    if(nTEST_NAME GREATER 1)
        message(WARNING "too many test names ${TEST_NAME}, retaining only first")
        LIST(GET TEST_NAME 0 x)
        SET(TEST_NAME ${x})
    elseif(nTEST_NAME EQUAL 0)
        # # message(STATUS "trying to find a test name")
        # # message(STATUS "SOURCES = ${SOURCES}")
        # # message(STATUS "SCRIPT = ${SCRIPT}")
        if(nSOURCES GREATER 0)
            # define the test name as the base name without extension of the
            # first source file.
            LIST(GET SOURCES 0 x)
            get_filename_component (TEST_NAME ${x} NAME_WE)
        elseif(nSCRIPT GREATER 0)
            # define the test name as the base name without extension of the
            # first source file.
            LIST(GET SCRIPT 0 x)
            get_filename_component (TEST_NAME ${x} NAME_WE)
        else()
            message(FATAL_ERROR "cannot find a name for test")
        endif()
    endif()
    if(nNO_DEFAULT_RUN GREATER 1)
        message(FATAL_ERROR "discarded arguments after NO_DEFAULT_RUN for test ${TEST_NAME}")
        set(NO_DEFAULT_RUN 1)
    endif()

    # If we have a binary to build, then the meaning of
    # TARGET_DEPENDENCIES is most probably that we want the binary target
    # itself to depend on them. But bear in mind that the main use for
    # TARGET_DEPENDENCIES is probably for scripts anyway.
    if (nSCRIPT EQUAL 0)
        add_executable(${TEST_NAME} ${SOURCES})
        target_link_libraries(${TEST_NAME} ${LIBRARIES})
        if(nTARGET_DEPENDENCIES GREATER 0)
            add_dependencies(${TEST_NAME} ${TARGET_DEPENDENCIES})
        endif()
        set(TARGET_DEPENDENCIES ${TEST_NAME})
        list(LENGTH TARGET_DEPENDENCIES nTARGET_DEPENDENCIES)
    endif()

    if(NOT TEST_NAME)
        message(FATAL_ERROR "could not find a test name")
        endif()
    # even script tests may define target dependencies, even though it's
    # probably of little use.
    add_custom_target(${TEST_NAME}_dependencies)
    add_dependencies(all_test_dependencies ${TEST_NAME}_dependencies)

    if(nTARGET_DEPENDENCIES GREATER 0)
        add_dependencies(${TEST_NAME}_dependencies ${TARGET_DEPENDENCIES})
        # if(CADO_NFS_LOCK_TOOL)
        # add_test(builddep_${TEST_NAME} ${CADO_NFS_LOCK_TOOL} ${PROJECT_BINARY_DIR}/build-lock ${CMAKE_COMMAND} --build ${CMAKE_BINARY_DIR} --target ${TEST_NAME}_dependencies)
        # else()
        add_test(builddep_${TEST_NAME} ${CMAKE_COMMAND} --build ${CMAKE_BINARY_DIR} --target ${TEST_NAME}_dependencies)
        # endif()
    endif()

    if (nSCRIPT EQUAL 0)
        set(${TEST_NAME}_EXECUTABLE ${CMAKE_CURRENT_BINARY_DIR}/${TEST_NAME})
    else()
        set(binary ${SCRIPT})
        if (${SCRIPT} MATCHES "\\.sh$")
            set(binary env bash ${SCRIPT})
        endif()
        set(${TEST_NAME}_EXECUTABLE ${binary})
    endif()

    # save for use by diverted tests
    set(${TEST_NAME}_ARGUMENTS ${ARGUMENTS})
    set(${TEST_NAME}_ENVIRONMENT ${ENVIRONMENT})
    set(${TEST_NAME}_PRECOMMAND ${PRECOMMAND})
    set(${TEST_NAME}_AVOID_CONCURRENT ${AVOID_CONCURRENT})

    if(NOT NO_DEFAULT_RUN)
        set(test_env env PROJECT_BINARY_DIR=${PROJECT_BINARY_DIR})
        if (nENVIRONMENT GREATER 0)
            set(test_env ${test_env} ${${TEST_NAME}_ENVIRONMENT})
        endif()
        MATH(EXPR test_index "${test_index}+1")
        if(CADO_NFS_LOCK_TOOL AND AVOID_CONCURRENT)
            MATH(EXPR testmod "${test_index} % ${test_concurrency_tolerance}")
            set(${TEST_NAME}_LOCKF ${CADO_NFS_LOCK_TOOL} ${PROJECT_BINARY_DIR}/lock.${testmod})
        endif()
        set(add_test_args NAME ${TEST_NAME} COMMAND ${test_env} ${${TEST_NAME}_LOCKF} ${${TEST_NAME}_PRECOMMAND} ${${TEST_NAME}_EXECUTABLE} ${ARGUMENTS})
        if(nWORKING_DIRECTORY GREATER 0)
            list(APPEND add_test_args WORKING_DIRECTORY ${WORKING_DIRECTORY})
        endif()
        add_test(${add_test_args})
        set(${TEST_NAME}_TEST_EXISTS 1)
        if(nTARGET_DEPENDENCIES GREATER 0)
            # seems that we need set_tests_properties to take only a
            # ;-separated list here.
            set(deps builddep_${TEST_NAME} ${TEST_DEPENDENCIES})
            string_join(all_deps ";" ${deps})
            set_tests_properties (${TEST_NAME} PROPERTIES DEPENDS "${all_deps}")
        endif()
        set_tests_properties(${TEST_NAME} PROPERTIES SKIP_RETURN_CODE 125)
    else()
        # There is a special case. Even a NO_DEFAULT_RUN test may have
        # test dependencies, because that's a handy way to have all
        # inherited tests depend on these.
        set(${TEST_NAME}_TEST_DEPENDENCIES ${TEST_DEPENDENCIES})
    endif()
endmacro()

macro(cado_divert_test TEST_BASE DIVERSION)
    # This macro is appropriate when a test defined by
    # cado_define_test (possibly with NO_DEFAULT_RUN) needs to be
    # called several times with various parameter sets.
    # The different ways to call this macro are:
    # 
    # optional arguments:
    #           TEST_DEPENDENCIES
    #           TARGET_DEPENDENCIES
    #           ARGUMENTS
    #           APPEND_ARGUMENTS
    #           NO_DEFAULT_RUN (useful if we want to divert further !)
    #
    # example use:
    #
    #     cado_define_test(TEST_NAME foo .....)
    #
    #     cado_divert_test(foo 1 --fast)
    #     cado_divert_test(foo 2 --thorough)
    #     cado_divert_test(foo extra --fallback TEST_DEPENDENCIES test3)
    #     cado_divert_test(foo extra TEST_DEPENDENCIES test3
    #                                ARGUMENTS --fallback)
    #
    # this defines tests foo_1, foo_2, and foo_extra, with the specific
    # arguments given. The two last syntaxes are equivalent.
    #
    # NOTE that if the base test name does indeed correspond to a test
    # (that is, it was not defined with NO_DEFAULT_RUN), then the
    # diverted test is made to depend on this base test.
    set(ARGUMENTS)
    set(ENVIRONMENT)
    set(PRECOMMAND)
    set(APPEND_ARGUMENTS)
    set(APPEND_ENVIRONMENT)
    set(APPEND_PRECOMMAND)
    set(TEST_DEPENDENCIES)
    set(TARGET_DEPENDENCIES)
    set(NO_DEFAULT_RUN)
    set(AVOID_CONCURRENT)
    set(current ARGUMENTS)
    foreach(x ${ARGN})
        if (x STREQUAL "ARGUMENTS")
            SET(current ARGUMENTS)
        elseif (x STREQUAL "ENVIRONMENT")
            SET(current ENVIRONMENT)
        elseif (x STREQUAL "PRECOMMAND")
            SET(current PRECOMMAND)
        elseif (x STREQUAL "APPEND_ARGUMENTS")
            SET(current APPEND_ARGUMENTS)
        elseif (x STREQUAL "APPEND_ENVIRONMENT")
            SET(current APPEND_ENVIRONMENT)
        elseif (x STREQUAL "APPEND_PRECOMMAND")
            SET(current APPEND_PRECOMMAND)
        elseif (x STREQUAL "TEST_DEPENDENCIES")
            SET(current TEST_DEPENDENCIES)
        elseif (x STREQUAL "TARGET_DEPENDENCIES")
            SET(current TARGET_DEPENDENCIES)
        elseif (x STREQUAL "NO_DEFAULT_RUN")
            SET(current NO_DEFAULT_RUN)
            # special, because it's a flag, really
            set(NO_DEFAULT_RUN 1)
        elseif (x STREQUAL "AVOID_CONCURRENT")
            SET(current AVOID_CONCURRENT)
            set(AVOID_CONCURRENT 1)
        else()
            list(APPEND ${current} ${x})
        endif()
    endforeach(x)
    # do some checking.
    list(LENGTH TARGET_DEPENDENCIES nTARGET_DEPENDENCIES)
    list(LENGTH ARGUMENTS nARGUMENTS)
    list(LENGTH ENVIRONMENT nENVIRONMENT)
    list(LENGTH PRECOMMAND nPRECOMMAND)
    list(LENGTH APPEND_ARGUMENTS nAPPEND_ARGUMENTS)
    list(LENGTH APPEND_ENVIRONMENT nAPPEND_ENVIRONMENT)
    list(LENGTH APPEND_PRECOMMAND nAPPEND_PRECOMMAND)
    list(LENGTH NO_DEFAULT_RUN nNO_DEFAULT_RUN)
    if ((nAPPEND_ARGUMENTS GREATER 0) AND (nARGUMENTS GREATER 0))
        message(FATAL_ERROR "ARGUMENTS and APPEND_ARGUMENTS are incompatible")
    endif()
    if ((nAPPEND_ENVIRONMENT GREATER 0) AND (nENVIRONMENT GREATER 0))
        message(FATAL_ERROR "ENVIRONMENT and APPEND_ENVIRONMENT are incompatible")
    endif()
    if ((nAPPEND_PRECOMMAND GREATER 0) AND (nPRECOMMAND GREATER 0))
        message(FATAL_ERROR "PRECOMMAND and APPEND_PRECOMMAND are incompatible")
    endif()

    set(TEST_NAME "${TEST_BASE}_${DIVERSION}")

    if (NOT nARGUMENTS GREATER 0)
        set(ARGUMENTS ${${TEST_BASE}_ARGUMENTS} ${APPEND_ARGUMENTS})
        list(LENGTH ARGUMENTS nARGUMENTS)
    endif()

    if (NOT nENVIRONMENT GREATER 0)
        set(ENVIRONMENT ${${TEST_BASE}_ENVIRONMENT} ${APPEND_ENVIRONMENT})
        list(LENGTH ENVIRONMENT nENVIRONMENT)
    endif()

    if (NOT nPRECOMMAND GREATER 0)
        set(PRECOMMAND ${${TEST_BASE}_PRECOMMAND} ${APPEND_PRECOMMAND})
        list(LENGTH PRECOMMAND nPRECOMMAND)
    endif()

    if (NOT AVOID_CONCURRENT GREATER 0)
        set(AVOID_CONCURRENT ${${TEST_BASE}_AVOID_CONCURRENT})
    endif()

    # we want to define builddep_X unconditionally, depending at least on
    # the dependencies of the base test.
    add_custom_target(${TEST_NAME}_dependencies)
    add_dependencies(all_test_dependencies ${TEST_NAME}_dependencies)
    add_dependencies(${TEST_NAME}_dependencies ${TEST_BASE}_dependencies ${TARGET_DEPENDENCIES})
    add_test(builddep_${TEST_NAME} ${CMAKE_COMMAND} --build
        ${CMAKE_BINARY_DIR} --target ${TEST_NAME}_dependencies)


    set(${TEST_NAME}_EXECUTABLE ${${TEST_BASE}_EXECUTABLE})
    set(${TEST_NAME}_ARGUMENTS ${ARGUMENTS})
    set(${TEST_NAME}_ENVIRONMENT ${ENVIRONMENT})
    set(${TEST_NAME}_PRECOMMAND ${PRECOMMAND})
    set(${TEST_NAME}_AVOID_CONCURRENT ${AVOID_CONCURRENT})

    if(NOT NO_DEFAULT_RUN)
        set(test_env env PROJECT_BINARY_DIR=${PROJECT_BINARY_DIR})
        if (nENVIRONMENT GREATER 0)
            set(test_env ${test_env} ${${TEST_NAME}_ENVIRONMENT})
        endif()
        MATH(EXPR test_index "${test_index}+1")
        if(CADO_NFS_LOCK_TOOL AND AVOID_CONCURRENT)
            MATH(EXPR testmod "${test_index} % ${test_concurrency_tolerance}")
            set(${TEST_NAME}_LOCKF ${CADO_NFS_LOCK_TOOL} ${PROJECT_BINARY_DIR}/lock.${testmod})
        endif()
        add_test(NAME ${TEST_NAME} COMMAND ${test_env} ${${TEST_NAME}_LOCKF} ${${TEST_NAME}_PRECOMMAND} ${${TEST_BASE}_EXECUTABLE} ${ARGUMENTS})
        set(${TEST_NAME}_TEST_EXISTS 1)
        # prepare a ;-separated list for set_tests_properties
        # note that we do not need to make the test depend on
        # builddep_${TEST_BASE}, since we have made ${TEST_NAME}_dependencies
        # depend on ${TEST_BASE}_dependencies. It's in fact relieving, given
        # that builddep_${TEST_BASE} does not necessarily exist.
        set(deps builddep_${TEST_NAME} ${TEST_DEPENDENCIES})
        if(${TEST_BASE}_TEST_EXISTS)
            list(APPEND deps ${TEST_BASE})
        else()
            # ok, TEST_BASE does not exist, but we've still built a list
            # of its test dependencies that we want to obey.
            list(APPEND deps ${${TEST_BASE}_TEST_DEPENDENCIES})
        endif()
        string_join(all_deps ";" ${deps})
        set_tests_properties(${TEST_NAME} PROPERTIES DEPENDS "${all_deps}")
        set_tests_properties(${TEST_NAME} PROPERTIES SKIP_RETURN_CODE 125)
    else()
        set(deps)
        if(${TEST_BASE}_TEST_EXISTS)
            list(APPEND deps ${TEST_BASE})
        else()
            list(APPEND deps ${${TEST_BASE}_TEST_DEPENDENCIES})
        endif()
        set(${TEST_NAME}_TEST_DEPENDENCIES ${deps})
    endif()
endmacro()

# MPI binaries are not properly launched by cado-nfs.py (see #21819)
if(NOT MINGW AND NOT HAVE_MPI)
cado_define_test(full_c30
    SCRIPT
        ${CADO_NFS_SOURCE_DIR}/cado-nfs.py 999073468111577057576445816581
        --server-threads 2
    TARGET_DEPENDENCIES
        polyselect polyselect_ropt polyselect3
        freerel makefb
        las
        dup1 dup2 purge merge replay
        characters
        bwc_full
        sqrt
    AVOID_CONCURRENT
        )
    if(HAVE_GCC_STYLE_AMD64_INLINE_ASM AND pz IN_LIST BWC_GFP_ARITHMETIC_BACKENDS)
        # see linalg/bwc/CMakeLists.txt for an explanation
        cado_define_test(full_p30
            SCRIPT
            ${CMAKE_CURRENT_SOURCE_DIR}/provide-wdir.sh  --arg workdir
            ${CADO_NFS_SOURCE_DIR}/cado-nfs.py
            -dlp -ell 445257213376519703258944813
            -t 2 -dlp-no-keep
            target=92800609832959449330691138186
            3037544709654617415632521514287
<<<<<<< HEAD
            TARGET_DEPENDENCIES full_c30_dependencies
            plingen_pz sm sm_simple las_descent reconstructlog-dl
            merge-dl replay-dl badideals)
=======
            TARGET_DEPENDENCIES full_c30_dependencies debug_renumber
            lingen_pz sm sm_simple las_descent reconstructlog-dl
            merge-dl replay-dl badideals
            AVOID_CONCURRENT
            )
>>>>>>> 38efe62c
        # The following case was hitting the bug #21707
        cado_define_test(full_p30_JL
            SCRIPT
            ${CMAKE_CURRENT_SOURCE_DIR}/provide-wdir.sh  --arg workdir
            ${CADO_NFS_SOURCE_DIR}/cado-nfs.py
            -dlp -ell 350586976534485556208993720963
            -t 2 -dlp-no-keep
            701173953068971112417987441927
            fastSM=true
            jlpoly=true tasks.polyselect.bound=3 tasks.polyselect.modm=5
            tasks.polyselect.degree=3 tasks.reconstructlog.checkdlp=false
            tasks.lim0=4000 tasks.lim1=600 tasks.lpb0=12 tasks.lpb1=11
            tasks.sieve.mfb0=12
            tasks.sieve.mfb1=22
            tasks.sieve.lambda0=1.1
            tasks.sieve.lambda1=2.1
            tasks.qmin=700
            tasks.sieve.qrange=100
            tasks.sieve.sqside=0
            tasks.sieve.rels_wanted=1500
<<<<<<< HEAD
            TARGET_DEPENDENCIES full_c30_dependencies
            plingen_pz sm sm_simple las_descent reconstructlog-dl
            dlpolyselect merge-dl replay-dl badideals)
=======
            TARGET_DEPENDENCIES
            full_c30_dependencies debug_renumber
            lingen_pz sm sm_simple las_descent reconstructlog-dl
            dlpolyselect merge-dl replay-dl badideals
            AVOID_CONCURRENT
            )
>>>>>>> 38efe62c
    endif()
endif()
# MPI binaries are not properly launched by cado-nfs.py (see #21819)
if(NOT HAVE_MPI AND DEFINED ENV{CHECKS_EXPENSIVE})
    # we used to test separaterly with and without a user-supplied
    # workdir. We no longer do that, given that we rely first and
    # foremost on the shell wrapper to be a better safety net and catch
    # SIGHUP yet still clean up after itself. And we want to do that in
    # all cases, and that means that we're passing a user-supplied
    # workdir.
    cado_define_test(full_c59
        SCRIPT
            ${CMAKE_CURRENT_SOURCE_DIR}/provide-wdir.sh  --arg --workdir
            ${CADO_NFS_SOURCE_DIR}/cado-nfs.py
            90377629292003121684002147101760858109247336549001090677693
            --server-threads 2
        TARGET_DEPENDENCIES
            full_c30_dependencies
        AVOID_CONCURRENT
            )
    cado_define_test(full_c65_128
        SCRIPT
            ${CMAKE_CURRENT_SOURCE_DIR}/provide-wdir.sh  --arg --workdir
            ${CADO_NFS_SOURCE_DIR}/cado-nfs.py
            22381151342911794563007770625342242843893411711318155026160427871
            tasks.linalg.m=128 tasks.linalg.n=128 --server-threads 2
        TARGET_DEPENDENCIES
            full_c30_dependencies
        AVOID_CONCURRENT
            )
    cado_define_test(full_c59_nonlinear
        SCRIPT
            ${CMAKE_CURRENT_SOURCE_DIR}/provide-wdir.sh  --arg workdir
            ${CADO_NFS_SOURCE_DIR}/cado-nfs.py
            --server-threads 2
            71641520761751435455133616475667090434063332228247871795429
            tasks.polyselect.import=${CADO_NFS_SOURCE_DIR}/tests/misc/c59_nonlinear.poly
        TARGET_DEPENDENCIES
            full_c30_dependencies
        AVOID_CONCURRENT
        )
    if (BWC_GFP_ARITHMETIC_BACKENDS AND pz IN_LIST BWC_GFP_ARITHMETIC_BACKENDS)
#        this test is probably not very useful, given that the other
#        (quicker) tests cover everything covered by this test.
#        cado_define_test(full_p59
#            SCRIPT
#               ${CADO_NFS_SOURCE_DIR}/cado-nfs.py
#               43341748620473677010074177283795146221310971425909898235183
#               -dlp -t 2 -s auto -dlpnokeep
#                ${CADO_NFS_SOURCE_DIR}
<<<<<<< HEAD
#            TARGET_DEPENDENCIES full_c30_dependencies
#            plingen_pz sm reconstructlog-dl merge-dl replay-dl badideals
=======
#            TARGET_DEPENDENCIES full_c30_dependencies debug_renumber
#            lingen_pz sm reconstructlog-dl merge-dl replay-dl badideals
>>>>>>> 38efe62c
#        )
        cado_define_test(full_gfp3
            SCRIPT
                ${CMAKE_CURRENT_SOURCE_DIR}/provide-wdir.sh  --env t
                ${CMAKE_CURRENT_SOURCE_DIR}/test_gfp3.sh
                ${CADO_NFS_SOURCE_DIR} ${CADO_NFS_BINARY_DIR}
<<<<<<< HEAD
            TARGET_DEPENDENCIES full_c30_dependencies
            plingen_pz sm reconstructlog-dl merge-dl replay-dl badideals)
=======
            TARGET_DEPENDENCIES full_c30_dependencies debug_renumber
            lingen_pz sm reconstructlog-dl merge-dl replay-dl badideals
        AVOID_CONCURRENT
            )
>>>>>>> 38efe62c
        cado_define_test(full_gfp2
            SCRIPT
            ${CMAKE_CURRENT_SOURCE_DIR}/provide-wdir.sh  --arg --workdir
            ${CADO_NFS_SOURCE_DIR}/cado-nfs.py 100000000000000000039 -dlp -gfpext 2 -t 2 -ell 164354743277891 -dlp-no-keep
<<<<<<< HEAD
            TARGET_DEPENDENCIES full_c30_dependencies
            plingen_pz sm reconstructlog-dl merge-dl replay-dl badideals
            filter_galois polyselect_gfpn)
=======
            TARGET_DEPENDENCIES full_c30_dependencies debug_renumber
            lingen_pz sm reconstructlog-dl merge-dl replay-dl badideals
            filter_galois polyselect_gfpn
        AVOID_CONCURRENT
            )
>>>>>>> 38efe62c
# see bug http://cado-nfs.gforge.inria.fr/bug.php?21767
#         cado_define_test(full_gfp2_2_2g
#             SCRIPT
#                 ${CMAKE_CURRENT_SOURCE_DIR}/test_gfp2_2_2g.sh
#                 ${CADO_NFS_SOURCE_DIR} ${CADO_NFS_BINARY_DIR}
#             TARGET_DEPENDENCIES full_c30_dependencies
#             plingen_pz sm reconstructlog-dl merge-dl replay-dl badideals
# 	    filter_galois)
    endif()
endif()

include_directories(${CMAKE_CURRENT_SOURCE_DIR})

add_library (tests STATIC test_iter.c tests_common.c)
target_link_libraries (tests ${gmp_libname})

cado_define_test(test_tests_common.c NO_DEFAULT_RUN LIBRARIES tests)
cado_divert_test(test_tests_common 1)
cado_divert_test(test_tests_common 2 -seed)
cado_divert_test(test_tests_common 3 -seed 1)
set_tests_properties(test_tests_common_3 PROPERTIES PASS_REGULAR_EXPRESSION "Using random seed=1")
cado_divert_test(test_tests_common 4 -seed a)
cado_divert_test(test_tests_common 5 -seed "")
set_tests_properties(test_tests_common_2 test_tests_common_4 test_tests_common_5 PROPERTIES WILL_FAIL 1)
cado_divert_test(test_tests_common 6 -iter 10)
set_tests_properties(test_tests_common_6 PROPERTIES PASS_REGULAR_EXPRESSION "Using 10 iterations")

cado_define_test(test_iceildiv.c)

# used by some tests.
if(DEFINED ENV{CHECKS_EXPENSIVE})
find_program(MAGMA magma HINTS ENV MAGMA)
endif()

add_subdirectory (scripts)
add_subdirectory (utils)
add_subdirectory (sieve)
add_subdirectory (polyselect)
add_subdirectory (filter)
add_subdirectory (linalg)
add_subdirectory (gf2x)
add_subdirectory (misc)
add_subdirectory (sqrt)
# commented the following since nfs-hd is not in "make dist"
# add_subdirectory (nfs-hd)<|MERGE_RESOLUTION|>--- conflicted
+++ resolved
@@ -543,17 +543,11 @@
             -t 2 -dlp-no-keep
             target=92800609832959449330691138186
             3037544709654617415632521514287
-<<<<<<< HEAD
             TARGET_DEPENDENCIES full_c30_dependencies
-            plingen_pz sm sm_simple las_descent reconstructlog-dl
-            merge-dl replay-dl badideals)
-=======
-            TARGET_DEPENDENCIES full_c30_dependencies debug_renumber
             lingen_pz sm sm_simple las_descent reconstructlog-dl
             merge-dl replay-dl badideals
             AVOID_CONCURRENT
             )
->>>>>>> 38efe62c
         # The following case was hitting the bug #21707
         cado_define_test(full_p30_JL
             SCRIPT
@@ -574,18 +568,12 @@
             tasks.sieve.qrange=100
             tasks.sieve.sqside=0
             tasks.sieve.rels_wanted=1500
-<<<<<<< HEAD
-            TARGET_DEPENDENCIES full_c30_dependencies
-            plingen_pz sm sm_simple las_descent reconstructlog-dl
-            dlpolyselect merge-dl replay-dl badideals)
-=======
             TARGET_DEPENDENCIES
-            full_c30_dependencies debug_renumber
+            full_c30_dependencies
             lingen_pz sm sm_simple las_descent reconstructlog-dl
             dlpolyselect merge-dl replay-dl badideals
             AVOID_CONCURRENT
             )
->>>>>>> 38efe62c
     endif()
 endif()
 # MPI binaries are not properly launched by cado-nfs.py (see #21819)
@@ -636,43 +624,27 @@
 #               43341748620473677010074177283795146221310971425909898235183
 #               -dlp -t 2 -s auto -dlpnokeep
 #                ${CADO_NFS_SOURCE_DIR}
-<<<<<<< HEAD
 #            TARGET_DEPENDENCIES full_c30_dependencies
-#            plingen_pz sm reconstructlog-dl merge-dl replay-dl badideals
-=======
-#            TARGET_DEPENDENCIES full_c30_dependencies debug_renumber
 #            lingen_pz sm reconstructlog-dl merge-dl replay-dl badideals
->>>>>>> 38efe62c
 #        )
         cado_define_test(full_gfp3
             SCRIPT
                 ${CMAKE_CURRENT_SOURCE_DIR}/provide-wdir.sh  --env t
                 ${CMAKE_CURRENT_SOURCE_DIR}/test_gfp3.sh
                 ${CADO_NFS_SOURCE_DIR} ${CADO_NFS_BINARY_DIR}
-<<<<<<< HEAD
             TARGET_DEPENDENCIES full_c30_dependencies
-            plingen_pz sm reconstructlog-dl merge-dl replay-dl badideals)
-=======
-            TARGET_DEPENDENCIES full_c30_dependencies debug_renumber
             lingen_pz sm reconstructlog-dl merge-dl replay-dl badideals
         AVOID_CONCURRENT
             )
->>>>>>> 38efe62c
         cado_define_test(full_gfp2
             SCRIPT
             ${CMAKE_CURRENT_SOURCE_DIR}/provide-wdir.sh  --arg --workdir
             ${CADO_NFS_SOURCE_DIR}/cado-nfs.py 100000000000000000039 -dlp -gfpext 2 -t 2 -ell 164354743277891 -dlp-no-keep
-<<<<<<< HEAD
             TARGET_DEPENDENCIES full_c30_dependencies
-            plingen_pz sm reconstructlog-dl merge-dl replay-dl badideals
-            filter_galois polyselect_gfpn)
-=======
-            TARGET_DEPENDENCIES full_c30_dependencies debug_renumber
             lingen_pz sm reconstructlog-dl merge-dl replay-dl badideals
             filter_galois polyselect_gfpn
         AVOID_CONCURRENT
             )
->>>>>>> 38efe62c
 # see bug http://cado-nfs.gforge.inria.fr/bug.php?21767
 #         cado_define_test(full_gfp2_2_2g
 #             SCRIPT
