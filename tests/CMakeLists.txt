add_custom_target(all_test_dependencies)

# cmake understands tests and targets as being two different things. It
# is perfectly common to have both a target and a test having the same
# name X. Yet testing X will not trigger building X, and that is
# admittedly unfortunate.

# INTERNALS:
#
# we define several macros for dealing with this in a better way.
#
#  For each test X, we define another test builddep_X.
#
#  The test builddep_X which only takes the necessary steps for building
#  the dependencies of the test X. Those dependencies form a target
#  named X_dependencies.
#
#  The target X_dependencies may perhaps include a target named X.
#
#  The test X is made to depend on builddep_X
#
#  The target all_test_dependencies is made to depend on X_dependencies
#
#  Tests may have other dependency relationships, which should be set
#  in a manner which is compatible with our dependency X <- builddep_X.
#  This is taken care of by update_test_build_depends

# WHICH CMAKE COMMANDS SHOULD BE USED ?
#
# only the following:
#
#       cado_define_test()
#       cado_divert_test()
#
# those are documented below within their source definitions.
#
# Note that for test X, there are some use cases where it is nice to know
# about X_dependencies (for adding extra dependencies late), or the
# targets X (for setting compile time definitions).

# set(CADO_NFS_LOCK_TOOL)
# find_program(HAVE_LOCKF_TOOL NAMES flock DOC "locking tool lockf")
# if (HAVE_LOCKF_TOOL)
#     set(CADO_NFS_LOCK_TOOL ${HAVE_LOCKF_TOOL})
# else()
#     find_program(HAVE_LCKDO_TOOL NAMES flock DOC "locking tool lockf")
#     if (HAVE_LCKDO_TOOL)
#         set(CADO_NFS_LOCK_TOOL ${HAVE_LCKDO_TOOL} -w)
#     endif()
# endif()
# 
math(EXPR test_index 0)

# openmp jobs really don't like competing with eachother, so we must be
# cautious. Setting OMP_DYNAMIC=true seems to alleviate this problem
# significantly
math(EXPR test_concurrency_tolerance 2)

if(TIMEOUT_SCALE)
    message(STATUS "TIMEOUT_SCALE is set to ${TIMEOUT_SCALE}")
endif()

set(CADO_NFS_TEST_KEYWORDS_LAST_WINS TIMEOUT AVOID_CONCURRENT)
set(CADO_NFS_TEST_KEYWORDS_FIRST_WINS_NOISY WORKING_DIRECTORY TEST_NAME)

macro(cado_define_test)
    # This macro is appropriate for a test which consists in running a
    # binary. The different ways to call this macro are:
    # 
    # cado_define_test(SOURCES foo.c bar.c
    #                        [TEST_NAME x]
    #                        [LIBRARIES x y z]
    #                        [TARGET_DEPENDENCIES x y z]
    #                        [TEST_DEPENDENCIES x y z]
    #                        [ARGUMENTS x y z]
    #                        [NO_DEFAULT_RUN])
    # cado_define_test(foo.c bar.c
    #                        [TEST_NAME x]
    #                        [LIBRARIES x y z]
    #                        [TARGET_DEPENDENCIES x y z]
    #                        [TEST_DEPENDENCIES x y z]
    #                        [ARGUMENTS x y z]
    #                        [NO_DEFAULT_RUN])
    # cado_define_test(foo
    #                        SOURCES foo.c bar.c
    #                        [LIBRARIES x y z]
    #                        [TARGET_DEPENDENCIES x y z]
    #                        [TEST_DEPENDENCIES x y z]
    #                        [ARGUMENTS x y z]
    #                        [NO_DEFAULT_RUN])
    # 
    # cado_define_test(foo
    #                        SCRIPT test.sh
    #                        [WORKING_DIRECTORY x]
    #                        [TARGET_DEPENDENCIES x y z]
    #                        [TEST_DEPENDENCIES x y z]
    #                        [ARGUMENTS x y z]
    #                        [NO_DEFAULT_RUN])
    # 
    # we define the "implicit" parameters as those occuring before any
    # tag of the form [SOURCES|LIBRARIES|...|...] (e.g foo.c bar.c in the
    # second example above).
    #
    # The test is named in either of the following ways:
    #   - after the TEST_NAME parameter if one is given,
    #   - as the implicit parameter if there is an explicit SOURCES or
    #     SCRIPT parameter and implicit parameters (there must not be
    #     more than one, then).
    #   - after the basename (with extension stripped) of the first source
    #     file or the SCRIPT parameter otherwise.
    #
    # The source files to be compiled are those defined by the SOURCES
    # parameter, or the implicit parameters otherwise.
    #
    # If the test consists in running a script (or any arbitrary external
    # command, really), then an explicit SCRIPT parameter must be
    # present, and explicit or implicit SOURCES parameters are forbidden.
    # If the SCRIPT parameter consists of more than one parameter and no
    # explicit ARGUMENTS parameter list is given, then the tail of the
    # SCRIPT parameter list is taken as an argument list.
    #
    # the PROGRAM tag has the exact same meaning as SCRIPT (handling is
    # identical)
    #
    # LIBRARIES, TARGET_DEPENDENCIES, TEST_DEPENDENCIES should be self
    # explanatory. LIBRARIES is incompatible with SCRIPT. Note that
    # TARGET_DEPENDENCIES is mostly useful for scripts (it ensures that
    # the targets have been built before running the script), but if
    # instead source files are given, the built executable is made to
    # depend on TARGET_DEPENDENCIES.
    #
    # ARGUMENTS defines which arguments are to be passed to the binary.
    # Optional.
    #
    # NO_DEFAULT_RUN indicates that no test is really defined, only a
    # baseline for further calls to cado_divert_test. (note that despite
    # the fact that no test is created in cmake's mind, we do need a test
    # name for further reference in cado_divert_test).
    #
    # Giving ARGUMENTS together with NO_DEFAULT_RUN just specifies a
    # common set of arguments to be passed to all diversions, provided
    # these are defined with APPEND_ARGUMENTS

    # Some additional features have been added after this macro was
    # documented. We have ENVIRONMENT, PRECOMMAND, as well as their
    # APPEND_ friends.

    set(IMPLICIT)
    set(TEST_DEPENDENCIES)
    set(TARGET_DEPENDENCIES)
    set(LIBRARIES)
    set(SOURCES)
    set(SCRIPT)
    set(ARGUMENTS)
    set(ENVIRONMENT)
    set(PRECOMMAND)
    set(TEST_NAME)
    set(WORKING_DIRECTORY)
    set(NO_DEFAULT_RUN)
    set(AVOID_CONCURRENT)
    set(EXPECT_FAIL)
    set(current IMPLICIT)
    set(TIMEOUT 20)
    foreach(x ${ARGN})
        if (x STREQUAL "TEST_DEPENDENCIES")
            SET(current TEST_DEPENDENCIES)
        elseif (x STREQUAL "TARGET_DEPENDENCIES")
            SET(current TARGET_DEPENDENCIES)
        elseif (x STREQUAL "LIBRARIES")
            SET(current LIBRARIES)
        elseif (x STREQUAL "SOURCES")
            SET(current SOURCES)
        elseif ((x STREQUAL "SCRIPT") OR (x STREQUAL "PROGRAM"))
            SET(current SCRIPT)
        elseif (x STREQUAL "ARGUMENTS")
            SET(current ARGUMENTS)
        elseif (x STREQUAL "ENVIRONMENT")
            SET(current ENVIRONMENT)
        elseif (x STREQUAL "PRECOMMAND")
            SET(current PRECOMMAND)
        elseif (x STREQUAL "TEST_NAME")
            SET(current TEST_NAME)
        elseif (x STREQUAL "WORKING_DIRECTORY")
            SET(current WORKING_DIRECTORY)
        elseif (x STREQUAL "NO_DEFAULT_RUN")
            SET(current NO_DEFAULT_RUN)
            # special, because it's a flag, really
            set(NO_DEFAULT_RUN 1)
        elseif (x STREQUAL "AVOID_CONCURRENT")
            SET(current AVOID_CONCURRENT)
            set(AVOID_CONCURRENT 1)
        elseif (x STREQUAL "EXPECT_FAIL")
            SET(current EXPECT_FAIL)
            set(EXPECT_FAIL 1)
        elseif (x STREQUAL "TIMEOUT")
            SET(current TIMEOUT)
        elseif (current IN_LIST CADO_NFS_TEST_KEYWORDS_LAST_WINS)
            set(${current} ${x})
        else()
            list(APPEND ${current} ${x})
        endif()
    endforeach(x)
    # do some checking.
    #message(STATUS "IMPLICIT is ${IMPLICIT}")
    #message(STATUS "TEST_DEPENDENCIES is ${TEST_DEPENDENCIES}")
    #message(STATUS "TARGET_DEPENDENCIES is ${TARGET_DEPENDENCIES}")
    #message(STATUS "LIBRARIES is ${LIBRARIES}")
    #message(STATUS "SOURCES is ${SOURCES}")
    #message(STATUS "SCRIPT is ${SCRIPT}")
    #message(STATUS "ARGUMENTS is ${ARGUMENTS}")
    #message(STATUS "ENVIRONMENT is ${ENVIRONMENT}")
    #message(STATUS "PRECOMMAND is ${PRECOMMAND}")
    #message(STATUS "TEST_NAME is ${TEST_NAME}")
    #message(STATUS "WORKING_DIRECTORY is ${WORKING_DIRECTORY}")
    #message(STATUS "NO_DEFAULT_RUN is ${NO_DEFAULT_RUN}")
    list(LENGTH TEST_NAME nTEST_NAME)
    list(LENGTH WORKING_DIRECTORY nWORKING_DIRECTORY)
    list(LENGTH TIMEOUT nTIMEOUT)
    list(LENGTH SOURCES nSOURCES)
    list(LENGTH SCRIPT nSCRIPT)
    list(LENGTH LIBRARIES nLIBRARIES)
    list(LENGTH IMPLICIT nIMPLICIT)
    list(LENGTH NO_DEFAULT_RUN nNO_DEFAULT_RUN)
    list(LENGTH TARGET_DEPENDENCIES nTARGET_DEPENDENCIES)
    list(LENGTH ARGUMENTS nARGUMENTS)
    list(LENGTH ENVIRONMENT nENVIRONMENT)
    list(LENGTH PRECOMMAND nPRECOMMAND)
    # direct the implicit parameters somewhere
    if(nIMPLICIT GREATER 0) 
        if (((nSOURCES GREATER 0) OR (nSCRIPT GREATER 0)) AND (nTEST_NAME GREATER 0))
            message(FATAL_ERROR "bad syntax with implicit parameter list and both (SOURCES or SCRIPT) and TEST_NAME defined")
        elseif (((nSOURCES GREATER 0) OR (nSCRIPT GREATER 0)) AND (nTEST_NAME EQUAL 0))
            set(TEST_NAME ${IMPLICIT})
            list(LENGTH TEST_NAME nTEST_NAME)
        # from then on we know that SOURCES and SCRIPT are empty
        else()
            set(SOURCES ${IMPLICIT})
            list(LENGTH SOURCES nSOURCES)
        endif()
    endif()
    if(nSCRIPT GREATER 1)
        if (nARGUMENTS EQUAL 0)
            # Then use the tail as an argument list
            LIST(GET SCRIPT 0 x)
            LIST(REMOVE_AT SCRIPT 0)
            SET(ARGUMENTS ${SCRIPT})
            SET(SCRIPT ${x})
            list(LENGTH SCRIPT nSCRIPT)
        else()
            message(WARNING "Cannot have both SCRIPT and ARGUMENTS")
            LIST(GET SCRIPT 0 x)
            SET(SCRIPT ${x})
            list(LENGTH SCRIPT nSCRIPT)
        endif()
    endif()
    if(nSCRIPT GREATER 0)
        if (nSOURCES GREATER 0)
            message(FATAL_ERROR "SCRIPT and SOURCES incompatible")
        endif()
        if (nLIBRARIES GREATER 0)
            message(FATAL_ERROR "SCRIPT and LIBRARIES incompatible")
        endif()
    endif()
    foreach(x ${CADO_NFS_TEST_KEYWORDS_FIRST_WINS_NOISY})
        if(n${x} GREATER 1)
            message(WARNING "too many ${x} directives for ${TEST_NAME} ${${x}}, retaining only first")
            LIST(GET ${x} 0 y)
            SET(${x} ${y})
        endif()
    endforeach()

    if(nTEST_NAME EQUAL 0)
        # # message(STATUS "trying to find a test name")
        # # message(STATUS "SOURCES = ${SOURCES}")
        # # message(STATUS "SCRIPT = ${SCRIPT}")
        if(nSOURCES GREATER 0)
            # define the test name as the base name without extension of the
            # first source file.
            LIST(GET SOURCES 0 x)
            get_filename_component (TEST_NAME ${x} NAME_WE)
        elseif(nSCRIPT GREATER 0)
            # define the test name as the base name without extension of the
            # first source file.
            LIST(GET SCRIPT 0 x)
            get_filename_component (TEST_NAME ${x} NAME_WE)
        else()
            message(FATAL_ERROR "cannot find a name for test")
        endif()
    endif()
    if(nNO_DEFAULT_RUN GREATER 1)
        message(FATAL_ERROR "discarded arguments after NO_DEFAULT_RUN for test ${TEST_NAME}")
        set(NO_DEFAULT_RUN 1)
    endif()

    # If we have a binary to build, then the meaning of
    # TARGET_DEPENDENCIES is most probably that we want the binary target
    # itself to depend on them. But bear in mind that the main use for
    # TARGET_DEPENDENCIES is probably for scripts anyway.
    if (nSCRIPT EQUAL 0)
        add_executable(${TEST_NAME} ${SOURCES})
        target_link_libraries(${TEST_NAME} ${LIBRARIES})
        if(nTARGET_DEPENDENCIES GREATER 0)
            add_dependencies(${TEST_NAME} ${TARGET_DEPENDENCIES})
        endif()
        set(TARGET_DEPENDENCIES ${TEST_NAME})
        list(LENGTH TARGET_DEPENDENCIES nTARGET_DEPENDENCIES)
    endif()

    if(NOT TEST_NAME)
        message(FATAL_ERROR "could not find a test name")
        endif()
    # even script tests may define target dependencies, even though it's
    # probably of little use.
    add_custom_target(${TEST_NAME}_dependencies)
    add_dependencies(all_test_dependencies ${TEST_NAME}_dependencies)

    if(nTARGET_DEPENDENCIES GREATER 0)
        add_dependencies(${TEST_NAME}_dependencies ${TARGET_DEPENDENCIES})
        # if(CADO_NFS_LOCK_TOOL)
        # add_test(builddep_${TEST_NAME} ${CADO_NFS_LOCK_TOOL} ${PROJECT_BINARY_DIR}/build-lock ${CMAKE_COMMAND} --build ${CMAKE_BINARY_DIR} --target ${TEST_NAME}_dependencies)
        # else()
        add_test(builddep_${TEST_NAME} ${CMAKE_COMMAND} --build ${CMAKE_BINARY_DIR} --target ${TEST_NAME}_dependencies)
        # endif()
    endif()

    if (nSCRIPT EQUAL 0)
        set(${TEST_NAME}_EXECUTABLE ${CMAKE_CURRENT_BINARY_DIR}/${TEST_NAME})
    else()
        set(binary ${SCRIPT})
        if (${SCRIPT} MATCHES "\\.sh$")
            set(binary env bash ${SCRIPT})
        endif()
        set(${TEST_NAME}_EXECUTABLE ${binary})
    endif()

    # save for use by diverted tests
    set(${TEST_NAME}_ARGUMENTS ${ARGUMENTS})
    set(${TEST_NAME}_ENVIRONMENT ${ENVIRONMENT})
    set(${TEST_NAME}_PRECOMMAND ${PRECOMMAND})
    set(${TEST_NAME}_AVOID_CONCURRENT ${AVOID_CONCURRENT})
    set(${TEST_NAME}_EXPECT_FAIL ${EXPECT_FAIL})
    set(${TEST_NAME}_TIMEOUT ${TIMEOUT})

    if(NOT NO_DEFAULT_RUN)
        set(test_env env)
        foreach(v CADO_NFS_SOURCE_DIR CADO_NFS_BINARY_DIR CMAKE_CURRENT_SOURCE_DIR CMAKE_CURRENT_BINARY_DIR PROJECT_BINARY_DIR)
            set(test_env ${test_env} ${v}=${${v}})
        endforeach()
        if (nENVIRONMENT GREATER 0)
            set(test_env ${test_env} ${${TEST_NAME}_ENVIRONMENT})
        endif()
        MATH(EXPR test_index "${test_index}+1")
        set(A2F)
        if(EXPECT_FAIL)
            list(APPEND A2F ${CADO_NFS_SOURCE_DIR}/tests/abort-to-fail.sh)
        endif()
        # remove the pre-call to ${${TEST_NAME}_LOCKF} (right before
        # A2F), because it doesn't play nicely with TIMEOUT. It's likely
        # that using RESOURCE_LOCK below is a better idea.
        set(add_test_args NAME ${TEST_NAME} COMMAND ${test_env} ${A2F} ${${TEST_NAME}_PRECOMMAND} ${CADO_NFS_SOURCE_DIR}/tests/test.sh ${${TEST_NAME}_EXECUTABLE} ${ARGUMENTS})
        if(nWORKING_DIRECTORY GREATER 0)
            list(APPEND add_test_args WORKING_DIRECTORY ${WORKING_DIRECTORY})
        endif()
        add_test(${add_test_args})
        if(AVOID_CONCURRENT)
            set(${TEST_NAME}_LOCKED_RESOURCES)
            set(n ${AVOID_CONCURRENT})
            if(n GREATER ${test_concurrency_tolerance})
                set(n ${test_concurrency_tolerance})
            endif()
            foreach(j RANGE 1 ${n})
                MATH(EXPR testmod "(${test_index} + ${j}) % ${test_concurrency_tolerance}")
                LIST(APPEND ${TEST_NAME}_LOCKED_RESOURCES lock.${testmod})
            endforeach()
            if(n GREATER_EQUAL 2)
                message(STATUS "Test ${TEST_NAME} locks resources ${${TEST_NAME}_LOCKED_RESOURCES}")
            endif()
            set_property(TEST ${TEST_NAME} PROPERTY RESOURCE_LOCK
                ${${TEST_NAME}_LOCKED_RESOURCES})
            # set_property(TEST ${TEST_NAME} PROPERTY RESOURCE_LOCK lock.${testmod})
        endif()
        # if(CADO_NFS_LOCK_TOOL AND AVOID_CONCURRENT)
        #     MATH(EXPR testmod "${test_index} % ${test_concurrency_tolerance}")
        #     set(${TEST_NAME}_LOCKF ${CADO_NFS_LOCK_TOOL} ${PROJECT_BINARY_DIR}/lock.${testmod})
        # endif()
        if(nTIMEOUT GREATER 0)
            if(TIMEOUT_SCALE)
                MATH(EXPR t "${TIMEOUT}*${TIMEOUT_SCALE}")
                set_property(TEST ${TEST_NAME} PROPERTY TIMEOUT ${t})
            else()
                set_property(TEST ${TEST_NAME} PROPERTY TIMEOUT ${TIMEOUT})
            endif()
        endif()
        set(${TEST_NAME}_TEST_EXISTS 1)
        if(nTARGET_DEPENDENCIES GREATER 0)
            # seems that we need set_tests_properties to take only a
            # ;-separated list here.
            set(deps builddep_${TEST_NAME} ${TEST_DEPENDENCIES})
            string_join(all_deps ";" ${deps})
            set_tests_properties (${TEST_NAME} PROPERTIES DEPENDS "${all_deps}")
        endif()
        set_tests_properties(${TEST_NAME} PROPERTIES SKIP_RETURN_CODE 125)
        if (EXPECT_FAIL)
            set_tests_properties(${TEST_NAME} PROPERTIES WILL_FAIL 1)
        endif()
    else()
        # There is a special case. Even a NO_DEFAULT_RUN test may have
        # test dependencies, because that's a handy way to have all
        # inherited tests depend on these.
        set(${TEST_NAME}_TEST_DEPENDENCIES ${TEST_DEPENDENCIES})
    endif()
        if(nTIMEOUT GREATER 0)
            # message(STATUS "Timeout for ${TEST_NAME} is ${TIMEOUT}")
        endif()
endmacro()

macro(cado_divert_test TEST_BASE DIVERSION)
    # This macro is appropriate when a test defined by
    # cado_define_test (possibly with NO_DEFAULT_RUN) needs to be
    # called several times with various parameter sets.
    # The different ways to call this macro are:
    # 
    # optional arguments:
    #           TEST_DEPENDENCIES
    #           TARGET_DEPENDENCIES
    #           ARGUMENTS
    #           APPEND_ARGUMENTS
    #           NO_DEFAULT_RUN (useful if we want to divert further !)
    #
    # example use:
    #
    #     cado_define_test(TEST_NAME foo .....)
    #
    #     cado_divert_test(foo 1 --fast)
    #     cado_divert_test(foo 2 --thorough)
    #     cado_divert_test(foo extra --fallback TEST_DEPENDENCIES test3)
    #     cado_divert_test(foo extra TEST_DEPENDENCIES test3
    #                                ARGUMENTS --fallback)
    #
    # this defines tests foo_1, foo_2, and foo_extra, with the specific
    # arguments given. The two last syntaxes are equivalent.
    #
    # NOTE that if the base test name does indeed correspond to a test
    # (that is, it was not defined with NO_DEFAULT_RUN), then the
    # diverted test is made to depend on this base test.
    set(ARGUMENTS)
    set(ENVIRONMENT)
    set(PRECOMMAND)
    set(APPEND_ARGUMENTS)
    set(APPEND_ENVIRONMENT)
    set(PREPEND_PRECOMMAND)
    set(TEST_DEPENDENCIES)
    set(TARGET_DEPENDENCIES)
    set(NO_DEFAULT_RUN)
    set(AVOID_CONCURRENT)
    set(EXPECT_FAIL)
    set(current ARGUMENTS)
    set(TIMEOUT)
    foreach(x ${ARGN})
        if (x STREQUAL "ARGUMENTS")
            SET(current ARGUMENTS)
        elseif (x STREQUAL "ENVIRONMENT")
            SET(current ENVIRONMENT)
        elseif (x STREQUAL "PRECOMMAND")
            SET(current PRECOMMAND)
        elseif (x STREQUAL "APPEND_ARGUMENTS")
            SET(current APPEND_ARGUMENTS)
        elseif (x STREQUAL "APPEND_ENVIRONMENT")
            SET(current APPEND_ENVIRONMENT)
        elseif (x STREQUAL "PREPEND_PRECOMMAND")
            SET(current PREPEND_PRECOMMAND)
        elseif (x STREQUAL "TEST_DEPENDENCIES")
            SET(current TEST_DEPENDENCIES)
        elseif (x STREQUAL "TARGET_DEPENDENCIES")
            SET(current TARGET_DEPENDENCIES)
        elseif (x STREQUAL "NO_DEFAULT_RUN")
            SET(current NO_DEFAULT_RUN)
            # special, because it's a flag, really
            set(NO_DEFAULT_RUN 1)
        elseif (x STREQUAL "AVOID_CONCURRENT")
            SET(current AVOID_CONCURRENT)
            set(AVOID_CONCURRENT 1)
        elseif (x STREQUAL "TIMEOUT")
            SET(current TIMEOUT)
        elseif (x STREQUAL "EXPECT_FAIL")
            SET(current EXPECT_FAIL)
            set(EXPECT_FAIL 1)
        elseif (current IN_LIST CADO_NFS_TEST_KEYWORDS_LAST_WINS)
            set(${current} ${x})
        else()
            list(APPEND ${current} ${x})
        endif()
    endforeach(x)
    # do some checking.
    list(LENGTH TARGET_DEPENDENCIES nTARGET_DEPENDENCIES)
    list(LENGTH ARGUMENTS nARGUMENTS)
    list(LENGTH ENVIRONMENT nENVIRONMENT)
    list(LENGTH PRECOMMAND nPRECOMMAND)
    list(LENGTH TIMEOUT nTIMEOUT)
    list(LENGTH APPEND_ARGUMENTS nAPPEND_ARGUMENTS)
    list(LENGTH APPEND_ENVIRONMENT nAPPEND_ENVIRONMENT)
    list(LENGTH PREPEND_PRECOMMAND nPREPEND_PRECOMMAND)
    list(LENGTH NO_DEFAULT_RUN nNO_DEFAULT_RUN)
    if ((nAPPEND_ARGUMENTS GREATER 0) AND (nARGUMENTS GREATER 0))
        message(FATAL_ERROR "ARGUMENTS and APPEND_ARGUMENTS are incompatible")
    endif()
    if ((nAPPEND_ENVIRONMENT GREATER 0) AND (nENVIRONMENT GREATER 0))
        message(FATAL_ERROR "ENVIRONMENT and APPEND_ENVIRONMENT are incompatible")
    endif()
    if ((nPREPEND_PRECOMMAND GREATER 0) AND (nPRECOMMAND GREATER 0))
        message(FATAL_ERROR "PRECOMMAND and PREPEND_PRECOMMAND are incompatible")
    endif()

    set(TEST_NAME "${TEST_BASE}_${DIVERSION}")

    if (NOT nARGUMENTS GREATER 0)
        set(ARGUMENTS ${${TEST_BASE}_ARGUMENTS} ${APPEND_ARGUMENTS})
        list(LENGTH ARGUMENTS nARGUMENTS)
    endif()

    if (NOT nENVIRONMENT GREATER 0)
        set(ENVIRONMENT ${${TEST_BASE}_ENVIRONMENT} ${APPEND_ENVIRONMENT})
        list(LENGTH ENVIRONMENT nENVIRONMENT)
    endif()

    if (NOT nPRECOMMAND GREATER 0)
        set(PRECOMMAND ${PREPEND_PRECOMMAND} ${${TEST_BASE}_PRECOMMAND})
        list(LENGTH PRECOMMAND nPRECOMMAND)
    endif()

    if (NOT AVOID_CONCURRENT GREATER 0)
        set(AVOID_CONCURRENT ${${TEST_BASE}_AVOID_CONCURRENT})
    endif()

    if (NOT EXPECT_FAIL GREATER 0)
        set(EXPECT_FAIL ${${TEST_BASE}_EXPECT_FAIL})
    endif()

    if (NOT nTIMEOUT GREATER 0)
        set(TIMEOUT ${${TEST_BASE}_TIMEOUT})
        # message(STATUS "Timeout for ${TEST_NAME} is inherited from ${TEST_BASE}: ${TIMEOUT}")
        list(LENGTH TIMEOUT nTIMEOUT)
    endif()

    # we want to define builddep_X unconditionally, depending at least on
    # the dependencies of the base test.
    add_custom_target(${TEST_NAME}_dependencies)
    add_dependencies(all_test_dependencies ${TEST_NAME}_dependencies)
    add_dependencies(${TEST_NAME}_dependencies ${TEST_BASE}_dependencies ${TARGET_DEPENDENCIES})
    add_test(builddep_${TEST_NAME} ${CMAKE_COMMAND} --build
        ${CMAKE_BINARY_DIR} --target ${TEST_NAME}_dependencies)


    set(${TEST_NAME}_EXECUTABLE ${${TEST_BASE}_EXECUTABLE})
    set(${TEST_NAME}_ARGUMENTS ${ARGUMENTS})
    set(${TEST_NAME}_ENVIRONMENT ${ENVIRONMENT})
    set(${TEST_NAME}_PRECOMMAND ${PRECOMMAND})
    set(${TEST_NAME}_AVOID_CONCURRENT ${AVOID_CONCURRENT})
    set(${TEST_NAME}_EXPECT_FAIL ${EXPECT_FAIL})
    set(${TEST_NAME}_TIMEOUT ${TIMEOUT})

    if(NOT NO_DEFAULT_RUN)
        set(test_env env)
        foreach(v CADO_NFS_SOURCE_DIR CADO_NFS_BINARY_DIR CMAKE_CURRENT_SOURCE_DIR CMAKE_CURRENT_BINARY_DIR PROJECT_BINARY_DIR)
            set(test_env ${test_env} ${v}=${${v}})
        endforeach()
        if (nENVIRONMENT GREATER 0)
            set(test_env ${test_env} ${${TEST_NAME}_ENVIRONMENT})
        endif()
        MATH(EXPR test_index "${test_index}+1")
        # if(CADO_NFS_LOCK_TOOL AND AVOID_CONCURRENT)
        #     MATH(EXPR testmod "${test_index} % ${test_concurrency_tolerance}")
        #     set(${TEST_NAME}_LOCKF ${CADO_NFS_LOCK_TOOL} ${PROJECT_BINARY_DIR}/lock.${testmod})
        # endif()
        set(A2F)
        if(EXPECT_FAIL)
            list(APPEND A2F ${CADO_NFS_SOURCE_DIR}/tests/abort-to-fail.sh)
        endif()
        # dropping ${${TEST_NAME}_LOCKF} (see in cado_define_test)
        add_test(NAME ${TEST_NAME} COMMAND ${test_env} ${A2F} ${${TEST_NAME}_PRECOMMAND} ${CADO_NFS_SOURCE_DIR}/tests/test.sh ${${TEST_BASE}_EXECUTABLE} ${ARGUMENTS})
        if(AVOID_CONCURRENT)
            set(${TEST_NAME}_LOCKED_RESOURCES)
            set(n ${AVOID_CONCURRENT})
            if(n GREATER ${test_concurrency_tolerance})
                set(n ${test_concurrency_tolerance})
            endif()
            foreach(j RANGE 1 ${n})
                MATH(EXPR testmod "(${test_index} + ${j}) % ${test_concurrency_tolerance}")
                LIST(APPEND ${TEST_NAME}_LOCKED_RESOURCES lock.${testmod})
            endforeach()
            if(n GREATER_EQUAL 2)
                message(STATUS "Test ${TEST_NAME} locks resources ${${TEST_NAME}_LOCKED_RESOURCES}")
            endif()
            set_property(TEST ${TEST_NAME} PROPERTY RESOURCE_LOCK
                ${${TEST_NAME}_LOCKED_RESOURCES})
            # MATH(EXPR testmod "${test_index} % ${test_concurrency_tolerance}")
            # set_property(TEST ${TEST_NAME} PROPERTY RESOURCE_LOCK lock.${testmod})
        endif()
        if(nTIMEOUT GREATER 0)
            if(TIMEOUT_SCALE)
                MATH(EXPR t "${TIMEOUT}*${TIMEOUT_SCALE}")
                set_property(TEST ${TEST_NAME} PROPERTY TIMEOUT ${t})
            else()
                set_property(TEST ${TEST_NAME} PROPERTY TIMEOUT ${TIMEOUT})
            endif()
        endif()
        set(${TEST_NAME}_TEST_EXISTS 1)
        # prepare a ;-separated list for set_tests_properties
        # note that we do not need to make the test depend on
        # builddep_${TEST_BASE}, since we have made ${TEST_NAME}_dependencies
        # depend on ${TEST_BASE}_dependencies. It's in fact relieving, given
        # that builddep_${TEST_BASE} does not necessarily exist.
        set(deps builddep_${TEST_NAME} ${TEST_DEPENDENCIES})
        if(${TEST_BASE}_TEST_EXISTS)
            list(APPEND deps ${TEST_BASE})
        else()
            # ok, TEST_BASE does not exist, but we've still built a list
            # of its test dependencies that we want to obey.
            list(APPEND deps ${${TEST_BASE}_TEST_DEPENDENCIES})
        endif()
        string_join(all_deps ";" ${deps})
        set_tests_properties(${TEST_NAME} PROPERTIES DEPENDS "${all_deps}")
        set_tests_properties(${TEST_NAME} PROPERTIES SKIP_RETURN_CODE 125)
        if (EXPECT_FAIL)
            set_tests_properties(${TEST_NAME} PROPERTIES WILL_FAIL 1)
        endif()
    else()
        set(deps ${TEST_DEPENDENCIES})
        if(${TEST_BASE}_TEST_EXISTS)
            list(APPEND deps ${TEST_BASE})
        else()
            list(APPEND deps ${${TEST_BASE}_TEST_DEPENDENCIES})
        endif()
        set(${TEST_NAME}_TEST_DEPENDENCIES ${deps})
    endif()
endmacro()

add_custom_target(full_dependencies_base)
add_dependencies(full_dependencies_base
        polyselect polyselect_ropt polyselect3
        freerel makefb
        las
        dup1 dup2 purge
        )

# MPI binaries are not properly launched by cado-nfs.py (see #21819)
if(NOT MINGW AND NOT HAVE_MPI)

cado_define_test(full_c30
    SCRIPT
    ${CADO_NFS_BINARY_DIR}/cado-nfs.py 999073468111577057576445816581
        --server-threads 2
    TARGET_DEPENDENCIES
        full_dependencies_base
        merge replay
        characters
        bwc_full_gf2
        sqrt
    AVOID_CONCURRENT
    TIMEOUT 300
        )
    if(pz IN_LIST BWC_GFP_ARITHMETIC_BACKENDS)
        # no need to have both the JL and non-JL in normal tests, I
        # think, given that there's always at least one machine that does
        # the expensive tests.
        cado_define_test(full_p30
            SCRIPT
            ${CMAKE_CURRENT_SOURCE_DIR}/provide-wdir.sh  --arg workdir
            ${CADO_NFS_BINARY_DIR}/cado-nfs.py
            -dlp -ell 445257213376519703258944813
            -t 2 -dlp-no-keep
            target=92800609832959449330691138186
            3037544709654617415632521514287
            TARGET_DEPENDENCIES full_dependencies_base
            bwc_full_gfp
            lingen_pz sm sm_simple las_descent reconstructlog-dl
            merge-dl replay-dl numbertheory_tool
            AVOID_CONCURRENT
<<<<<<< HEAD
            TIMEOUT 240
=======
            TIMEOUT 300
>>>>>>> 48ab3004
        )
        # The following case was hitting the bug #21707
        set(full_p30_JL_params
            fastSM=true
            jlpoly=true tasks.polyselect.bound=3 tasks.polyselect.modm=5
            tasks.polyselect.degree=3
            tasks.reconstructlog.checkdlp=false
            tasks.lim0=4000 tasks.lim1=600
            tasks.lpb0=12
            tasks.lpb1=11
            tasks.descent.lpb1=11
            tasks.descent.init_lpb=20
            tasks.sieve.mfb0=12
            tasks.sieve.mfb1=22
            tasks.sieve.lambda0=1.1
            tasks.sieve.lambda1=2.1
            tasks.qmin=700
            tasks.sieve.qrange=100
            tasks.sieve.sqside=0
            tasks.sieve.rels_wanted=1500
        )
        set(full_p30_JL_deps
            full_dependencies_base
            bwc_full_gfp
            lingen_pz sm sm_simple las_descent reconstructlog-dl
            dlpolyselect merge-dl replay-dl numbertheory_tool
            )
        if(HAVE_GMPECM)
            set(full_p30_JL_deps ${full_p30_JL_deps} descent_init_Fp)
            set(full_p30_JL_params ${full_p30_JL_params} target=2,3)
        else()
            set(full_p30_JL_params ${full_p30_JL_params} tasks.reconstructlog.checkdlp=false)
        endif()
        cado_define_test(full_p30_JL
            SCRIPT
            ${CMAKE_CURRENT_SOURCE_DIR}/provide-wdir.sh  --arg workdir
            ${CADO_NFS_BINARY_DIR}/cado-nfs.py
            -dlp -ell 350586976534485556208993720963
            -t 2 -dlp-no-keep
            701173953068971112417987441927
            ${full_p30_JL_params}
            TARGET_DEPENDENCIES
            ${full_p30_JL_deps}
            AVOID_CONCURRENT
            TIMEOUT 300
            )
    endif()
endif()
# MPI binaries are not properly launched by cado-nfs.py (see #21819)
if(NOT HAVE_MPI AND DEFINED ENV{CHECKS_EXPENSIVE})
    # we used to test separately with and without a user-supplied
    # workdir. We no longer do that, given that we rely first and
    # foremost on the shell wrapper to be a better safety net and catch
    # SIGHUP yet still clean up after itself. And we want to do that in
    # all cases, and that means that we're passing a user-supplied
    # workdir.
    cado_define_test(full_c59
        SCRIPT
            ${CMAKE_CURRENT_SOURCE_DIR}/provide-wdir.sh  --arg --workdir
            ${CADO_NFS_BINARY_DIR}/cado-nfs.py
            90377629292003121684002147101760858109247336549001090677693
            --server-threads 2
        TARGET_DEPENDENCIES
            full_c30_dependencies
        AVOID_CONCURRENT
        TIMEOUT 300
            )
    cado_define_test(full_c65_128
        SCRIPT
            ${CMAKE_CURRENT_SOURCE_DIR}/provide-wdir.sh  --arg --workdir
            ${CADO_NFS_BINARY_DIR}/cado-nfs.py
            22381151342911794563007770625342242843893411711318155026160427871
            tasks.linalg.m=128 tasks.linalg.n=128 --server-threads 2
        TARGET_DEPENDENCIES
            full_c30_dependencies
        AVOID_CONCURRENT
        TIMEOUT 300
            )
    cado_define_test(full_c59_nonlinear
        SCRIPT
            ${CMAKE_CURRENT_SOURCE_DIR}/provide-wdir.sh  --arg workdir
            ${CADO_NFS_BINARY_DIR}/cado-nfs.py
            --server-threads 2
            71641520761751435455133616475667090434063332228247871795429
            tasks.polyselect.import=${CADO_NFS_SOURCE_DIR}/tests/misc/c59_nonlinear.poly
        TARGET_DEPENDENCIES
            full_c30_dependencies
        AVOID_CONCURRENT
        TIMEOUT 300
        )
    if (BWC_GFP_ARITHMETIC_BACKENDS AND pz IN_LIST BWC_GFP_ARITHMETIC_BACKENDS)
#        this test is probably not very useful, given that the other
#        (quicker) tests cover everything covered by this test.
#        cado_define_test(full_p59
#            SCRIPT
#               ${CADO_NFS_BINARY_DIR}/cado-nfs.py
#               43341748620473677010074177283795146221310971425909898235183
#               -dlp -t 2 -s auto -dlpnokeep
#                ${CADO_NFS_SOURCE_DIR}
#            TARGET_DEPENDENCIES full_p30_dependencies
#        )
        cado_define_test(full_gfp3
            SCRIPT
                ${CMAKE_CURRENT_SOURCE_DIR}/provide-wdir.sh  --env t
                ${CMAKE_CURRENT_SOURCE_DIR}/test_gfp3.sh
                ${CADO_NFS_SOURCE_DIR} ${CADO_NFS_BINARY_DIR}
            TARGET_DEPENDENCIES full_p30_dependencies
            lingen_pz sm reconstructlog-dl merge-dl replay-dl numbertheory_tool
        AVOID_CONCURRENT
        TIMEOUT 300
            )
        cado_define_test(full_gfp2
            SCRIPT
            ${CMAKE_CURRENT_SOURCE_DIR}/provide-wdir.sh  --arg --workdir
            ${CADO_NFS_BINARY_DIR}/cado-nfs.py 100000000000000000039 -dlp -gfpext 2 -t 2 -ell 164354743277891 -dlp-no-keep
            TARGET_DEPENDENCIES full_p30_dependencies
            filter_galois polyselect_gfpn
        AVOID_CONCURRENT
        TIMEOUT 300
            )
# see bug https://gitlab.inria.fr/cado-nfs/cado-nfs/-/issues/21767
#         cado_define_test(full_gfp2_2_2g
#             SCRIPT
#                 ${CMAKE_CURRENT_SOURCE_DIR}/test_gfp2_2_2g.sh
#                 ${CADO_NFS_SOURCE_DIR} ${CADO_NFS_BINARY_DIR}
#             TARGET_DEPENDENCIES full_c30_dependencies
#             plingen_pz sm reconstructlog-dl merge-dl replay-dl numbertheory_tool
# 	    filter_galois)
    endif()
endif()

include_directories(${CMAKE_CURRENT_SOURCE_DIR})

add_library (tests STATIC test_iter.c tests_common.c)
target_link_libraries (tests ${gmp_libname})

cado_define_test(test_tests_common.c NO_DEFAULT_RUN LIBRARIES tests)
cado_divert_test(test_tests_common 1)
cado_divert_test(test_tests_common 2 -seed)
cado_divert_test(test_tests_common 3 -seed 1)
set_tests_properties(test_tests_common_3 PROPERTIES PASS_REGULAR_EXPRESSION "Using random seed=1")
cado_divert_test(test_tests_common 4 -seed a)
cado_divert_test(test_tests_common 5 -seed "")
set_tests_properties(test_tests_common_2 test_tests_common_4 test_tests_common_5 PROPERTIES WILL_FAIL 1)
cado_divert_test(test_tests_common 6 -iter 10)
set_tests_properties(test_tests_common_6 PROPERTIES PASS_REGULAR_EXPRESSION "Using 10 iterations")

cado_define_test(test_iceildiv.c)

# used by some tests.
find_program(MAGMA magma HINTS ENV MAGMA)
if(MAGMA)
    message(STATUS "magma program found, some bwc checks will run Magma code")
endif()
find_program(SAGE sage HINTS ENV SAGE)
if(SAGE)
    message(STATUS "sage program found, some bwc checks will run SageMath code")
endif()

add_subdirectory (scripts)
add_subdirectory (utils)
add_subdirectory (sieve)
add_subdirectory (polyselect)
add_subdirectory (filter)
add_subdirectory (estimate_matsize)
add_subdirectory (linalg)
if(NOT HAVE_GF2X)
add_subdirectory (gf2x)
endif()
add_subdirectory (misc)
add_subdirectory (sqrt)<|MERGE_RESOLUTION|>--- conflicted
+++ resolved
@@ -676,11 +676,7 @@
             lingen_pz sm sm_simple las_descent reconstructlog-dl
             merge-dl replay-dl numbertheory_tool
             AVOID_CONCURRENT
-<<<<<<< HEAD
-            TIMEOUT 240
-=======
             TIMEOUT 300
->>>>>>> 48ab3004
         )
         # The following case was hitting the bug #21707
         set(full_p30_JL_params
