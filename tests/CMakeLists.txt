add_custom_target(all_test_dependencies)

# cmake understands tests and targets as being two different things. It
# is perfectly common to have both a target and a test having the same
# name X. Yet testing X will not trigger building X, and that is
# admittedly unfortunate.

# INTERNALS:
#
# we define several macros for dealing with this in a better way.
#
#  For each test X, we define another test builddep_X.
#
#  The test builddep_X which only takes the necessary steps for building
#  the dependencies of the test X. Those dependencies form a target
#  named X_dependencies.
#
#  The target X_dependencies may perhaps include a target named X.
#
#  The test X is made to depend on builddep_X
#
#  The target all_test_dependencies is made to depend on X_dependencies
#
#  Tests may have other dependency relationships, which should be set
#  in a manner which is compatible with our dependency X <- builddep_X.
#  This is taken care of by update_test_build_depends

# WHICH CMAKE COMMANDS SHOULD BE USED ?
#
# only the following:
#
#       cado_define_test()
#       cado_divert_test()
#
# those are documented below within their source definitions.
#
# Note that for test X, there are some use cases where it is nice to know
# about X_dependencies (for adding extra dependencies late), or the
# targets X (for setting compile time definitions).

set(CADO_NFS_LOCK_TOOL)
find_program(HAVE_LOCKF_TOOL NAMES flock DOC "locking tool lockf")
if (HAVE_LOCKF_TOOL)
    set(CADO_NFS_LOCK_TOOL ${HAVE_LOCKF_TOOL})
else()
    find_program(HAVE_LCKDO_TOOL NAMES flock DOC "locking tool lockf")
    if (HAVE_LCKDO_TOOL)
        set(CADO_NFS_LOCK_TOOL ${HAVE_LCKDO_TOOL} -w)
    endif()
endif()

math(EXPR test_index 0)

# openmp jobs really don't like competing with eachother, so we must be
# cautious. Setting OMP_DYNAMIC=true seems to alleviate this problem
# significantly
math(EXPR test_concurrency_tolerance 8)

macro(cado_define_test)
    # This macro is appropriate for a test which consists in running a
    # binary. The different ways to call this macro are:
    # 
    # cado_define_test(SOURCES foo.c bar.c
    #                        [TEST_NAME x]
    #                        [LIBRARIES x y z]
    #                        [TARGET_DEPENDENCIES x y z]
    #                        [TEST_DEPENDENCIES x y z]
    #                        [ARGUMENTS x y z]
    #                        [NO_DEFAULT_RUN])
    # cado_define_test(foo.c bar.c
    #                        [TEST_NAME x]
    #                        [LIBRARIES x y z]
    #                        [TARGET_DEPENDENCIES x y z]
    #                        [TEST_DEPENDENCIES x y z]
    #                        [ARGUMENTS x y z]
    #                        [NO_DEFAULT_RUN])
    # cado_define_test(foo
    #                        SOURCES foo.c bar.c
    #                        [LIBRARIES x y z]
    #                        [TARGET_DEPENDENCIES x y z]
    #                        [TEST_DEPENDENCIES x y z]
    #                        [ARGUMENTS x y z]
    #                        [NO_DEFAULT_RUN])
    # 
    # cado_define_test(foo
    #                        SCRIPT test.sh
    #                        [WORKING_DIRECTORY x]
    #                        [TARGET_DEPENDENCIES x y z]
    #                        [TEST_DEPENDENCIES x y z]
    #                        [ARGUMENTS x y z]
    #                        [NO_DEFAULT_RUN])
    # 
    # we define the "implicit" parameters as those occuring before any
    # tag of the form [SOURCES|LIBRARIES|...|...] (e.g foo.c bar.c in the
    # second example above).
    #
    # The test is named in either of the following ways:
    #   - after the TEST_NAME parameter if one is given,
    #   - as the implicit parameter if there is an explicit SOURCES or
    #     SCRIPT parameter and implicit parameters (there must not be
    #     more than one, then).
    #   - after the basename (with extension stripped) of the first source
    #     file or the SCRIPT parameter otherwise.
    #
    # The source files to be compiled are those defined by the SOURCES
    # parameter, or the implicit parameters otherwise.
    #
    # If the test consists in running a script (or any arbitrary external
    # command, really), then an explicit SCRIPT parameter must be
    # present, and explicit or implicit SOURCES parameters are forbidden.
    # If the SCRIPT parameter consists of more than one parameter and no
    # explicit ARGUMENTS parameter list is given, then the tail of the
    # SCRIPT parameter list is taken as an argument list.
    #
    # the PROGRAM tag has the exact same meaning as SCRIPT (handling is
    # identical)
    #
    # LIBRARIES, TARGET_DEPENDENCIES, TEST_DEPENDENCIES should be self
    # explanatory. LIBRARIES is incompatible with SCRIPT. Note that
    # TARGET_DEPENDENCIES is mostly useful for scripts (it ensures that
    # the targets have been built before running the script), but if
    # instead source files are given, the built executable is made to
    # depend on TARGET_DEPENDENCIES.
    #
    # ARGUMENTS defines which arguments are to be passed to the binary.
    # Optional.
    #
    # NO_DEFAULT_RUN indicates that no test is really defined, only a
    # baseline for further calls to cado_divert_test. (note that despite
    # the fact that no test is created in cmake's mind, we do need a test
    # name for further reference in cado_divert_test).
    #
    # Giving ARGUMENTS together with NO_DEFAULT_RUN just specifies a
    # common set of arguments to be passed to all diversions, provided
    # these are defined with APPEND_ARGUMENTS

    # Some additional features have been added after this macro was
    # documented. We have ENVIRONMENT, PRECOMMAND, as well as their
    # APPEND_ friends.

    set(IMPLICIT)
    set(TEST_DEPENDENCIES)
    set(TARGET_DEPENDENCIES)
    set(LIBRARIES)
    set(SOURCES)
    set(SCRIPT)
    set(ARGUMENTS)
    set(ENVIRONMENT)
    set(PRECOMMAND)
    set(TEST_NAME)
    set(WORKING_DIRECTORY)
    set(NO_DEFAULT_RUN)
    set(AVOID_CONCURRENT)
    set(current IMPLICIT)
    foreach(x ${ARGN})
        if (x STREQUAL "TEST_DEPENDENCIES")
            SET(current TEST_DEPENDENCIES)
        elseif (x STREQUAL "TARGET_DEPENDENCIES")
            SET(current TARGET_DEPENDENCIES)
        elseif (x STREQUAL "LIBRARIES")
            SET(current LIBRARIES)
        elseif (x STREQUAL "SOURCES")
            SET(current SOURCES)
        elseif ((x STREQUAL "SCRIPT") OR (x STREQUAL "PROGRAM"))
            SET(current SCRIPT)
        elseif (x STREQUAL "ARGUMENTS")
            SET(current ARGUMENTS)
        elseif (x STREQUAL "ENVIRONMENT")
            SET(current ENVIRONMENT)
        elseif (x STREQUAL "PRECOMMAND")
            SET(current PRECOMMAND)
        elseif (x STREQUAL "TEST_NAME")
            SET(current TEST_NAME)
        elseif (x STREQUAL "WORKING_DIRECTORY")
            SET(current WORKING_DIRECTORY)
        elseif (x STREQUAL "NO_DEFAULT_RUN")
            SET(current NO_DEFAULT_RUN)
            # special, because it's a flag, really
            set(NO_DEFAULT_RUN 1)
        elseif (x STREQUAL "AVOID_CONCURRENT")
            SET(current AVOID_CONCURRENT)
            set(AVOID_CONCURRENT 1)
        else()
            list(APPEND ${current} ${x})
        endif()
    endforeach(x)
    # do some checking.
    #message(STATUS "IMPLICIT is ${IMPLICIT}")
    #message(STATUS "TEST_DEPENDENCIES is ${TEST_DEPENDENCIES}")
    #message(STATUS "TARGET_DEPENDENCIES is ${TARGET_DEPENDENCIES}")
    #message(STATUS "LIBRARIES is ${LIBRARIES}")
    #message(STATUS "SOURCES is ${SOURCES}")
    #message(STATUS "SCRIPT is ${SCRIPT}")
    #message(STATUS "ARGUMENTS is ${ARGUMENTS}")
    #message(STATUS "ENVIRONMENT is ${ENVIRONMENT}")
    #message(STATUS "PRECOMMAND is ${PRECOMMAND}")
    #message(STATUS "TEST_NAME is ${TEST_NAME}")
    #message(STATUS "WORKING_DIRECTORY is ${WORKING_DIRECTORY}")
    #message(STATUS "NO_DEFAULT_RUN is ${NO_DEFAULT_RUN}")
    list(LENGTH TEST_NAME nTEST_NAME)
    list(LENGTH WORKING_DIRECTORY nWORKING_DIRECTORY)
    list(LENGTH SOURCES nSOURCES)
    list(LENGTH SCRIPT nSCRIPT)
    list(LENGTH LIBRARIES nLIBRARIES)
    list(LENGTH IMPLICIT nIMPLICIT)
    list(LENGTH NO_DEFAULT_RUN nNO_DEFAULT_RUN)
    list(LENGTH TARGET_DEPENDENCIES nTARGET_DEPENDENCIES)
    list(LENGTH ARGUMENTS nARGUMENTS)
    list(LENGTH ENVIRONMENT nENVIRONMENT)
    list(LENGTH PRECOMMAND nPRECOMMAND)
    # direct the implicit parameters somewhere
    if(nIMPLICIT GREATER 0) 
        if (((nSOURCES GREATER 0) OR (nSCRIPT GREATER 0)) AND (nTEST_NAME GREATER 0))
            message(FATAL_ERROR "bad syntax with implicit parameter list and both (SOURCES or SCRIPT) and TEST_NAME defined")
        elseif (((nSOURCES GREATER 0) OR (nSCRIPT GREATER 0)) AND (nTEST_NAME EQUAL 0))
            set(TEST_NAME ${IMPLICIT})
            list(LENGTH TEST_NAME nTEST_NAME)
        # from then on we know that SOURCES and SCRIPT are empty
        else()
            set(SOURCES ${IMPLICIT})
            list(LENGTH SOURCES nSOURCES)
        endif()
    endif()
    if(nSCRIPT GREATER 1)
        if (nARGUMENTS EQUAL 0)
            # Then use the tail as an argument list
            LIST(GET SCRIPT 0 x)
            LIST(REMOVE_AT SCRIPT 0)
            SET(ARGUMENTS ${SCRIPT})
            SET(SCRIPT ${x})
            list(LENGTH SCRIPT nSCRIPT)
        else()
            message(WARNING "too many script names, retaining only first")
            LIST(GET SCRIPT 0 x)
            SET(SCRIPT ${x})
            list(LENGTH SCRIPT nSCRIPT)
        endif()
    endif()
    if(nSCRIPT GREATER 0)
        if (nSOURCES GREATER 0)
            message(FATAL_ERROR "SCRIPT and SOURCES incompatible")
        endif()
        if (nLIBRARIES GREATER 0)
            message(FATAL_ERROR "SCRIPT and LIBRARIES incompatible")
        endif()
    endif()
    if(nWORKING_DIRECTORY GREATER 1)
        message(WARNING "too many test names ${WORKING_DIRECTORY}, retaining only first")
        LIST(GET WORKING_DIRECTORY 0 x)
        SET(WORKING_DIRECTORY ${x})
    endif()
    if(nTEST_NAME GREATER 1)
        message(WARNING "too many test names ${TEST_NAME}, retaining only first")
        LIST(GET TEST_NAME 0 x)
        SET(TEST_NAME ${x})
    elseif(nTEST_NAME EQUAL 0)
        # # message(STATUS "trying to find a test name")
        # # message(STATUS "SOURCES = ${SOURCES}")
        # # message(STATUS "SCRIPT = ${SCRIPT}")
        if(nSOURCES GREATER 0)
            # define the test name as the base name without extension of the
            # first source file.
            LIST(GET SOURCES 0 x)
            get_filename_component (TEST_NAME ${x} NAME_WE)
        elseif(nSCRIPT GREATER 0)
            # define the test name as the base name without extension of the
            # first source file.
            LIST(GET SCRIPT 0 x)
            get_filename_component (TEST_NAME ${x} NAME_WE)
        else()
            message(FATAL_ERROR "cannot find a name for test")
        endif()
    endif()
    if(nNO_DEFAULT_RUN GREATER 1)
        message(FATAL_ERROR "discarded arguments after NO_DEFAULT_RUN for test ${TEST_NAME}")
        set(NO_DEFAULT_RUN 1)
    endif()

    # If we have a binary to build, then the meaning of
    # TARGET_DEPENDENCIES is most probably that we want the binary target
    # itself to depend on them. But bear in mind that the main use for
    # TARGET_DEPENDENCIES is probably for scripts anyway.
    if (nSCRIPT EQUAL 0)
        add_executable(${TEST_NAME} ${SOURCES})
        target_link_libraries(${TEST_NAME} ${LIBRARIES})
        if(nTARGET_DEPENDENCIES GREATER 0)
            add_dependencies(${TEST_NAME} ${TARGET_DEPENDENCIES})
        endif()
        set(TARGET_DEPENDENCIES ${TEST_NAME})
        list(LENGTH TARGET_DEPENDENCIES nTARGET_DEPENDENCIES)
    endif()

    if(NOT TEST_NAME)
        message(FATAL_ERROR "could not find a test name")
        endif()
    # even script tests may define target dependencies, even though it's
    # probably of little use.
    add_custom_target(${TEST_NAME}_dependencies)
    add_dependencies(all_test_dependencies ${TEST_NAME}_dependencies)

    if(nTARGET_DEPENDENCIES GREATER 0)
        add_dependencies(${TEST_NAME}_dependencies ${TARGET_DEPENDENCIES})
        # if(CADO_NFS_LOCK_TOOL)
        # add_test(builddep_${TEST_NAME} ${CADO_NFS_LOCK_TOOL} ${PROJECT_BINARY_DIR}/build-lock ${CMAKE_COMMAND} --build ${CMAKE_BINARY_DIR} --target ${TEST_NAME}_dependencies)
        # else()
        add_test(builddep_${TEST_NAME} ${CMAKE_COMMAND} --build ${CMAKE_BINARY_DIR} --target ${TEST_NAME}_dependencies)
        # endif()
    endif()

    if (nSCRIPT EQUAL 0)
        set(${TEST_NAME}_EXECUTABLE ${CMAKE_CURRENT_BINARY_DIR}/${TEST_NAME})
    else()
        set(binary ${SCRIPT})
        if (${SCRIPT} MATCHES "\\.sh$")
            set(binary env bash ${SCRIPT})
        endif()
        set(${TEST_NAME}_EXECUTABLE ${binary})
    endif()

    # save for use by diverted tests
    set(${TEST_NAME}_ARGUMENTS ${ARGUMENTS})
    set(${TEST_NAME}_ENVIRONMENT ${ENVIRONMENT})
    set(${TEST_NAME}_PRECOMMAND ${PRECOMMAND})
    set(${TEST_NAME}_AVOID_CONCURRENT ${AVOID_CONCURRENT})

    if(NOT NO_DEFAULT_RUN)
        set(test_env env PROJECT_BINARY_DIR=${PROJECT_BINARY_DIR})
        if (nENVIRONMENT GREATER 0)
            set(test_env ${test_env} ${${TEST_NAME}_ENVIRONMENT})
        endif()
        MATH(EXPR test_index "${test_index}+1")
        if(CADO_NFS_LOCK_TOOL AND AVOID_CONCURRENT)
            MATH(EXPR testmod "${test_index} % ${test_concurrency_tolerance}")
            set(${TEST_NAME}_LOCKF ${CADO_NFS_LOCK_TOOL} ${PROJECT_BINARY_DIR}/lock.${testmod})
        endif()
        set(add_test_args NAME ${TEST_NAME} COMMAND ${test_env} ${${TEST_NAME}_LOCKF} ${${TEST_NAME}_PRECOMMAND} ${${TEST_NAME}_EXECUTABLE} ${ARGUMENTS})
        if(nWORKING_DIRECTORY GREATER 0)
            list(APPEND add_test_args WORKING_DIRECTORY ${WORKING_DIRECTORY})
        endif()
        add_test(${add_test_args})
        set(${TEST_NAME}_TEST_EXISTS 1)
        if(nTARGET_DEPENDENCIES GREATER 0)
            # seems that we need set_tests_properties to take only a
            # ;-separated list here.
            set(deps builddep_${TEST_NAME} ${TEST_DEPENDENCIES})
            string_join(all_deps ";" ${deps})
            set_tests_properties (${TEST_NAME} PROPERTIES DEPENDS "${all_deps}")
        endif()
        set_tests_properties(${TEST_NAME} PROPERTIES SKIP_RETURN_CODE 125)
    else()
        # There is a special case. Even a NO_DEFAULT_RUN test may have
        # test dependencies, because that's a handy way to have all
        # inherited tests depend on these.
        set(${TEST_NAME}_TEST_DEPENDENCIES ${TEST_DEPENDENCIES})
    endif()
endmacro()

macro(cado_divert_test TEST_BASE DIVERSION)
    # This macro is appropriate when a test defined by
    # cado_define_test (possibly with NO_DEFAULT_RUN) needs to be
    # called several times with various parameter sets.
    # The different ways to call this macro are:
    # 
    # optional arguments:
    #           TEST_DEPENDENCIES
    #           TARGET_DEPENDENCIES
    #           ARGUMENTS
    #           APPEND_ARGUMENTS
    #           NO_DEFAULT_RUN (useful if we want to divert further !)
    #
    # example use:
    #
    #     cado_define_test(TEST_NAME foo .....)
    #
    #     cado_divert_test(foo 1 --fast)
    #     cado_divert_test(foo 2 --thorough)
    #     cado_divert_test(foo extra --fallback TEST_DEPENDENCIES test3)
    #     cado_divert_test(foo extra TEST_DEPENDENCIES test3
    #                                ARGUMENTS --fallback)
    #
    # this defines tests foo_1, foo_2, and foo_extra, with the specific
    # arguments given. The two last syntaxes are equivalent.
    #
    # NOTE that if the base test name does indeed correspond to a test
    # (that is, it was not defined with NO_DEFAULT_RUN), then the
    # diverted test is made to depend on this base test.
    set(ARGUMENTS)
    set(ENVIRONMENT)
    set(PRECOMMAND)
    set(APPEND_ARGUMENTS)
    set(APPEND_ENVIRONMENT)
    set(APPEND_PRECOMMAND)
    set(TEST_DEPENDENCIES)
    set(TARGET_DEPENDENCIES)
    set(NO_DEFAULT_RUN)
    set(AVOID_CONCURRENT)
    set(current ARGUMENTS)
    foreach(x ${ARGN})
        if (x STREQUAL "ARGUMENTS")
            SET(current ARGUMENTS)
        elseif (x STREQUAL "ENVIRONMENT")
            SET(current ENVIRONMENT)
        elseif (x STREQUAL "PRECOMMAND")
            SET(current PRECOMMAND)
        elseif (x STREQUAL "APPEND_ARGUMENTS")
            SET(current APPEND_ARGUMENTS)
        elseif (x STREQUAL "APPEND_ENVIRONMENT")
            SET(current APPEND_ENVIRONMENT)
        elseif (x STREQUAL "APPEND_PRECOMMAND")
            SET(current APPEND_PRECOMMAND)
        elseif (x STREQUAL "TEST_DEPENDENCIES")
            SET(current TEST_DEPENDENCIES)
        elseif (x STREQUAL "TARGET_DEPENDENCIES")
            SET(current TARGET_DEPENDENCIES)
        elseif (x STREQUAL "NO_DEFAULT_RUN")
            SET(current NO_DEFAULT_RUN)
            # special, because it's a flag, really
            set(NO_DEFAULT_RUN 1)
        elseif (x STREQUAL "AVOID_CONCURRENT")
            SET(current AVOID_CONCURRENT)
            set(AVOID_CONCURRENT 1)
        else()
            list(APPEND ${current} ${x})
        endif()
    endforeach(x)
    # do some checking.
    list(LENGTH TARGET_DEPENDENCIES nTARGET_DEPENDENCIES)
    list(LENGTH ARGUMENTS nARGUMENTS)
    list(LENGTH ENVIRONMENT nENVIRONMENT)
    list(LENGTH PRECOMMAND nPRECOMMAND)
    list(LENGTH APPEND_ARGUMENTS nAPPEND_ARGUMENTS)
    list(LENGTH APPEND_ENVIRONMENT nAPPEND_ENVIRONMENT)
    list(LENGTH APPEND_PRECOMMAND nAPPEND_PRECOMMAND)
    list(LENGTH NO_DEFAULT_RUN nNO_DEFAULT_RUN)
    if ((nAPPEND_ARGUMENTS GREATER 0) AND (nARGUMENTS GREATER 0))
        message(FATAL_ERROR "ARGUMENTS and APPEND_ARGUMENTS are incompatible")
    endif()
    if ((nAPPEND_ENVIRONMENT GREATER 0) AND (nENVIRONMENT GREATER 0))
        message(FATAL_ERROR "ENVIRONMENT and APPEND_ENVIRONMENT are incompatible")
    endif()
    if ((nAPPEND_PRECOMMAND GREATER 0) AND (nPRECOMMAND GREATER 0))
        message(FATAL_ERROR "PRECOMMAND and APPEND_PRECOMMAND are incompatible")
    endif()

    set(TEST_NAME "${TEST_BASE}_${DIVERSION}")

    if (NOT nARGUMENTS GREATER 0)
        set(ARGUMENTS ${${TEST_BASE}_ARGUMENTS} ${APPEND_ARGUMENTS})
        list(LENGTH ARGUMENTS nARGUMENTS)
    endif()

    if (NOT nENVIRONMENT GREATER 0)
        set(ENVIRONMENT ${${TEST_BASE}_ENVIRONMENT} ${APPEND_ENVIRONMENT})
        list(LENGTH ENVIRONMENT nENVIRONMENT)
    endif()

    if (NOT nPRECOMMAND GREATER 0)
        set(PRECOMMAND ${${TEST_BASE}_PRECOMMAND} ${APPEND_PRECOMMAND})
        list(LENGTH PRECOMMAND nPRECOMMAND)
    endif()

    if (NOT AVOID_CONCURRENT GREATER 0)
        set(AVOID_CONCURRENT ${${TEST_BASE}_AVOID_CONCURRENT})
    endif()

    # we want to define builddep_X unconditionally, depending at least on
    # the dependencies of the base test.
    add_custom_target(${TEST_NAME}_dependencies)
    add_dependencies(all_test_dependencies ${TEST_NAME}_dependencies)
    add_dependencies(${TEST_NAME}_dependencies ${TEST_BASE}_dependencies ${TARGET_DEPENDENCIES})
    add_test(builddep_${TEST_NAME} ${CMAKE_COMMAND} --build
        ${CMAKE_BINARY_DIR} --target ${TEST_NAME}_dependencies)


    set(${TEST_NAME}_EXECUTABLE ${${TEST_BASE}_EXECUTABLE})
    set(${TEST_NAME}_ARGUMENTS ${ARGUMENTS})
    set(${TEST_NAME}_ENVIRONMENT ${ENVIRONMENT})
    set(${TEST_NAME}_PRECOMMAND ${PRECOMMAND})
    set(${TEST_NAME}_AVOID_CONCURRENT ${AVOID_CONCURRENT})

    if(NOT NO_DEFAULT_RUN)
        set(test_env env PROJECT_BINARY_DIR=${PROJECT_BINARY_DIR})
        if (nENVIRONMENT GREATER 0)
            set(test_env ${test_env} ${${TEST_NAME}_ENVIRONMENT})
        endif()
        MATH(EXPR test_index "${test_index}+1")
        if(CADO_NFS_LOCK_TOOL AND AVOID_CONCURRENT)
            MATH(EXPR testmod "${test_index} % ${test_concurrency_tolerance}")
            set(${TEST_NAME}_LOCKF ${CADO_NFS_LOCK_TOOL} ${PROJECT_BINARY_DIR}/lock.${testmod})
        endif()
        add_test(NAME ${TEST_NAME} COMMAND ${test_env} ${${TEST_NAME}_LOCKF} ${${TEST_NAME}_PRECOMMAND} ${${TEST_BASE}_EXECUTABLE} ${ARGUMENTS})
        set(${TEST_NAME}_TEST_EXISTS 1)
        # prepare a ;-separated list for set_tests_properties
        # note that we do not need to make the test depend on
        # builddep_${TEST_BASE}, since we have made ${TEST_NAME}_dependencies
        # depend on ${TEST_BASE}_dependencies. It's in fact relieving, given
        # that builddep_${TEST_BASE} does not necessarily exist.
        set(deps builddep_${TEST_NAME} ${TEST_DEPENDENCIES})
        if(${TEST_BASE}_TEST_EXISTS)
            list(APPEND deps ${TEST_BASE})
        else()
            # ok, TEST_BASE does not exist, but we've still built a list
            # of its test dependencies that we want to obey.
            list(APPEND deps ${${TEST_BASE}_TEST_DEPENDENCIES})
        endif()
        string_join(all_deps ";" ${deps})
        set_tests_properties(${TEST_NAME} PROPERTIES DEPENDS "${all_deps}")
        set_tests_properties(${TEST_NAME} PROPERTIES SKIP_RETURN_CODE 125)
    else()
        set(deps)
        if(${TEST_BASE}_TEST_EXISTS)
            list(APPEND deps ${TEST_BASE})
        else()
            list(APPEND deps ${${TEST_BASE}_TEST_DEPENDENCIES})
        endif()
        set(${TEST_NAME}_TEST_DEPENDENCIES ${deps})
    endif()
endmacro()


if(NOT MINGW)
cado_define_test(full_c30
    SCRIPT
        ${CADO_NFS_SOURCE_DIR}/cado-nfs.py 999073468111577057576445816581
        --server-threads 2
    TARGET_DEPENDENCIES
        polyselect polyselect_ropt polyselect3
        freerel makefb
        las
        dup1 dup2 purge merge replay
        characters
        bwc_full
        sqrt
    AVOID_CONCURRENT
        )
    if(HAVE_GCC_STYLE_AMD64_INLINE_ASM AND pz IN_LIST BWC_GFP_ARITHMETIC_BACKENDS)
        # see linalg/bwc/CMakeLists.txt for an explanation
        cado_define_test(full_p30
            SCRIPT
            ${CMAKE_CURRENT_SOURCE_DIR}/provide-wdir.sh  --arg workdir
            ${CADO_NFS_SOURCE_DIR}/cado-nfs.py
            -dlp -ell 445257213376519703258944813
            -t 2 -dlp-no-keep
            target=92800609832959449330691138186
            3037544709654617415632521514287
            TARGET_DEPENDENCIES full_c30_dependencies debug_renumber
            lingen_pz sm sm_simple las_descent reconstructlog-dl
            merge-dl replay-dl badideals
            AVOID_CONCURRENT
            )
        # The following case was hitting the bug #21707
        cado_define_test(full_p30_JL
            SCRIPT
            ${CMAKE_CURRENT_SOURCE_DIR}/provide-wdir.sh  --arg workdir
            ${CADO_NFS_SOURCE_DIR}/cado-nfs.py
            -dlp -ell 350586976534485556208993720963
            -t 2 -dlp-no-keep
            701173953068971112417987441927
            fastSM=true
            jlpoly=true tasks.polyselect.bound=3 tasks.polyselect.modm=5
            tasks.polyselect.degree=3 tasks.reconstructlog.checkdlp=false
            tasks.lim0=4000 tasks.lim1=600 tasks.lpb0=12 tasks.lpb1=11
            tasks.sieve.mfb0=12
            tasks.sieve.mfb1=22
            tasks.sieve.lambda0=1.1
            tasks.sieve.lambda1=2.1
            tasks.qmin=700
            tasks.sieve.qrange=100
            tasks.sieve.sqside=0
            tasks.sieve.rels_wanted=1500
            TARGET_DEPENDENCIES
            full_c30_dependencies debug_renumber
            lingen_pz sm sm_simple las_descent reconstructlog-dl
            dlpolyselect merge-dl replay-dl badideals
            AVOID_CONCURRENT
            )
    endif()
endif()
if(DEFINED ENV{CHECKS_EXPENSIVE})
    # we used to test separaterly with and without a user-supplied
    # workdir. We no longer do that, given that we rely first and
    # foremost on the shell wrapper to be a better safety net and catch
    # SIGHUP yet still clean up after itself. And we want to do that in
    # all cases, and that means that we're passing a user-supplied
    # workdir.
    cado_define_test(full_c59
        SCRIPT
            ${CMAKE_CURRENT_SOURCE_DIR}/provide-wdir.sh  --arg --workdir
            ${CADO_NFS_SOURCE_DIR}/cado-nfs.py
            90377629292003121684002147101760858109247336549001090677693
            --server-threads 2
        TARGET_DEPENDENCIES
            full_c30_dependencies
        AVOID_CONCURRENT
            )
    cado_define_test(full_c65_128
        SCRIPT
            ${CMAKE_CURRENT_SOURCE_DIR}/provide-wdir.sh  --arg --workdir
            ${CADO_NFS_SOURCE_DIR}/cado-nfs.py
            22381151342911794563007770625342242843893411711318155026160427871
            tasks.linalg.m=128 tasks.linalg.n=128 --server-threads 2
        TARGET_DEPENDENCIES
            full_c30_dependencies
        AVOID_CONCURRENT
            )
    cado_define_test(full_c59_nonlinear
        SCRIPT
            ${CMAKE_CURRENT_SOURCE_DIR}/provide-wdir.sh  --arg workdir
            ${CADO_NFS_SOURCE_DIR}/cado-nfs.py
            --server-threads 2
            71641520761751435455133616475667090434063332228247871795429
            tasks.polyselect.import=${CADO_NFS_SOURCE_DIR}/tests/misc/c59_nonlinear.poly
        TARGET_DEPENDENCIES
            full_c30_dependencies
        AVOID_CONCURRENT
        )
    if (BWC_GFP_ARITHMETIC_BACKENDS AND pz IN_LIST BWC_GFP_ARITHMETIC_BACKENDS)
#        this test is probably not very useful, given that the other
#        (quicker) tests cover everything covered by this test.
#        cado_define_test(full_p59
#            SCRIPT
#               ${CADO_NFS_SOURCE_DIR}/cado-nfs.py
#               43341748620473677010074177283795146221310971425909898235183
#               -dlp -t 2 -s auto -dlpnokeep
#                ${CADO_NFS_SOURCE_DIR}
#            TARGET_DEPENDENCIES full_c30_dependencies debug_renumber
#            lingen_pz sm reconstructlog-dl merge-dl replay-dl badideals
#        )
        cado_define_test(full_gfp3
            SCRIPT
                ${CMAKE_CURRENT_SOURCE_DIR}/provide-wdir.sh  --env t
                ${CMAKE_CURRENT_SOURCE_DIR}/test_gfp3.sh
                ${CADO_NFS_SOURCE_DIR} ${CADO_NFS_BINARY_DIR}
            TARGET_DEPENDENCIES full_c30_dependencies debug_renumber
<<<<<<< HEAD
            lingen_pz sm reconstructlog-dl merge-dl replay-dl badideals
        AVOID_CONCURRENT
            )
        cado_define_test(test_gfp2
=======
            plingen_pz sm reconstructlog-dl merge-dl replay-dl badideals)
        cado_define_test(full_gfp2
>>>>>>> 8ea8cbe5
            SCRIPT
            ${CMAKE_CURRENT_SOURCE_DIR}/provide-wdir.sh  --arg --workdir
            ${CADO_NFS_SOURCE_DIR}/cado-nfs.py 100000000000000000039 -dlp -gfpext 2 -t 2 -ell 164354743277891 -dlp-no-keep
            TARGET_DEPENDENCIES full_c30_dependencies debug_renumber
            lingen_pz sm reconstructlog-dl merge-dl replay-dl badideals
            filter_galois polyselect_gfpn
        AVOID_CONCURRENT
            )
# see bug http://cado-nfs.gforge.inria.fr/bug.php?21767
#         cado_define_test(full_gfp2_2_2g
#             SCRIPT
#                 ${CMAKE_CURRENT_SOURCE_DIR}/test_gfp2_2_2g.sh
#                 ${CADO_NFS_SOURCE_DIR} ${CADO_NFS_BINARY_DIR}
#             TARGET_DEPENDENCIES full_c30_dependencies debug_renumber
#             plingen_pz sm reconstructlog-dl merge-dl replay-dl badideals
# 	    filter_galois)
    endif()
endif()

include_directories(${CMAKE_CURRENT_SOURCE_DIR})

add_library (tests STATIC test_iter.c tests_common.c)
target_link_libraries (tests ${gmp_libname})

cado_define_test(test_tests_common.c NO_DEFAULT_RUN LIBRARIES tests)
cado_divert_test(test_tests_common 1)
cado_divert_test(test_tests_common 2 -seed)
cado_divert_test(test_tests_common 3 -seed 1)
set_tests_properties(test_tests_common_3 PROPERTIES PASS_REGULAR_EXPRESSION "Using random seed=1")
cado_divert_test(test_tests_common 4 -seed a)
cado_divert_test(test_tests_common 5 -seed "")
set_tests_properties(test_tests_common_2 test_tests_common_4 test_tests_common_5 PROPERTIES WILL_FAIL 1)
cado_divert_test(test_tests_common 6 -iter 10)
set_tests_properties(test_tests_common_6 PROPERTIES PASS_REGULAR_EXPRESSION "Using 10 iterations")

cado_define_test(test_iceildiv.c)

# used by some tests.
if(DEFINED ENV{CHECKS_EXPENSIVE})
find_program(MAGMA magma HINTS ENV MAGMA)
endif()

add_subdirectory (scripts)
add_subdirectory (utils)
add_subdirectory (sieve)
add_subdirectory (polyselect)
add_subdirectory (numbertheory)
add_subdirectory (filter)
add_subdirectory (linalg)
add_subdirectory (gf2x)
add_subdirectory (misc)
add_subdirectory (sqrt)
# commented the following since nfs-hd is not in "make dist"
# add_subdirectory (nfs-hd)<|MERGE_RESOLUTION|>--- conflicted
+++ resolved
@@ -632,15 +632,10 @@
                 ${CMAKE_CURRENT_SOURCE_DIR}/test_gfp3.sh
                 ${CADO_NFS_SOURCE_DIR} ${CADO_NFS_BINARY_DIR}
             TARGET_DEPENDENCIES full_c30_dependencies debug_renumber
-<<<<<<< HEAD
             lingen_pz sm reconstructlog-dl merge-dl replay-dl badideals
         AVOID_CONCURRENT
             )
-        cado_define_test(test_gfp2
-=======
-            plingen_pz sm reconstructlog-dl merge-dl replay-dl badideals)
         cado_define_test(full_gfp2
->>>>>>> 8ea8cbe5
             SCRIPT
             ${CMAKE_CURRENT_SOURCE_DIR}/provide-wdir.sh  --arg --workdir
             ${CADO_NFS_SOURCE_DIR}/cado-nfs.py 100000000000000000039 -dlp -gfpext 2 -t 2 -ell 164354743277891 -dlp-no-keep
