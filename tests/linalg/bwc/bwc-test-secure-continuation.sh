--- conflicted
+++ resolved
@@ -68,24 +68,15 @@
 failed=
 passed=0
 for f in `(cd "$wdir" ; ls C[rvdt]* ; cd "$wdir/saved_check" ; ls C[rvdt]*) | sort -u` ; do
-<<<<<<< HEAD
     if [ -f "$wdir/$f" ] && [ -f "$wdir/saved_check/$f" ] ; then
         if ! diff -q "$wdir/$f" "$wdir/saved_check/$f" ; then
-            echo "Files $wdir/$f and $wdir/saved_check/$f differ" >&2
+            echo -e "${CSI_RED}Files $wdir/$f and $wdir/saved_check/$f differ${CSI_RESET}" >&2
             sha1sum "$wdir/$f" "$wdir/saved_check/$f"
             failed=1
         else
             echo "Files $wdir/$f and $wdir/saved_check/$f are consistent"
+            let passed+=1
         fi
-=======
-    if [ -e  "$wdir/$f" ] && [ -e "$wdir/saved_check/$f" ] ; then
-        if ! diff -q "$wdir/$f" "$wdir/saved_check/$f" ; then
-            echo -e "${CSI_RED}Files $wdir/$f and $wdir/saved_check/$f differ${CSI_RESET}" >&2
-            sha1sum "$wdir/$f" "$wdir/saved_check/$f"
-            failed=1
-        fi
-        let passed+=1
->>>>>>> 367a8da7
     fi
 done
 if [ "$passed" -gt 0 ] && ! [ "$failed" ] ; then
