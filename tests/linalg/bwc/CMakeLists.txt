# NOTE: most GF(p) checks here depend on lingen_pz ; this is artifical,
# and caused by the fact that bwc.pl is for the moment unable to call
# anything else than lingen_pz

# some tests below use the bwc include files.
include_directories(${PROJECT_SOURCE_DIR}/linalg)
include_directories(${PROJECT_SOURCE_DIR}/linalg/bwc)
include_directories(${PROJECT_SOURCE_DIR}/utils)
include_directories(${PROJECT_SOURCE_DIR}/linalg/bblas)

# add_bwc_test is used both for mod2 and modp tests, and therefore we
# depend on bwc_full, not the finer grained bwc_full_gf2 and bwc_full_gfp
macro(add_bwc_test nm script)
    set(mpiconfs ${${nm}_mpi_tests})
    if (NOT HAVE_MPI OR CMAKE_VERSION VERSION_LESS 3.9)
        set(mpiconfs)
    endif()
    foreach(mpiconf nompi ${mpiconfs})
        set(suffix _${mpiconf})
        if(suffix STREQUAL _nompi)
            set(suffix)
        endif()
        cado_define_test(test_bwc_${nm}${suffix} SCRIPT
            ${CADO_NFS_SOURCE_DIR}/tests/provide-wdir.sh --arg mats --other --arg wdir --
            ${CADO_NFS_SOURCE_DIR}/tests/do_with_mpi.sh "${mpiconf}"
            ${CADO_NFS_SOURCE_DIR}/tests/linalg/bwc/${script}
            bindir=${CADO_NFS_BINARY_DIR}/linalg/bwc pre_wipe=1 ${ARGN}
            AVOID_CONCURRENT
            TARGET_DEPENDENCIES bwc_full)
        # these verbose_flags don't play with the idea of adding a
        # divert_bwc_test macro.
        # -- verbose_flags=^all-bwc-sub-timings,^all-bwc-dispatch,^bwc-loading-mksol-files,^bwc-cache-major-info,^bwc-cpubinding,^perl-checks,^perl-sections
    endforeach()
endmacro()

macro(divert_bwc_test nm variant)
    set(mpiconfs ${${nm}_mpi_tests})
    if (NOT HAVE_MPI OR CMAKE_VERSION VERSION_LESS 3.9)
        set(mpiconfs)
    endif()
    foreach(mpiconf nompi ${mpiconfs})
        set(suffix _${mpiconf})
        if(suffix STREQUAL _nompi)
            set(suffix)
        endif()
        cado_divert_test(test_bwc_${nm}${suffix} ${variant} ${ARGN})
    endforeach()
endmacro()


if (ULONG_BITS EQUAL 64)
    set(prime_1 4820030965477198813)
    set(prime_2 126961696855811517082732511703124520971)
    set(prime_3 3391233509238736224719370226600247629309630643989850017813)
    set(prime_4 24399182333482954704663940443105137416109825586827564655450764040007985227753)
    set(prime_5 1474826328515218230023010992161301691636059503228957211729362667432981903713651013944266840172813)
    set(prime_6 15120186192126591214054571932729319715072814064051430583437471538858576599409304221898345933181580513443829906257767)
    set(prime_7 420140902957769920157998479969917203967400170471628735038199593350640063014058839605037165409083152407276494955080265519426627914735951)
    set(prime_8 5386410365878399960575396748978740539418943731857926469971563671264461955727306028872279701461219751418058423266457280495579293026619475265008671422967219)
    set(prime_9 190436540889686706374688016962446519274187443408375938678280271654932115565034730035188869360540515543119796916655433181684030440438274976469970159213603309203580170685627129)
    set(prime_10 22473241794117697020968394410295858742751226058663451851012712108307110549973850619528228595829660508406632432149974682243312973703251913601158518466110554343914815691485686990652938418252727)
    set(prime_11 73076477920440122886836505239279880293268091588849577473336492316789495665403634000879608301422416660422966823754403861851223556107869766565684979293458075661945427850261609821756858030923397254040321744017040239)
    set(prime_12 1336705979788750074933926291731838407919274537982088212499773640934862612027807412776106460300761420195527041687212794272959388391107079992273415874234461864935542309418750575000289383145967734366115153179548881817094576467258664013)
    set(prime_13 14984830537651498950048759543249757040061894830297303130216713529979733567938741994577641521249395791660522974357724199902992539169411648040907848202288037531944236411845376444144050069479754095344647247270528045902077951638830145191108347266532132869)
    set(prime_14 349149499823638441267803725729482872193218214183815439445976274035977748339252719579763785749653462786547768976504879486377192461055914920344182136446931768413402529574630908787349107235475435824818378839110098066061235190767156303542366113435752571079110939673021077609)
    set(prime_15 7934564965739568466886638235582966706349181571728695626964328886575679348727235504543646555294655678467954171335021924054871685581660316209975132887812462769922719161144026603064799024381839671951798004290609882142864647975206222000631368907986246277925118374561281943071216634734931142633)
elseif (ULONG_BITS EQUAL 32)
    set(prime_1 1495105901)
    set(prime_2 7770669797541433093)
    set(prime_3 59877779153836084583031088763)
    set(prime_4 334098093060438648602131082620230260299)
    set(prime_5 1081651007985022526531785304394307408251685244431)
    set(prime_6 2994361759406645105663219583500307864615234772669758485987)
    set(prime_7 6072011882819658887057087166333338569918050893408755511839082484337)
    set(prime_8 95315000937624637172855743504128042410298437427555557319817165277298248197117)
    set(prime_9 170737226991290962403682857624082337274066095749299148333039105203505985640618051164913)
    set(prime_10 63847522614007524102190316655968640863277511552604570290589853997530634618103281507894149787579)
    set(prime_11 1252893803480711795814440369698905420430421204685258416896925731643909444274268212631753073632978614802721)
    set(prime_12 37067222388324897156973948575844589573960031070115816466066094664037364593934553246361923335738216843636642179807839)
    set(prime_13 2529236537062463085513157704714274381090834409116973892922078795813999555220789968687111777451562117578435731517981416468969)
    set(prime_14 335810684364699623884792521632610761078132262333950662448082436683991455744963181214991390658428544184744442309714445690364143950915451)
    set(prime_15 202711619605423374467242565057039258006722749450769127994301324911191403355292957939595142557414245838811515641539510416993268544606234740370657)
endif()
set(prime_z 69617318994479297159441705409245167921344429126717528237597542082203295398081625160307507496908132931192662194421301381083506846944815643283884602656894137393981852330936660004926669193667)

if(HAVE_PERL_DIGEST_MD5)
    macro(add_lingen_binary_test nm)
        set(mpiconfs ${lingen_binary_${nm}_mpi_tests})
        if (NOT HAVE_MPI OR CMAKE_VERSION VERSION_LESS 3.9)
            set(mpiconfs)
        endif()
        foreach(mpiconf nompi ${mpiconfs})
            set(suffix _${mpiconf})
            if(suffix STREQUAL _nompi)
                set(suffix)
            endif()
            cado_define_test(test_bwc_lingen_binary_${nm}${suffix} SCRIPT
                ${CADO_NFS_SOURCE_DIR}/tests/provide-wdir.sh --arg wdir --
                ${CADO_NFS_SOURCE_DIR}/tests/do_with_mpi.sh "${mpiconf}"
                ${CMAKE_CURRENT_SOURCE_DIR}/test-lingen.sh
                ${ARGN}
                TARGET_DEPENDENCIES lingen_b64
                AVOID_CONCURRENT
                )
        endforeach()
    endmacro()

    # the sha1sums here are from the time were we were transposing the
    # output. Now we no longer do that.
    # add_lingen_binary_test(test0 1dea0d8879d125aa280e26b8573f932f6bccea75,d0e758e619c8e81b3e28bbd4fe69c32826e9a4bd 64 64 160 1 lingen_mpi_threshold=10)

    # todo presumably, on 32 bit, we get something different for the sha1sum.

    # the sha1sum 8938... is for the old binary. The newer one gets d0e7...
    # and it seems to be a question of varying normalization.

    # the block-based version gets 5917486028cd96a5d0c55c7caef89cc48b70d1b1

    # square2 is too large for this tiny test
    set(lingen_binary_test0_mpi_tests mpi_square1)
    add_lingen_binary_test(test0
        expect_sha1_F=d0e758e619c8e81b3e28bbd4fe69c32826e9a4bd,893801e0727d840353a35b2623430fb758e4d379,5917486028cd96a5d0c55c7caef89cc48b70d1b1
        m=64 n=64 sequence_length=480 seed=1
        tuning_thresholds=recursive:16,notiming:16,collective:16
        )

    # We have significant difficulties with tuning for the binary case.
    # This test takes absurdly long.
    # 
    # 3fd4e3439ad7f76145329bb631c78ccfbf939a90 is the new hash obtained
    # by the block-based lingen basecase
    if(DEFINED ENV{CHECKS_EXPENSIVE})
        # square2 is too large for this tiny test
        set(lingen_binary_test2_mpi_tests mpi_square1)
        add_lingen_binary_test(test2
            expect_sha1_F=fefcefb595751b7120d593d6f10f0a5bb5466dfb,3fd4e3439ad7f76145329bb631c78ccfbf939a90
            m=128 n=128 sequence_length=480 seed=1
            tuning_thresholds=recursive:128,notiming:16,collective:128
            )
    endif()

    # The test below fails on 32bit. This should be investigated.
    # add_lingen_binary_test(test1
    # expect_sha1_F=30b90451fb828f08caa160f96c585c4b1c0951a8 m=64 n=64 sequence_length=200 seed=1  -- lingen_mpi_threshold=10)
endif()

# Now we only ever test p1, p3, and pz.
set(BWC_GFP_ARITHMETIC_BACKENDS_FOR_TESTS)
foreach(gfp_layer ${BWC_GFP_ARITHMETIC_BACKENDS})
    parse_arith_layer(${gfp_layer} dummy)
    set(gfp_layer ${canonical_arith_layer})

    string(REGEX MATCH "^(p1|p3|pz)$" t "${gfp_layer}")
    if(t)
        list(APPEND BWC_GFP_ARITHMETIC_BACKENDS_FOR_TESTS ${t})
    else()
        message(STATUS "Note: tests for ${gfp_layer} are skipped, because we restrict the routine tests")
    endif()
endforeach()
        
add_custom_target(all_magma_test_dependencies)
add_custom_target(all_sagemath_test_dependencies)

macro(create_magma_sage_diversions t)
    if(MAGMA)
        divert_bwc_test(${t} with_magma APPEND_ARGUMENTS magma=${MAGMA})
        add_dependencies(all_magma_test_dependencies test_bwc_${t}_with_magma_dependencies)
    endif()
    if(SAGE)
        divert_bwc_test(${t} with_sagemath APPEND_ARGUMENTS sage=${SAGE})
        add_dependencies(all_sagemath_test_dependencies test_bwc_${t}_with_sagemath_dependencies)
    endif()
endmacro()

foreach(gfp_layer ${BWC_GFP_ARITHMETIC_BACKENDS_FOR_TESTS})
    set(extra)
    string(REGEX MATCH "p([0-9]+)" t "${gfp_layer}")
    if(t)
        set(width ${CMAKE_MATCH_1})
        set(p "${prime_${width}}")
    elseif(gfp_layer STREQUAL "pz")
        set(t TRUE)
        set(width "z")
        set(extra "lingen_program=lingen_pz")
        set(p "${prime_${width}}")
    else()
        message(FATAL_ERROR "bad arithmetic backend ${gfp_layer}")
    endif()
<<<<<<< HEAD
        if(gfp_layer STREQUAL "p1" OR gfp_layer STREQUAL "p13")
            set(modp_inhomogeneous_${gfp_layer}_mpi_tests mpi_rect1 mpi_rect2 mpi_square1 mpi_square2)
=======
    if(gfp_layer STREQUAL "pz")
    elseif("pz" IN_LIST BWC_GFP_ARITHMETIC_BACKENDS)
        set(t modp_inhomogeneous_${gfp_layer})
        if(gfp_layer STREQUAL "p_1" OR gfp_layer STREQUAL "p_13")
            set(${t}_mpi_tests mpi_rect1 mpi_rect2 mpi_square1 mpi_square2)
>>>>>>> 367a8da7
        endif()

        add_bwc_test(${t}
            bwc-ptrace.sh prime=${p} random_matrix_size=500 nrhs=2 m=6 n=4 seed=1 ${extra}
            TARGET_DEPENDENCIES
            lingen_pz lingen_${gfp_layer})

<<<<<<< HEAD
        if(gfp_layer STREQUAL "p1")
            set(mextra)
            # Only try to enable magma if CHECKS_EXPENSIVE is set.
            if(DEFINED ENV{CHECKS_EXPENSIVE} AND MAGMA)
                set(mextra magma=${MAGMA})
            endif()
=======
        if(gfp_layer STREQUAL "p_1")
>>>>>>> 367a8da7
            if(DEFINED ENV{CHECKS_EXPENSIVE})
                # it's quick, but let's avoid redundant tests
                set(t modp_inhomogeneous_minimal_3rhs_mn6)
                add_bwc_test(${t} bwc-ptrace.sh prime=1009
                    random_matrix_size=50 nrhs=3 m=6 n=6 seed=1
                    TARGET_DEPENDENCIES
                    lingen_pz lingen_${gfp_layer})
                create_magma_sage_diversions(${t})
            endif()

            set(t modp_inhomogeneous_minimal_2rhs_mn4)
            set(${t}_mpi_tests mpi_rect1 mpi_rect2 mpi_square1 mpi_square2)
            add_bwc_test(${t} bwc-ptrace.sh
                prime=1009 random_matrix_size=50 nrhs=2 m=4 n=4 seed=1
                TARGET_DEPENDENCIES
                lingen_pz lingen_${gfp_layer})

            if(DEFINED ENV{CHECKS_EXPENSIVE})
                set(t modp_inhomogeneous_minimal_2rhs_mn4_expensive)
                add_bwc_test(${t} bwc-ptrace.sh
                    prime=1237940039285380274899124357
                    random_matrix_size=200 nrhs=2 m=4 n=4 seed=1
                    TARGET_DEPENDENCIES
                    lingen_pz lingen_${gfp_layer})
                create_magma_sage_diversions(${t})
            endif()

            if(DEFINED ENV{CHECKS_EXPENSIVE})
                set(t modp_inhomogeneous_minimal_1rhs_mn1)
                add_bwc_test(${t} bwc-ptrace.sh
                    prime=1009 random_matrix_size=50 nrhs=1 m=1 n=1 seed=1
                TARGET_DEPENDENCIES
                    lingen_pz lingen_${gfp_layer})
                create_magma_sage_diversions(${t})
            endif()

<<<<<<< HEAD
            # This one is a bit of a lie, to be honest. Depending on the
            # seed, it sometimes crashes (it is wordsize dependent).
            # seed=8 crashes on 64-bit. It's fixable. See in gather.cpp.
            add_bwc_test(modp_homogeneous_minimal_mn4 bwc-ptrace.sh
                prime=1009 random_matrix_size=50 m=4 n=4 seed=2
                random_matrix_minkernel=1 ${mextra})
            add_dependencies(test_bwc_modp_homogeneous_minimal_mn4_dependencies
=======
            set(t modp_homogeneous_minimal_mn4)
            add_bwc_test(${t} bwc-ptrace.sh
                prime=1009 random_matrix_size=50 m=4 n=4 seed=1
                random_matrix_minkernel=1
                TARGET_DEPENDENCIES
>>>>>>> 367a8da7
                lingen_pz lingen_${gfp_layer})
            create_magma_sage_diversions(${t})

            ## this one isn't really useful
            # set(t modp_inhomogeneous_minimal_2rhs_mn2)
            # add_bwc_test(${t} bwc-ptrace.sh
            #   prime=1009 random_matrix_size=50 nrhs=2 m=2 n=2
            #   seed=1
            #   TARGET_DEPENDENCIES
            #   lingen_pz lingen_${gfp_layer})
            # create_magma_sage_diversions(${t})
        endif()
<<<<<<< HEAD
        if(gfp_layer STREQUAL "p1" OR gfp_layer STREQUAL "p13")
            set(modp_secure_continuation_${gfp_layer}_mpi_tests mpi_rect1 mpi_rect2 mpi_square1 mpi_square2)
        endif()
        add_bwc_test(modp_secure_continuation_${gfp_layer} bwc-test-secure-continuation.sh prime=${p} random_matrix_size=500 nrhs=4 m=8 n=8 seed=1 interval=32 ${extra})
=======

        set(t modp_secure_continuation_${gfp_layer})
        if(gfp_layer STREQUAL "p_1" OR gfp_layer STREQUAL "p_13")
            set(${t}_mpi_tests mpi_rect1 mpi_rect2 mpi_square1 mpi_square2)
        endif()
        add_bwc_test(${t} bwc-test-secure-continuation.sh prime=${p} random_matrix_size=500 nrhs=4 m=8 n=8 seed=1 interval=32 ${extra})
    endif()
>>>>>>> 367a8da7

    # Also add some lingen tests if it so occurs that the current
    # backend can process them
    # Each test has the following arguments
    # lingen test name
    # reference sha1 sum for generator
    # m
    # n
    # length of sequence to compute
    # p
    # seed for random generation (entries are (2^k*(seed/1000) mod q) + (3^k*(seed%1000) mod q) mod p, with q=2^20-3).
    # arguments to be passed to lingen (including mpi arguments)

    # Note that the mpi and lingen_mpi_threshold arguments here are used
    # only in MPI context, and ignored otherwise (that is, the test runs
    # without mpi). This is not the same for lingen_mpi_threshold, which
    # in reality is a bit of a misnomer. This flag is one of the means by
    # which the automatic tuning of lingen can be forced to use a given
    # threshold, and that also applies to the non-mpi case.  In MPI
    # context, this triggers the mpi portions of the code (actually the
    # test gets run twice, once with the threads, once without. Both have
    # to succeed, of course).

    # Note that we're only enabling the p1 tests because the checksums
    # below were obtained for p=1009 specifically.
    if(gfp_layer STREQUAL "p1")
        # The --ascii here is annoying. It gets in the way of our
        # automatic guess of the input sequence length.
        #
        # We should be able to drop it. However we have an
        # annoying situation, since the sha1sum is computed on the
        # generator as it is written on disk, of course, and that follows
        # --ascii too.
        set(mpiconfs mpi_square1 mpi_square2)
        if (NOT HAVE_MPI OR CMAKE_VERSION VERSION_LESS 3.9)
            set(mpiconfs)
        endif()
        foreach(mpiconf nompi ${mpiconfs})
            set(suffix _${mpiconf})
            if(suffix STREQUAL _nompi)
                set(suffix)
            endif()
            cado_define_test(test_bwc_lingen_${gfp_layer}_test0${suffix}
                SCRIPT
                ${CADO_NFS_SOURCE_DIR}/tests/provide-wdir.sh --env WDIR
                ${CADO_NFS_SOURCE_DIR}/tests/do_with_mpi.sh "${mpiconf}"
                ${CMAKE_CURRENT_SOURCE_DIR}/test-plingen.sh
                2b6428178054fc0d3931dcdc9257ccf3bdea62f9 4 2 36 1009 17042
                mpi_magic=${mpiconf} thr=2x2 --ascii
                tuning_thresholds=recursive:32,notiming:0
                ${extra}
                TARGET_DEPENDENCIES lingen_${gfp_layer}
                AVOID_CONCURRENT
                )
            cado_divert_test(test_bwc_lingen_${gfp_layer}_test0${suffix} frag
                APPEND_ARGUMENTS io_block_size=1024)
            cado_define_test(test_bwc_lingen_${gfp_layer}_test1${suffix}
                SCRIPT
                ${CADO_NFS_SOURCE_DIR}/tests/provide-wdir.sh --env WDIR
                ${CADO_NFS_SOURCE_DIR}/tests/do_with_mpi.sh "${mpiconf}"
                ${CMAKE_CURRENT_SOURCE_DIR}/test-plingen.sh
                f9bc59f0caaca0fd523ef6a020a6f49fa97f38e9 4 2 200 1009 88888
                thr=2x2 --ascii
                tuning_thresholds=recursive:32,notiming:0
                ${extra}
                TARGET_DEPENDENCIES lingen_${gfp_layer}
                AVOID_CONCURRENT
                )
            cado_define_test(test_bwc_lingen_${gfp_layer}_test2${suffix}
                SCRIPT
                ${CADO_NFS_SOURCE_DIR}/tests/provide-wdir.sh --env WDIR
                ${CADO_NFS_SOURCE_DIR}/tests/do_with_mpi.sh "${mpiconf}"
                ${CMAKE_CURRENT_SOURCE_DIR}/test-plingen.sh
                b448493e04299d8d54be6cc1273c43293520ac9e 3 3 1000 1009 1111
                thr=3x3 --ascii
                tuning_thresholds=recursive:32,notiming:0
                ${extra}
                TARGET_DEPENDENCIES lingen_${gfp_layer}
                AVOID_CONCURRENT
                )
            # We really _can't_ have ascii with the checkpoint test. ascii
            # modifies the anticipation of the schedule, which in turns means
            # that the list of cached schedules is modified in the course of
            # the execution, and that eventually goes to the checkpoint file
            # as well, wreaking obvious havoc.
            cado_define_test(test_bwc_lingen_${gfp_layer}_test2_checkpoints${suffix}
                SCRIPT
                ${CADO_NFS_SOURCE_DIR}/tests/provide-wdir.sh --env WDIR
                ${CADO_NFS_SOURCE_DIR}/tests/do_with_mpi.sh "${mpiconf}"
                ${CMAKE_CURRENT_SOURCE_DIR}/test-lingen-checkpoints.sh
                c82b888f2ba844f6db1e30e091444d1023052f87 3 3 1000 1009 1111
                thr=3x3
                checkpoint_threshold=40
                tuning_thresholds=recursive:32,notiming:0
                ${extra}
                TARGET_DEPENDENCIES
                lingen_${gfp_layer}
                lingen_verify_checkpoints_${gfp_layer}
                AVOID_CONCURRENT
                )
        endforeach()
    endif()

    if(gfp_layer STREQUAL "pz" OR (ULONG_BITS EQUAL 64 AND gfp_layer STREQUAL "p3") OR (ULONG_BITS EQUAL 32 AND gfp_layer STREQUAL "p6"))
        set(mpiconfs mpi_square1 mpi_square2)
        if (NOT HAVE_MPI OR CMAKE_VERSION VERSION_LESS 3.9)
            set(mpiconfs)
        endif()
        foreach(mpiconf nompi ${mpiconfs})
            set(suffix _${mpiconf})
            if(suffix STREQUAL _nompi)
                set(suffix)
            endif()
            cado_define_test(test_bwc_lingen_${gfp_layer}_test4${suffix}
                SCRIPT
                ${CADO_NFS_SOURCE_DIR}/tests/provide-wdir.sh --env WDIR
                ${CADO_NFS_SOURCE_DIR}/tests/do_with_mpi.sh "${mpiconf}"
                ${CMAKE_CURRENT_SOURCE_DIR}/test-plingen.sh
                # For some reason, the 32-bit test returns an equivalent,
                # but slightly different matrix. We should really
                # normalize the output, but presently we don't. Let's
                # take that digest as valid.
                00a481d0e0e2ee7403fa234b7f8b818dc2ec8db4,2ac9961e5a13652247660678b5fabd2782ab740a 3 3 1000
                1532495540865888858358347027150309183618739122183602191 1111
                thr=3x3
                lingen_program=lingen_${gfp_layer}
                tuning_thresholds=recursive:32,notiming:0
                ${extra}
                TARGET_DEPENDENCIES lingen_${gfp_layer}
                AVOID_CONCURRENT
            )
        endforeach()
    endif()

    if(gfp_layer STREQUAL "p1")
        cado_define_test(test_bwc_lingen_21744
            AVOID_CONCURRENT
            PROGRAM ${CADO_NFS_BINARY_DIR}/linalg/bwc/lingen_p1
            ARGUMENTS
            --afile ${CMAKE_CURRENT_SOURCE_DIR}/A.21744 ffile=/dev/null m=4 n=2
            prime=485263
                tuning_thresholds=recursive:32,notiming:0
            TARGET_DEPENDENCIES lingen_p1)

        cado_define_test(test_bwc_lingen_21744_bis
            AVOID_CONCURRENT
            PROGRAM ${CADO_NFS_BINARY_DIR}/linalg/bwc/lingen_p1
            ARGUMENTS
            --random-input-with-length 20   m=4 n=2  prime=1009 --seed 1377
                tuning_thresholds=recursive:32,notiming:0
            TARGET_DEPENDENCIES lingen_p1)
    endif()

    cado_define_test(TEST_NAME test_matpoly_${gfp_layer}
        SOURCES test_matpoly.cpp
        ${PROJECT_SOURCE_DIR}/linalg/bwc/lingen_qcode_prime.cpp
        ${PROJECT_SOURCE_DIR}/linalg/bwc/lingen_expected_pi_length.cpp
        ARGUMENTS --prime ${p}
        LIBRARIES lingen_${gfp_layer}_support)

    set(our_compile_flags)
    parse_arith_layer(${gfp_layer} our_compile_flags)
    set(gfp_layer ${canonical_arith_layer})
    string_join(our_compile_flags_string " " ${our_compile_flags})

    set_target_properties(test_matpoly_${gfp_layer} PROPERTIES
        COMPILE_FLAGS "--mpi ${OpenMP_CXX_FLAGS} ${our_compile_flags_string}"
        LINK_FLAGS "--mpi ${OpenMP_CXX_FLAGS}")

    add_executable(time_matpoly_ft_parallel_${gfp_layer} EXCLUDE_FROM_ALL
        time_matpoly_ft_parallel.cpp)
    target_link_libraries(time_matpoly_ft_parallel_${gfp_layer}
        lingen_${gfp_layer}_support)

    set_target_properties(time_matpoly_ft_parallel_${gfp_layer} PROPERTIES
        COMPILE_FLAGS "--mpi ${OpenMP_CXX_FLAGS} ${our_compile_flags_string}"
        LINK_FLAGS "--mpi ${OpenMP_CXX_FLAGS}")
endforeach()

foreach(gfp_layer b64)
    link_directories (${CADO_NFS_BINARY_DIR}/gf2x/fft/.libs)
    link_directories (${CADO_NFS_BINARY_DIR}/gf2x/.libs)
    include_directories(${CADO_NFS_BINARY_DIR}/gf2x/fft)
    include_directories(${CADO_NFS_SOURCE_DIR}/gf2x/fft)
    cado_define_test(TEST_NAME test_matpoly_${gfp_layer}
        SOURCES test_matpoly.cpp
        ${PROJECT_SOURCE_DIR}/linalg/bwc/lingen_qcode_binary.cpp
        ${PROJECT_SOURCE_DIR}/linalg/bwc/lingen_expected_pi_length.cpp
        LIBRARIES lingen_${gfp_layer}_support)

    set(our_compile_flags)
    parse_arith_layer(${gfp_layer} our_compile_flags)
    list(APPEND our_compile_flags -DLINGEN_BINARY)
    string_join(our_compile_flags_string " " ${our_compile_flags})

    # (unused for p=2 anyway)
    # ARGUMENTS --prime 2
    set_target_properties(test_matpoly_${gfp_layer} PROPERTIES
        COMPILE_FLAGS "--mpi ${OpenMP_CXX_FLAGS} ${our_compile_flags_string}"
        LINK_FLAGS "--mpi ${OpenMP_CXX_FLAGS}")
    add_executable(time_matpoly_ft_parallel_${gfp_layer} EXCLUDE_FROM_ALL
        time_matpoly_ft_parallel.cpp)
    target_link_libraries(time_matpoly_ft_parallel_${gfp_layer}
        lingen_${gfp_layer}_support)
    set_target_properties(time_matpoly_ft_parallel_${gfp_layer} PROPERTIES
        COMPILE_FLAGS "--mpi ${OpenMP_CXX_FLAGS} ${our_compile_flags_string}"
        LINK_FLAGS "--mpi ${OpenMP_CXX_FLAGS}")

    cado_define_test(TEST_NAME test_matpoly_basecase_${gfp_layer}
        PROGRAM
        ${CMAKE_CURRENT_BINARY_DIR}/test_matpoly_${gfp_layer}
        ARGUMENTS --test-basecase m=128 n=64 len1=256
        TARGET_DEPENDENCIES test_matpoly_${gfp_layer}
        )
endforeach()

add_executable(check_mpi_problems EXCLUDE_FROM_ALL
        ${CADO_NFS_SOURCE_DIR}/linalg/bwc/check_mpi_problems.c)
set_target_properties(check_mpi_problems PROPERTIES
    COMPILE_FLAGS "--mpi ${OpenMP_C_FLAGS} -DWANT_MAIN"
    LINK_FLAGS "--mpi ${OpenMP_C_FLAGS}")


set(mod2_plain_mpi_tests mpi_rect1 mpi_rect2 mpi_square1 mpi_square2)
add_bwc_test(mod2_plain bwc-ptrace.sh prime=2 nullspace=left
    random_matrix_size=800 m=64 n=64 seed=1 thr=2x2
    TARGET_DEPENDENCIES mf_scan)
add_bwc_test(mod2_padded bwc-ptrace.sh prime=2 nullspace=left
    random_matrix_size=700,600 m=64 n=64 seed=1 thr=2x2
    TARGET_DEPENDENCIES mf_scan)

add_bwc_test(mod2_secure_continuation bwc-test-secure-continuation.sh
    prime=2 nullspace=left random_matrix_size=800 m=64 n=64 seed=1 thr=2x2 interval=64
    TARGET_DEPENDENCIES mf_scan)

add_bwc_test(mod2_secure_consistent-defaults
    bwc-test-secure-consistent-defaults.sh
    prime=2 nullspace=left random_matrix_size=800 m=64 n=64 seed=1 thr=2x2 interval=64
    TARGET_DEPENDENCIES mf_scan)

# Note: because of stop_at_step here, we're not verifying what we're
# doing, which is a bit stupid.
add_bwc_test(mod2_rolling bwc-ptrace.sh prime=2 nullspace=left random_matrix_size=2000
    interval=10 keep_rolling_checkpoints=2 checkpoint_precious=40 m=64 n=64
    seed=1 thr=2x2 stop_at_step=lingen
    TARGET_DEPENDENCIES mf_scan)

add_bwc_test(mod2_8k bwc-ptrace.sh prime=2 nullspace=left random_matrix_size=8000 m=128 n=128 seed=1 thr=2
    TARGET_DEPENDENCIES mf_scan)

<<<<<<< HEAD
=======
if (COMPILE_MPFQ_BINARY_FIELD_m128)
add_bwc_test(mod2_8k_simd128 bwc-ptrace.sh prime=2 nullspace=left random_matrix_size=8000 m=128 n=128 seed=1 thr=2 simd=128
    TARGET_DEPENDENCIES mf_scan)
endif()

>>>>>>> 367a8da7
set(mod2_oddthr mpi_rect1 mpi_rect2 mpi_square1 mpi_square2)
add_bwc_test(mod2_oddthr bwc-ptrace.sh prime=2 nullspace=left random_matrix_size=800 m=128 n=128 seed=1 thr=3
    TARGET_DEPENDENCIES mf_scan)

add_bwc_test(mod2_interleaving bwc-ptrace.sh prime=2 nullspace=left random_matrix_size=800 m=128 n=128
    interleaving=1 seed=1 thr=2
    TARGET_DEPENDENCIES mf_scan)
 
add_bwc_test(mod2_m_neq_n bwc-ptrace.sh prime=2 nullspace=left random_matrix_size=400 m=128 n=64
    seed=1 thr=5
    TARGET_DEPENDENCIES mf_scan)

if(HAVE_CXX11 AND HAVE_HWLOC)
    cado_define_test(test_cpubinding.c
        ARGUMENTS
        --cpubinding ${CMAKE_CURRENT_SOURCE_DIR}/cpubind_config_file_for_tests.conf
        LIBRARIES utils bwc_base)
endif()

#########################################################################

add_executable(test-parallelizing_info test-parallelizing_info.cpp)
target_link_libraries(test-parallelizing_info utils bwc_base)
set_target_properties(test-parallelizing_info PROPERTIES
    COMPILE_FLAGS "--mpi"
    LINK_FLAGS "--mpi")
set(mpiconfs mpi_rect1 mpi_rect2 mpi_square1 mpi_square2)
if (NOT HAVE_MPI OR CMAKE_VERSION VERSION_LESS 3.9)
    set(mpiconfs)
endif()
foreach(mpiconf nompi ${mpiconfs})
    set(suffix _${mpiconf})
    if(suffix STREQUAL _nompi)
        set(suffix)
    endif()
    cado_define_test(test-parallelizing_info${suffix} PROGRAM
        ${CADO_NFS_SOURCE_DIR}/tests/do_with_mpi.sh "${mpiconf}"
        ${PROJECT_BINARY_DIR}/linalg/bwc/bwc.pl
        :mpirun
        -- ${CMAKE_CURRENT_BINARY_DIR}/test-parallelizing_info -v
        thr=2x2
        TARGET_DEPENDENCIES test-parallelizing_info
        )
endforeach()

#########################################################################

set(mpiconfs mpi_rect1 mpi_rect2 mpi_square1 mpi_square2)
if (NOT HAVE_MPI OR CMAKE_VERSION VERSION_LESS 3.9)
    set(mpiconfs)
endif()
foreach(mpiconf nompi ${mpiconfs})
    set(suffix _${mpiconf})
    if(suffix STREQUAL _nompi)
        set(suffix)
    endif()
    cado_define_test(test_bwc_dispatch_matmul${suffix} SCRIPT
        ${CADO_NFS_SOURCE_DIR}/tests/do_with_mpi.sh "${mpiconf}"
        ${CMAKE_CURRENT_SOURCE_DIR}/bwc-dispatch-matmul.sh
        density=2
        thr=2x2
        TARGET_DEPENDENCIES bwc_matmul_gf2 dispatch mf_scan mf_bal
        random_matrix
        )
endforeach()

#########################################################################

if (WITH_MPI)
add_definitions(-DWITH_MPI)
endif()

#########################################################################

add_executable(spmv_test EXCLUDE_FROM_ALL spmv_test.cpp)
set_target_properties(spmv_test PROPERTIES
            LINKER_LANGUAGE CXX
            COMPILE_FLAGS "--mpi"
            LINK_FLAGS "--mpi")
target_link_libraries(spmv_test bwc_base)

add_executable(short_matmul short_matmul.c)
target_link_libraries(short_matmul bwc_base)

set(test_spmv_binary_b64_alltests YES)
set(test_spmv_binary_b128_alltests YES)
set(test_spmv_binary_b256_alltests YES)
set(test_spmv_prime_p3_alltests YES)

macro(create_test_spmv test_spmv_base)
    if(HAVE_PERL_DIGEST_MD5)
        if (test_spmv_base MATCHES "^prime")
            set(deps bwc_matmul_gf2)
        else()
            set(deps bwc_matmul_gfp)
        endif()
        set(mpiconfs)
        if(${test_spmv_${test_spmv_base}_alltests})
            set(mpiconfs mpi_rect1 mpi_rect2 mpi_square1 mpi_square2)
        endif()
        if (NOT HAVE_MPI OR CMAKE_VERSION VERSION_LESS 3.9)
            set(mpiconfs)
        endif()
        foreach(mpiconf nompi ${mpiconfs})
            set(suffix _${mpiconf})
            if(suffix STREQUAL _nompi)
                set(suffix)
            endif()
            cado_define_test(
                TEST_NAME test_spmv_${test_spmv_base}${suffix}
                SCRIPT
                ${CADO_NFS_SOURCE_DIR}/tests/do_with_mpi.sh "${mpiconf}"
                ${CMAKE_CURRENT_SOURCE_DIR}/test-spmv.sh
                --matrix-size 1000 --density 10
                ${ARGN}
                NO_DEFAULT_RUN
                TARGET_DEPENDENCIES
                random_matrix spmv_test short_matmul mf_scan mf_bal bwc_matmul_gf2)


            cado_divert_test(test_spmv_${test_spmv_base}${suffix} 11 APPEND_ARGUMENTS thr=1x1)
            if(${test_spmv_${test_spmv_base}_alltests})
                if(DEFINED ENV{CHECKS_EXPENSIVE})
                    cado_divert_test(test_spmv_${test_spmv_base}${suffix} 12 APPEND_ARGUMENTS thr=1x2)
                    cado_divert_test(test_spmv_${test_spmv_base}${suffix} 22 APPEND_ARGUMENTS thr=2x2)
                    cado_divert_test(test_spmv_${test_spmv_base}${suffix} 13 APPEND_ARGUMENTS thr=1x3)
                    cado_divert_test(test_spmv_${test_spmv_base}${suffix} 32 APPEND_ARGUMENTS thr=3x2)
                endif()
                cado_divert_test(test_spmv_${test_spmv_base}${suffix} 23 APPEND_ARGUMENTS thr=2x3)
            endif()
        endforeach()
    else()
        # Then this macro will expand to nothing, that's life.
    endif()
endmacro()

#########################################################################

set(mpiconfs mpi_rect1 mpi_rect2)
if (NOT HAVE_MPI OR CMAKE_VERSION VERSION_LESS 3.9)
    set(mpiconfs)
endif()
foreach(mpiconf nompi ${mpiconfs})
    set(suffix _${mpiconf})
    if(suffix STREQUAL _nompi)
        set(suffix)
    endif()
    cado_define_test(test_random_matrix${suffix}
        SCRIPT
        ${CADO_NFS_SOURCE_DIR}/tests/do_with_mpi.sh "${mpiconf}"
        ${PROJECT_BINARY_DIR}/linalg/bwc/bwc.pl :mpirun
        --
        ${CADO_NFS_BINARY_DIR}/linalg/bwc/krylov --random_matrix 20000,density=100 m=64 n=64 ys=0..64 prime=2 interval=100 end=200
        TARGET_DEPENDENCIES bwc_full
        )
    cado_divert_test(test_random_matrix${suffix} thr22 APPEND_ARGUMENTS thr=2x2)
endforeach()


foreach(arith_layer ${BWC_GF2_ARITHMETIC_BACKENDS})
    parse_arith_layer(${arith_layer} dummy)
    set(arith_layer ${canonical_arith_layer})

    string_join(mm_backends " " ${BWC_GF2_MATMUL_BACKENDS})

    create_test_spmv(binary-${arith_layer}
        --backends "${mm_backends}"
        --arith-layer ${arith_layer})
endforeach()

foreach(arith_layer ${BWC_GFP_ARITHMETIC_BACKENDS_FOR_TESTS})
    set(extra)
    string(REGEX MATCH "p([0-9]+)" t "${arith_layer}")
    if(t)
        set(width ${CMAKE_MATCH_1})
    endif()
    string_join(mm_backends " " ${BWC_GFP_MATMUL_BACKENDS})
    create_test_spmv(prime-${arith_layer}
        --backends "${mm_backends}"
        --arith-layer ${arith_layer}
        --prime "${prime_${width}}")
endforeach()

#########################################################################

cado_define_test(SCRIPT ${CMAKE_CURRENT_SOURCE_DIR}/test-matcache.sh
    --matrix-size 1000 --density 10
    TARGET_DEPENDENCIES
    random_matrix build_matcache bench_matcache)

#########################################################################

cado_define_test(TEST_NAME bwc_staged_krylov PROGRAM
    ${CADO_NFS_SOURCE_DIR}/tests/provide-wdir.sh --arg wdir --
    ${CADO_NFS_BINARY_DIR}/linalg/bwc/krylov thr=2x2 nullspace=left
    interval=200  mn=64 prime=2  ys=0..64 start=0 end=200
    skip_online_checks=1 rebuild_cache=1 seed=1
    sequential_cache_build=1 random_matrix=10000,density=150,seed=1
    no_save_cache=1 verbose_flags=^all-bwc-sub-timings,^all-bwc-dispatch
    TARGET_DEPENDENCIES bwc_full_gf2)

# Tests which use bwc_base will need bwc_config.h
include_directories(${PROJECT_BINARY_DIR}/linalg/bwc)

#########################################################################

add_executable(test_hello test_hello.cpp)
target_link_libraries(test_hello bwc_base)
set_target_properties(test_hello PROPERTIES
    LINKER_LANGUAGE CXX
    COMPILE_FLAGS "--mpi"
    LINK_FLAGS "--mpi")
set(mpiconfs mpi_rect1 mpi_square1)
if(DEFINED ENV{CHECKS_EXPENSIVE})
    set(mpiconfs ${mpiconfs} mpi_rect2 mpi_square2)
endif()
if (NOT HAVE_MPI OR CMAKE_VERSION VERSION_LESS 3.9)
    set(mpiconfs)
endif()
foreach(mpiconf nompi ${mpiconfs})
    set(suffix _${mpiconf})
    if(suffix STREQUAL _nompi)
        set(suffix)
    endif()
    cado_define_test(TEST_NAME test_hello${suffix}
        TARGET_DEPENDENCIES test_hello
        PROGRAM
        ${CADO_NFS_SOURCE_DIR}/tests/do_with_mpi.sh "${mpiconf}"
        ${PROJECT_BINARY_DIR}/linalg/bwc/bwc.pl
        :mpirun
        -- ${CMAKE_CURRENT_BINARY_DIR}/test_hello -v
        )
    if(DEFINED ENV{CHECKS_EXPENSIVE})
        cado_divert_test(test_hello${suffix} thr12 APPEND_ARGUMENTS thr=1x2)
        cado_divert_test(test_hello${suffix} thr22 APPEND_ARGUMENTS thr=2x2)
    endif()
    cado_divert_test(test_hello${suffix} thr23 APPEND_ARGUMENTS thr=2x3)
endforeach()

cado_define_test(test_bl_extraction.cpp LIBRARIES bwc_base bitlinalg)
set_target_properties(test_bl_extraction PROPERTIES
                LINKER_LANGUAGE CXX
                COMPILE_FLAGS "--mpi"
                LINK_FLAGS "--mpi")

#########################################################################

cado_define_test(TEST_NAME test-blocklanczos
    PROGRAM ${CMAKE_CURRENT_SOURCE_DIR}/test-blocklanczos.sh
        --density 10
        --bindir ${CADO_NFS_BINARY_DIR}/linalg/bwc
    NO_DEFAULT_RUN
    TARGET_DEPENDENCIES mf_scan mf_bal random_matrix blocklanczos
    bwc_full_gf2 short_matmul)
cado_divert_test(test-blocklanczos right
    APPEND_ARGUMENTS --matrix-size "1000,2000" --nullspace RIGHT)
cado_divert_test(test-blocklanczos left
    APPEND_ARGUMENTS --matrix-size "2000,1000" --nullspace left)
cado_divert_test(test-blocklanczos left-thr21
    APPEND_ARGUMENTS --matrix-size "2000,1000" --nullspace left thr=2x1)
cado_divert_test(test-blocklanczos left-thr12
    APPEND_ARGUMENTS --matrix-size "90,69" --nullspace left thr=1x2)
cado_divert_test(test-blocklanczos left-thr23
    APPEND_ARGUMENTS --matrix-size "2500,1000" --nullspace left thr=2x3)

cado_define_test(TEST_NAME test-blocklanczos-staged
    AVOID_CONCURRENT
    PROGRAM
    ${CADO_NFS_SOURCE_DIR}/tests/provide-wdir.sh --arg wdir --
    ${CADO_NFS_BINARY_DIR}/linalg/bwc/bwc.pl :mpirun --
    ${CADO_NFS_BINARY_DIR}/linalg/bwc/blocklanczos
    random_matrix=1200,1000,80,seed=1 m=64 n=64 ys=0..64
    no_save_cache=1 interval=10 nullspace=left
    TARGET_DEPENDENCIES test-blocklanczos_dependencies)

#########################################################################
### if(HAVE_PERL_DIGEST_MD5)
### # This is testing the old binary.
### cado_define_test(TEST_NAME test-lingen-crc
###     AVOID_CONCURRENT
###     PROGRAM
###     ${CADO_NFS_SOURCE_DIR}/tests/provide-wdir.sh --arg wdir --
###     ${CADO_NFS_SOURCE_DIR}/tests/linalg/bwc/test-lingen-crc.sh
###     bindir=${CADO_NFS_BINARY_DIR}/linalg/bwc
###     seed=0 m=64 n=64 random_stem=30000 sequence_length=200
###     # the two crcs below are produced by marginally different versions
###     # (76fbd81d8 and the one after 38c969cfe), but both seem to factor
###     # numbers correctly, so I'm not too worried.
###     expect_crc_pi=c29af350,af9c33a0 expect_crc_F=04f4e167,3aa047a4
###     TARGET_DEPENDENCIES lingen)
### endif()
### 
#########################################################################

cado_define_test(test-arith-modp.cpp LIBRARIES tests utils)

add_subdirectory (flint-fft)<|MERGE_RESOLUTION|>--- conflicted
+++ resolved
@@ -186,16 +186,11 @@
     else()
         message(FATAL_ERROR "bad arithmetic backend ${gfp_layer}")
     endif()
-<<<<<<< HEAD
-        if(gfp_layer STREQUAL "p1" OR gfp_layer STREQUAL "p13")
-            set(modp_inhomogeneous_${gfp_layer}_mpi_tests mpi_rect1 mpi_rect2 mpi_square1 mpi_square2)
-=======
     if(gfp_layer STREQUAL "pz")
     elseif("pz" IN_LIST BWC_GFP_ARITHMETIC_BACKENDS)
         set(t modp_inhomogeneous_${gfp_layer})
-        if(gfp_layer STREQUAL "p_1" OR gfp_layer STREQUAL "p_13")
+        if(gfp_layer STREQUAL "p1" OR gfp_layer STREQUAL "p13")
             set(${t}_mpi_tests mpi_rect1 mpi_rect2 mpi_square1 mpi_square2)
->>>>>>> 367a8da7
         endif()
 
         add_bwc_test(${t}
@@ -203,16 +198,7 @@
             TARGET_DEPENDENCIES
             lingen_pz lingen_${gfp_layer})
 
-<<<<<<< HEAD
         if(gfp_layer STREQUAL "p1")
-            set(mextra)
-            # Only try to enable magma if CHECKS_EXPENSIVE is set.
-            if(DEFINED ENV{CHECKS_EXPENSIVE} AND MAGMA)
-                set(mextra magma=${MAGMA})
-            endif()
-=======
-        if(gfp_layer STREQUAL "p_1")
->>>>>>> 367a8da7
             if(DEFINED ENV{CHECKS_EXPENSIVE})
                 # it's quick, but let's avoid redundant tests
                 set(t modp_inhomogeneous_minimal_3rhs_mn6)
@@ -249,21 +235,14 @@
                 create_magma_sage_diversions(${t})
             endif()
 
-<<<<<<< HEAD
             # This one is a bit of a lie, to be honest. Depending on the
             # seed, it sometimes crashes (it is wordsize dependent).
             # seed=8 crashes on 64-bit. It's fixable. See in gather.cpp.
-            add_bwc_test(modp_homogeneous_minimal_mn4 bwc-ptrace.sh
-                prime=1009 random_matrix_size=50 m=4 n=4 seed=2
-                random_matrix_minkernel=1 ${mextra})
-            add_dependencies(test_bwc_modp_homogeneous_minimal_mn4_dependencies
-=======
             set(t modp_homogeneous_minimal_mn4)
             add_bwc_test(${t} bwc-ptrace.sh
                 prime=1009 random_matrix_size=50 m=4 n=4 seed=1
                 random_matrix_minkernel=1
                 TARGET_DEPENDENCIES
->>>>>>> 367a8da7
                 lingen_pz lingen_${gfp_layer})
             create_magma_sage_diversions(${t})
 
@@ -276,20 +255,13 @@
             #   lingen_pz lingen_${gfp_layer})
             # create_magma_sage_diversions(${t})
         endif()
-<<<<<<< HEAD
+
+        set(t modp_secure_continuation_${gfp_layer})
         if(gfp_layer STREQUAL "p1" OR gfp_layer STREQUAL "p13")
-            set(modp_secure_continuation_${gfp_layer}_mpi_tests mpi_rect1 mpi_rect2 mpi_square1 mpi_square2)
-        endif()
-        add_bwc_test(modp_secure_continuation_${gfp_layer} bwc-test-secure-continuation.sh prime=${p} random_matrix_size=500 nrhs=4 m=8 n=8 seed=1 interval=32 ${extra})
-=======
-
-        set(t modp_secure_continuation_${gfp_layer})
-        if(gfp_layer STREQUAL "p_1" OR gfp_layer STREQUAL "p_13")
             set(${t}_mpi_tests mpi_rect1 mpi_rect2 mpi_square1 mpi_square2)
         endif()
         add_bwc_test(${t} bwc-test-secure-continuation.sh prime=${p} random_matrix_size=500 nrhs=4 m=8 n=8 seed=1 interval=32 ${extra})
     endif()
->>>>>>> 367a8da7
 
     # Also add some lingen tests if it so occurs that the current
     # backend can process them
@@ -540,14 +512,11 @@
 add_bwc_test(mod2_8k bwc-ptrace.sh prime=2 nullspace=left random_matrix_size=8000 m=128 n=128 seed=1 thr=2
     TARGET_DEPENDENCIES mf_scan)
 
-<<<<<<< HEAD
-=======
 if (COMPILE_MPFQ_BINARY_FIELD_m128)
-add_bwc_test(mod2_8k_simd128 bwc-ptrace.sh prime=2 nullspace=left random_matrix_size=8000 m=128 n=128 seed=1 thr=2 simd=128
-    TARGET_DEPENDENCIES mf_scan)
-endif()
-
->>>>>>> 367a8da7
+    add_bwc_test(mod2_8k_simd128 bwc-ptrace.sh prime=2 nullspace=left random_matrix_size=8000 m=128 n=128 seed=1 thr=2 simd=128
+    TARGET_DEPENDENCIES mf_scan)
+endif()
+
 set(mod2_oddthr mpi_rect1 mpi_rect2 mpi_square1 mpi_square2)
 add_bwc_test(mod2_oddthr bwc-ptrace.sh prime=2 nullspace=left random_matrix_size=800 m=128 n=128 seed=1 thr=3
     TARGET_DEPENDENCIES mf_scan)
