--- conflicted
+++ resolved
@@ -177,12 +177,8 @@
         add_dependencies(all_magma_test_dependencies test_bwc_${t}_with_magma_dependencies)
     endif()
     if(SAGE)
-<<<<<<< HEAD
-        divert_bwc_test(${t} with_sagemath APPEND_ARGUMENTS sage=${SAGE}
+        divert_bwc_test(${t} with_sagemath APPEND_ARGUMENTS wordsize=${ULONG_BITS} sage=${SAGE}
             TIMEOUT 120
-=======
-        divert_bwc_test(${t} with_sagemath APPEND_ARGUMENTS wordsize=${ULONG_BITS} sage=${SAGE}
->>>>>>> d80e9400
         )
         add_dependencies(all_sagemath_test_dependencies test_bwc_${t}_with_sagemath_dependencies)
     endif()
