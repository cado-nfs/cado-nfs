--- conflicted
+++ resolved
@@ -5,17 +5,12 @@
 cado_define_test(test_dup2
    NO_DEFAULT_RUN
    SCRIPT ${CMAKE_CURRENT_SOURCE_DIR}/test_dup2.sh
-<<<<<<< HEAD
    -b ${CADO_NFS_BINARY_DIR} 
-=======
-   -b ${CADO_NFS_BINARY_DIR}
->>>>>>> fe47b0b0
    PRECOMMAND
    "${CADO_NFS_SOURCE_DIR}/tests/provide-wdir.sh"
    --env WORKDIR
    TARGET_DEPENDENCIES freerel debug_renumber dup2)
 
-<<<<<<< HEAD
 if(DEFINED ENV{CHECKS_EXPENSIVE})
 cado_divert_test(test_dup2 c105_30003
     APPEND_ARGUMENTS
@@ -25,15 +20,14 @@
     -nolcideals
     )
 endif()
-=======
+
 cado_divert_test(test_dup2 c105_30004
     APPEND_ARGUMENTS
     -poly ${CMAKE_CURRENT_SOURCE_DIR}/p40_30004.poly
     -rels ${CMAKE_CURRENT_SOURCE_DIR}/p40_30004.rels.gz
     -lpbs 14,14
     -dl
-    -ell 150135842146428530831081423572010192933
     -S c8c5a0aa4750790e8e5e150bf13de7b1e77ade01
-    -R 122e3868
+    -R b40784b0e
     )
->>>>>>> fe47b0b0
+# b40784b0e is old working commit 122e3868, plus this test