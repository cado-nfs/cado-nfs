
export project_name=cado-nfs
: ${CI_PROJECT_URL=https://gitlab.inria.fr/cado-nfs/cado-nfs}
export build_system=cmake

needs_bc=1
needs_python=1
needs_perl=1
needs_optional_hwloc=1
needs_optional_ecm=1
needs_optional_fmt=1
needs_gmp=1

project_package_selection() { : ; }

tweak_tree_before_configure() { : ; }

step_configure() {
<<<<<<< HEAD
    # now that we're confident that we've made the bwc checks specific to
    # a "with_sagemath" suffix, there's no risk in missing the sagemath
    # code by inadvertence.
    # if [ "$specific_checks" = "bwc.sagemath" ] ; then
    #     export FORCE_BWC_EXTERNAL_CHECKS_OUTPUT_ON_FD3=1
    # fi
=======
    if [ "$specific_checks" = "bwc.sagemath" ] ; then
        export FORCE_BWC_EXTERNAL_CHECKS_OUTPUT_ON_FD3=1
    elif [ "$specific_checks" = "including_mpi" ] ; then
        export MPI=1
        # sigh. when we run in containers, running as root isn't much of
        # a problem
        export OMPI_ALLOW_RUN_AS_ROOT=1
        export OMPI_ALLOW_RUN_AS_ROOT_CONFIRM=1
    elif [ "$specific_checks" = "only_mpi" ] ; then
        export MPI=1
        # sigh. when we run in containers, running as root isn't much of
        # a problem
        export OMPI_ALLOW_RUN_AS_ROOT=1
        export OMPI_ALLOW_RUN_AS_ROOT_CONFIRM=1
    fi
>>>>>>> 0dc322d2
    if [ "$using_cmake_directly" ] ; then
        (cd "$build_tree" ; cmake "$source_tree")
    else
        "${MAKE}" cmake
    fi
    eval `${MAKE} show`
}

build_steps="build1 build2"
build_step_name_build1="Building"

step_build1() {
    target=all
    if [ "$specific_checks" = "bwc.sagemath" ] ; then
        target=all_sagemath_test_dependencies
    fi
    if [ "$using_cmake_directly" ] ; then
        SOURCEDIR="$PWD"
        (cd "$build_tree" ; "${MAKE}" -j$NCPUS $target)
    else
        "${MAKE}" -j$NCPUS $target
    fi
}

build_step_name_build2="Building test dependencies"
step_build2() {
    target=all_test_dependencies
    if [ "$specific_checks" = "bwc.sagemath" ] ; then
        # already covered in build1 anyway
        return
    fi
    if [ "$using_cmake_directly" ] ; then
        SOURCEDIR="$PWD"
        (cd "$build_tree" ; "${MAKE}" -j$NCPUS $target)
    else
        "${MAKE}" -j$NCPUS $target
    fi
}

check_environment() {
    export OMP_DYNAMIC=true
    export STATS_PARSING_ERRORS_ARE_FATAL=1
}


step_coverage() {
    # This takes a coverage file prefix as $1, and info for the kind of
    # file (whether it's "base" or "app", for instance) in $2.
   
    # build_tree and source_tree are used

    outfile="$source_tree/$1-$2.json"

    # Rationale for having this "base" coverage step (and I'm not sure it
    # is still relevant):
    # The "base" coverage file has zero coverage for every instrumented
    # line of the project. At a later stage, we will combine this data
    # file with coverage data files captured after the test run. This way
    # the percentage of total lines covered will always be correct, even
    # when not all source code files were loaded during the test(s).

    # might be useful. We don't want to bother with traces of config
    # checks.
    find "$build_tree" -name '*conftest.gcno' -o -name 'CMake*.gcno' -o -name '?-CMake*.gcno' | xargs -r rm -v

    # ci/ci/001-environment.sh sets build_tree to "./generated" for coverage
    # jobs. Therefore, all files, gcno and gcda, are found under
    # $PWD==$src_tree .
    # This is done so because we have to ship the files that are
    # generated by the build process, and expose them to the merged
    # coverage report.
    # If $build_tree is outside $src_tree, we should add "." before
    # --json
    (set -x ; cd "$build_tree" ; time gcovr --merge-mode-functions=separate -r "$source_tree" --json "$outfile")
}

step_coverage_more_artifacts() {
    prefix="$1"
    if [ "$build_tree" != generated ] ; then
        echo "This part of the script assumes that build_tree=generated"
    fi

    # because of /bin/sh, we can't do arrays.
    find "$build_tree" -name '*.[ch]' -o -name '*.[ch]pp' | xargs -x tar czf ${prefix}-generated-sources.tar.gz
}


coverage_expunge_paths="utils/embedded:gf2x:generated:linalg/bwc/flint-fft:linalg/bwc/mpfq"

step_check() {
    # --no-compress-output is perhaps better for test uploading, as ctest
    # likes to store as zlib but headerless, which is a bit of a pain

    ctest_args="-T Test --no-compress-output --test-output-size-passed 4096 --test-output-size-failed 262144"

    if [ "$specific_checks" = "bwc.sagemath" ] ; then
        ctest_args="$ctest_args -R with_sagemath"
    elif [ "$specific_checks" = "including_mpi" ] ; then
        # nothing to do
        :
    elif [ "$specific_checks" = "only_mpi" ] ; then
        ctest_args="$ctest_args -R mpi"
    fi

    if [ "$using_cmake_directly" ] ; then
        set -o pipefail
        (cd "$build_tree" ; ctest -j$NCPUS $ctest_args ) | "$source_tree"/scripts/filter-ctest.pl
    else
        "${MAKE}" check ARGS="-j$NCPUS $ctest_args"
    fi
}

step_doc() { : ; }<|MERGE_RESOLUTION|>--- conflicted
+++ resolved
@@ -16,17 +16,13 @@
 tweak_tree_before_configure() { : ; }
 
 step_configure() {
-<<<<<<< HEAD
     # now that we're confident that we've made the bwc checks specific to
     # a "with_sagemath" suffix, there's no risk in missing the sagemath
     # code by inadvertence.
     # if [ "$specific_checks" = "bwc.sagemath" ] ; then
     #     export FORCE_BWC_EXTERNAL_CHECKS_OUTPUT_ON_FD3=1
     # fi
-=======
-    if [ "$specific_checks" = "bwc.sagemath" ] ; then
-        export FORCE_BWC_EXTERNAL_CHECKS_OUTPUT_ON_FD3=1
-    elif [ "$specific_checks" = "including_mpi" ] ; then
+    if [ "$specific_checks" = "including_mpi" ] ; then
         export MPI=1
         # sigh. when we run in containers, running as root isn't much of
         # a problem
@@ -39,7 +35,6 @@
         export OMPI_ALLOW_RUN_AS_ROOT=1
         export OMPI_ALLOW_RUN_AS_ROOT_CONFIRM=1
     fi
->>>>>>> 0dc322d2
     if [ "$using_cmake_directly" ] ; then
         (cd "$build_tree" ; cmake "$source_tree")
     else
