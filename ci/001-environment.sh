# This file must be sourced.
#
# We're /bin/sh, not bash.
#
# We **must** be silent, because we're read by 00-dockerfile.sh. Note
# though that 00-dockerfile.sh sets HUSH_STDOUT, so that ECHO_E is
# actually a no-op (i.e. ECHO_E is ok to use safely, just don't use plain
# echo)

export CLICOLOR_FORCE=1

<<<<<<< HEAD
# Note that our set of scripts reacts on CI_BUILD_NAME, and the logic for
# that is in 001-environment.sh
=======

# Note that our set of scripts reacts on CI_JOB_NAME, and the logic for
# this is here. CI_JOB_NAME must follow the regexp below.
#
# (note that we **CANNOT** do regexp matching in this script because
# we're /bin/sh, not bash !)
#
# (container for )?(coverage tests on )?((expensive )?checks)?( on (osx|alpine|(debian|fedora|centos|freebsd)[0-9]*) system)?( with ((32-bit )?gcc|clang|icc))?
#
# with one exception which is "merge coverage tests"
#
# a downside is that in the gitlab page, this makes many pipeline steps
# with similar names. We could change to abbreviated names (e.g.
# "coverage tests on " would be V, "container for " would be L, "checks"
# and "expensive checks" would be C and XC, and so on. But it would be
# really cryptic. to have, e.g. LC/debian10+gcc ; wouldn't it ?
>>>>>>> eae049bb

if type -p hostname > /dev/null 2>&1 ; then
    HOSTNAME=$(hostname)
else
    HOSTNAME="[[placeholder]]"
fi
case "$HOSTNAME" in
    # some of our very slow machines have so little ram that clearly, we
    # must not tax them too much.
    genepi|calva|pine64) export NCPUS_FAKE=1;;
    *) : ;;
esac

if ! [ "$CI_JOB_NAME" ] && [ "$1" ] ; then
    CI_JOB_NAME="$1"
    $ECHO_E "${CSI_BLUE}Setting CI_JOB_NAME=\"$1\"${CSI_RESET}"
fi

if ! [ "$CI_JOB_NAME" ] ; then
    $ECHO_E "${CSI_RED}This set of scripts really really expect that CI_JOB_NAME is set to something!${CSI_RESET}"
fi

if ! [ "$CI_COMMIT_SHORT_SHA" ] && [ -d .git ] && type -p git > /dev/null 2>&1 ; then
    CI_COMMIT_SHORT_SHA="$(git rev-parse --short HEAD)"
    $ECHO_E "${CSI_BLUE}Setting CI_COMMIT_SHORT_SHA=\"$CI_COMMIT_SHORT_SHA\"${CSI_RESET}"
fi
    
if ! [ "$CI_JOB_ID" ] ; then
    CI_JOB_ID=0
    $ECHO_E "${CSI_BLUE}Setting CI_JOB_ID=\"$CI_JOB_ID\"${CSI_RESET}"
fi
    
case "$CI_JOB_NAME" in
    *"coverage tests"*)
    : ${CFLAGS="-O0 -g -fprofile-arcs -ftest-coverage"}
    : ${CXXFLAGS="-O0 -g -fprofile-arcs -ftest-coverage"}
    coverage=1
    ;;
esac
case "$CI_JOB_NAME" in
    *"with gcc"*)
    : ${CC=gcc}
    : ${CXX=g++}
    gcc=1
    ;;
esac
case "$CI_JOB_NAME" in
    *"with 32-bit gcc"*)
    : ${CC=gcc}
    : ${CXX=g++}
    : ${CFLAGS="$CFLAGS -m32"}
    : ${CXXFLAGS="$CXXFLAGS -m32"}
    GMP="/usr/local/gmp-6.2.1.abi32"
    export GMP
    gcc32=1
    ;;
esac
case "$CI_JOB_NAME" in
    *"shared libs"*)
    ENABLE_SHARED=1
    shared_libs=1
    ;;
esac
<<<<<<< HEAD
case "$CI_BUILD_NAME" in
    *"debug build"*)
    DEBUG=1
    CFLAGS="-O0 -g"
    CXXFLAGS="-O0 -g"
    ;;
esac
case "$CI_BUILD_NAME" in
=======
case "$CI_JOB_NAME" in
>>>>>>> eae049bb
    *"with clang"*)
    : ${CC=clang}
    : ${CXX=clang++}
    clang=1
    # We want to recognize "clangNN" or "clangdev" as monikers for
    # specific versions of clang.
    case "$CI_JOB_NAME" in
        *"with clangdev"*) clang=dev;;
        *"with clang12"*) clang=12;;
        *"with clang13"*) clang=13;;
        *"with clang14"*) clang=14;;
        *"with clang15"*) clang=15;;
        *"with clang16"*) clang=16;;
        *"with clang17"*) clang=17;;
    esac
    ;;
esac
case "$CI_JOB_NAME" in
    *"with icc"*)
    : ${CC=icc}
    : ${CXX=icpc}
    icc=1
    ;;
esac
case "$CI_JOB_NAME" in
    *"checks"*)
        checks=1
    ;;
esac
case "$CI_JOB_NAME" in
    *"coverity"*)
        coverity=1
    ;;
esac
case "$CI_JOB_NAME" in
    *"using cmake directly"*)
        using_cmake_directly=1
        # use build_tree in this case, which matches the variable that
        # call_cmake.sh uses, by the way.
        source_tree="$PWD"
        export source_tree
        if [ "$BASH_VERSION" ] ; then
            if ! [ "$build_tree" ] ; then
                build_tree="/tmp/$CI_JOB_NAME"
                # spaces in dir names don't work, mostly because of libtool
                # (look at gf2x/fft/libgf2x-fft.la)
                # This substitution is bash-only, but this should be fine to 
                # have in a conditional that non-bash skips over
                build_tree="${build_tree// /_}"
                export build_tree
            fi
            if ! [ -d "$build_tree" ] ; then
                mkdir "$build_tree"
            fi
        else
            # just a safeguard
            build_tree=/no/build_tree/set/because/we/require/bash/for/that
        fi
    ;;
esac
case "$CI_JOB_NAME" in
    *"expensive checks"*)
        export CHECKS_EXPENSIVE=1
    ;;
esac

case "$CI_BUILD_NAME" in
    *"under valgrind"*)
        valgrind=1

        case "$CI_BUILD_NAME" in
            *32-bit*)
                echo "valgrind testing is practically hopeless under 32-bit"
                echo "See https://bugs.kde.org/show_bug.cgi?id=337475"
                echo
                echo "We're making this test artificially succeed"
                exit 0
                # Things like shlx (in the BMI2 set) are valid in 32-bit
                # mode, and can definitely be emitted by a compiler, or
                # can be present in libraries such as gmp. We have no way
                # to guarantee that no such instructions are encountered,
                # and valgrind is unwilling to ramp up support for these
                # instructions (which is understandable)
                ;;
        esac
    ;;
esac



if [ -x /opt/homebrew/bin/brew ] ; then
    eval `/opt/homebrew/bin/brew shellenv`
fi


MAKE=make
if type -p gmake > /dev/null 2>&1 ; then
    MAKE=gmake
fi

export CC CXX
export CFLAGS CXXFLAGS
export MAKE
export ENABLE_SHARED
export DEBUG<|MERGE_RESOLUTION|>--- conflicted
+++ resolved
@@ -8,11 +8,6 @@
 # echo)
 
 export CLICOLOR_FORCE=1
-
-<<<<<<< HEAD
-# Note that our set of scripts reacts on CI_BUILD_NAME, and the logic for
-# that is in 001-environment.sh
-=======
 
 # Note that our set of scripts reacts on CI_JOB_NAME, and the logic for
 # this is here. CI_JOB_NAME must follow the regexp below.
@@ -29,7 +24,6 @@
 # "coverage tests on " would be V, "container for " would be L, "checks"
 # and "expensive checks" would be C and XC, and so on. But it would be
 # really cryptic. to have, e.g. LC/debian10+gcc ; wouldn't it ?
->>>>>>> eae049bb
 
 if type -p hostname > /dev/null 2>&1 ; then
     HOSTNAME=$(hostname)
@@ -93,18 +87,14 @@
     shared_libs=1
     ;;
 esac
-<<<<<<< HEAD
-case "$CI_BUILD_NAME" in
+case "$CI_JOB_NAME" in
     *"debug build"*)
     DEBUG=1
     CFLAGS="-O0 -g"
     CXXFLAGS="-O0 -g"
     ;;
 esac
-case "$CI_BUILD_NAME" in
-=======
-case "$CI_JOB_NAME" in
->>>>>>> eae049bb
+case "$CI_JOB_NAME" in
     *"with clang"*)
     : ${CC=clang}
     : ${CXX=clang++}
@@ -171,11 +161,11 @@
     ;;
 esac
 
-case "$CI_BUILD_NAME" in
+case "$CI_JOB_NAME" in
     *"under valgrind"*)
         valgrind=1
 
-        case "$CI_BUILD_NAME" in
+        case "$CI_JOB_NAME" in
             *32-bit*)
                 echo "valgrind testing is practically hopeless under 32-bit"
                 echo "See https://bugs.kde.org/show_bug.cgi?id=337475"
