--- conflicted
+++ resolved
@@ -497,59 +497,6 @@
     mat->rem_nrows--;
     mat->rem_ncols--;
     removeColumnAndUpdate (mat, j);
-<<<<<<< HEAD
-=======
-}
-
-// It could be fun to find rows s.t. at least one j is of small weight.
-// Or components of rows with some sharing?
-// We could define sf(row) = sum_{j in row} w(j) and remove the
-// rows of smallest value of sf?
-// For the time being, remove heaviest rows.
-static int
-deleteScore(filter_matrix_t *mat, int32_t i)
-{
-#if 1
-    // plain weight to remove heaviest rows
-    return rowWeight(mat, i);
-#endif
-#if 0
-    // -plain weight to remove lightest rows
-    return -lengthRow(mat, i);
-#endif
-#if 0
-    // not using rows with too many heavy column part
-    int k, s = 0;
-
-    for(k = 1; k <= lengthRow(mat, i); k++)
-	s += abs(mat->wt[GETJ(mat, mat->rows[i][k])]);
-    return s;
-#endif
-#if 0
-    // not using rows with too many light columns
-    int k, s = 0;
-
-    for(k = 1; k <= lengthRow(mat, i); k++)
-	s += abs(mat->wt[GETJ(mat, mat->rows[i][k])]);
-    return -s;
-#endif
-#if 0
-    // return the weight of the lightest column
-    int k, s = abs(mat->wt[GETJ(mat, mat->rows[i][1])]);
-
-    for(k = 2; k <= lengthRow(mat, i); k++)
-	if(abs(mat->wt[GETJ(mat, mat->rows[i][k])]) > s)
-	    s = abs(mat->wt[GETJ(mat, mat->rows[i][k])]);
-    return s;
-#endif
-}
-
-// this guy is linear => total is quadratic, be careful!
-static int
-findSuperfluousRows(int *tmp, int ntmp, filter_matrix_t *mat)
-{
-    index_t i, itmp;
->>>>>>> 723fcd13
 
     /* update the status of rows in heap of heavy rows */
     for (ni = 0; ni < m; ni++)
