--- conflicted
+++ resolved
@@ -168,10 +168,6 @@
             mat->tot_weight == tot_weight2 ? "ok" : "NOK",
             mat->tot_weight, tot_weight2);
 }
-<<<<<<< HEAD
-
-=======
->>>>>>> 4ee51190
 
 #ifndef FOR_DL
 /* sort row[0], row[1], ..., row[n-1] in non-decreasing order */
@@ -205,12 +201,9 @@
   for (unsigned int i = 0; i < rel->nb; i++)
   {
     index_t h = rel->primes[i].h;
-<<<<<<< HEAD
-=======
     /* we no longer touch mat->wt, mat->rem_ncols, and mat->tot_weight
      * from here ; see compute_weights
      */
->>>>>>> 4ee51190
     if (h < mat->skip)
 	continue; /* we skip (bury) the first 'skip' indices */
 #ifdef FOR_DL
