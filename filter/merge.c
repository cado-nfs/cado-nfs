--- conflicted
+++ resolved
@@ -1442,57 +1442,52 @@
   int s;
 
   
-      /* need an array that is visible to all threads in order to do the
-       * prefix sum. Wish I knew another way.
-       */
-      int T = omp_get_max_threads();
-      index_t count[T][cbound + 1];
-
-      /* Yet Another Bucket Sort (sigh): sort the candidate merges by cost. Check if worth parallelizing */
+  /* need an array that is visible to all threads in order to do the
+   * prefix sum. Wish I knew another way.
+   */
+  int T = omp_get_max_threads();
+  index_t count[T][cbound + 1];
+
+  /* Yet Another Bucket Sort (sigh): sort the candidate merges by cost. Check if worth parallelizing */
 #pragma omp parallel
-      {
-          int tid = omp_get_thread_num();
-          index_t *tcount = &count[tid][0];
-
-          memset(tcount, 0, (cbound + 1) * sizeof(index_t));
+  {
+    int tid = omp_get_thread_num();
+    index_t *tcount = &count[tid][0];
+
+    memset(tcount, 0, (cbound + 1) * sizeof(index_t));
 
 #pragma omp for schedule(static)  // static is mandatory
-          for (index_t i = 0; i < Rn; i++) {
-              int c = cost[i];
-              if (c <= cbound)
-                  tcount[c]++;
-          }
+    for (index_t i = 0; i < Rn; i++) {
+      int c = cost[i];
+      if (c <= cbound)
+	tcount[c]++;
+    }
 
          
 #pragma omp single
-          {
-              /* prefix-sum */
-              s = 0;
-              for (int c = 0; c <= cbound; c++) {
-                  // Lp[c] = s;                     /* global row pointer in L */
-                  for (int t = 0; t < omp_get_num_threads(); t++) {
-                      index_t w = count[t][c];       /* per-thread row pointer in L */
-                      count[t][c] = s;
-                      s += w;
-                  }
-              }
-          }
+    {
+      /* prefix-sum */
+      s = 0;
+      for (int c = 0; c <= cbound; c++) {
+	// Lp[c] = s;                     /* global row pointer in L */
+	for (int t = 0; t < omp_get_num_threads(); t++) {
+	  index_t w = count[t][c];       /* per-thread row pointer in L */
+	  count[t][c] = s;
+	  s += w;
+	}
+      }
+    }
 
 #pragma omp for schedule(static) // static is mandatory
-          for (index_t i = 0; i < Rn; i++) {
-              int c = cost[i];
-              if (c > cbound)
-                  continue;
-              L[tcount[c]++] = i;
-          }
-      } /* end parallel section */
-<<<<<<< HEAD
-  }
-
-  free (cost);
-=======
+    for (index_t i = 0; i < Rn; i++) {
+      int c = cost[i];
+      if (c > cbound)
+	continue;
+      L[tcount[c]++] = i;
+    }
+  } /* end parallel section */
+
   free(cost);
->>>>>>> 6cee38e6
 
   double end = wct_seconds();
   #ifdef BIG_BROTHER
