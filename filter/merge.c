--- conflicted
+++ resolved
@@ -659,14 +659,9 @@
 {
   /* only decrease the weight if <= MERGE_LEVEL_MAX,
      since we saturate to MERGE_LEVEL_MAX+1 */
-<<<<<<< HEAD
-  if (mat->wt[j] <= MERGE_LEVEL_MAX)
+  if (mat->wt[j] <= MERGE_LEVEL_MAX) {
     /* update is enough, we do not need capture since we are not interested
        by the value of wt[j] */
-=======
-  if (mat->wt[j] <= MERGE_LEVEL_MAX) {
-    /* is update is enough, or do we need capture? */
->>>>>>> 91c8b70e
     #pragma omp atomic update
     mat->wt[j]--;
 #ifdef BIG_BROTHER
