--- conflicted
+++ resolved
@@ -289,13 +289,6 @@
 #endif
         {
             cxx_mpz_poly smpol, pol;
-<<<<<<< HEAD
-
-            mpz_poly_realloc(smpol, maxdeg + 1); // number of coeffs
-            mpz_poly_realloc(pol, 2); // number of coeffs
-
-=======
->>>>>>> 2f599318
 #ifdef HAVE_OPENMP
 // #pragma omp for
 #endif
