
set(fmt_sources)
if(NOT HAVE_FMT)
    set(fmt_sources
        embedded/fmt/format.cc
        embedded/fmt/os.cc
        )
endif()

set (sources 
        cado_poly.c timing.cpp getprime.c
        relation.cpp
        relation-tools.c
<<<<<<< HEAD
        arith/mod_ul.c arith/modredc_ul.c arith/modredc_15ul.c arith/modredc_2ul2.c arith/modul_poly.c
        arith/mod_mpz.c
        gmp_aux.c
        arithxx/mod64.cpp arithxx/modredc64.cpp arithxx/modredc126.cpp arithxx/mod_mpz_new.cpp
=======
        modredc_ul.c modredc_15ul.c modredc_2ul2.c modul_poly.c
        gmp_aux.c gmp_aux2.cpp
        mod64.cpp modredc64.cpp modredc126.cpp mod_mpz_new.cpp
>>>>>>> 0fee0514
        double_poly.cpp rootfinder.cpp params.cpp params-extra.cpp gcd.c
        gzip.cpp misc.c misc2.cpp utils_cxx.cpp
        mpz_mat.cpp mpz_poly.cpp crc.c purgedfile.c bit_vector.c
        barrier.c usp.c fix-endianness.c memusage.cpp
        cachesize_cpuid.c cachesize_guess.c roots_mod.c
        renumber.cpp
        renumber_proxy.cpp
        ringbuf.c sm_utils.cpp galois_action.cpp memalloc.cpp
	mpz_vector.c memory.c stats.c lll.c
        verbose.c 
        polyroots.c 
        tdict.cpp
        version_info.c
	modified_files.c threadpool.cpp mpz_poly_bivariate.cpp
        gmpxx.cpp
        rho.c gpf.cpp
        sha1.c
        fd_streambuf.cpp
        cado_pipe_streambuf.cpp
        numbertheory/number_field.cpp
        numbertheory/number_field_element.cpp
        numbertheory/number_field_fractional_ideal.cpp
        numbertheory/number_field_order.cpp
        numbertheory/number_field_order_element.cpp
        numbertheory/number_field_prime_ideal.cpp
        numbertheory/numbertheory_internals.cpp
        numbertheory/all_valuations_above_p.cpp
        mpz_mat_accessors.cpp
        badideals.cpp
        json.cpp
        indexed_relation.cpp
        cado-sighandlers.cpp
        mmap_allocator.cpp
        random_distributions.cpp
        ${fmt_sources}
)

if (NOT MINGW)
    set (sources ${sources} cado_popen.c)
endif()
if(HAVE_HWLOC)
    set (sources ${sources} hwloc-aux.c)
endif()

set (sources_io
        filter_io.cpp
)

############################################################
# Get a list of modified files in the working directory,
# with their SHA1 sums, and write as a string constant to
# modified_files.c

# How we do this mechanism of generating the modified files is very quirky,
# and has varied with cmake versions. See http://public.kitware.com/Bug/view.php?id=11332
#
# The following seems to work also with pre-2.8.4 versions

add_custom_target(list_modified_files
    COMMAND "${CADO_NFS_SOURCE_DIR}/scripts/list_modified_files.sh" "${CMAKE_CURRENT_BINARY_DIR}/modified_files.c"
    WORKING_DIRECTORY "${CADO_NFS_SOURCE_DIR}"
    COMMENT "Generating list of modified files in working tree"
)
configure_file(version_info.c.in version_info.c ESCAPE_QUOTES @ONLY)
set_source_files_properties("${CMAKE_CURRENT_BINARY_DIR}/version_info.c" PROPERTIES GENERATED TRUE)

# the utils library is used by some shared objects (prominently the
# matmul shared libs in bwc), and therefore must be shared.
add_library (utils ${CADO_SHARED} ${sources})
set_source_files_properties("${CMAKE_CURRENT_BINARY_DIR}/modified_files.c" PROPERTIES GENERATED TRUE)
add_dependencies(utils list_modified_files)
mark_targets_as_openmp(utils)
target_link_libraries(utils pthread ${gmp_libname} m)
if(HAVE_HWLOC)
target_link_libraries(utils hwloc)
endif()
if(HAVE_FMT)
target_link_libraries(utils fmt)
endif()

add_library (utils_with_io ${CADO_SHARED} ${sources_io})
target_link_libraries(utils_with_io utils)

if(CMAKE_SYSTEM_NAME STREQUAL "FreeBSD")
    message(STATUS "Disabling antebuffer on ${CMAKE_SYSTEM_NAME}, see #21410")
    # https://gitlab.inria.fr/cado-nfs/cado-nfs/-/issues/21410
else()
    add_executable(antebuffer antebuffer.c timing.cpp memusage.cpp
        ${fmt_sources})
    target_link_libraries(antebuffer pthread)
    if(HAVE_FMT)
        target_link_libraries(antebuffer fmt)
    endif()
    install(TARGETS antebuffer RUNTIME DESTINATION ${LIBSUFFIX}/utils)
    add_dependencies(utils_with_io antebuffer)
endif()

if(ENABLE_SHARED)
    install(TARGETS utils utils_with_io DESTINATION ${LIBSUFFIX}/utils)
endif()

add_executable(numbertheory_tool numbertheory_tool.cpp)
target_link_libraries (numbertheory_tool utils)

install(TARGETS numbertheory_tool RUNTIME DESTINATION ${LIBSUFFIX}/utils)

if(ENABLE_SHARED AND HAVE_GDB_PYTHON_PRETTY_PRINT)
configure_file(hook_cado_nfs_gdb.py.in libutils.so-gdb.py ESCAPE_QUOTES @ONLY)
endif()

include(CMakeLists-nodist.txt OPTIONAL)
<|MERGE_RESOLUTION|>--- conflicted
+++ resolved
@@ -11,16 +11,11 @@
         cado_poly.c timing.cpp getprime.c
         relation.cpp
         relation-tools.c
-<<<<<<< HEAD
         arith/mod_ul.c arith/modredc_ul.c arith/modredc_15ul.c arith/modredc_2ul2.c arith/modul_poly.c
         arith/mod_mpz.c
         gmp_aux.c
         arithxx/mod64.cpp arithxx/modredc64.cpp arithxx/modredc126.cpp arithxx/mod_mpz_new.cpp
-=======
-        modredc_ul.c modredc_15ul.c modredc_2ul2.c modul_poly.c
-        gmp_aux.c gmp_aux2.cpp
-        mod64.cpp modredc64.cpp modredc126.cpp mod_mpz_new.cpp
->>>>>>> 0fee0514
+        gmp_aux2.cpp
         double_poly.cpp rootfinder.cpp params.cpp params-extra.cpp gcd.c
         gzip.cpp misc.c misc2.cpp utils_cxx.cpp
         mpz_mat.cpp mpz_poly.cpp crc.c purgedfile.c bit_vector.c
