--- conflicted
+++ resolved
@@ -249,14 +249,13 @@
 const char *size_disp_fine(size_t s, char buf[16], double cutoff);
 const char *size_disp(size_t s, char buf[16]);
 
-<<<<<<< HEAD
 /* see below. The C++ code is the first-class citizen, but this proxy can
  * be used in C as well.
  */
-void subdivide_primes_interval_proxy(unsigned long * r, unsigned long p0, unsigned long p1, size_t n);
-=======
+extern void subdivide_primes_interval_proxy(unsigned long * r, unsigned long p0, unsigned long p1, size_t n);
+
 extern int mpz_set_from_expression(mpz_ptr f, const char * value);
->>>>>>> f9eb14ee
+
 
 #ifdef __cplusplus
 }
