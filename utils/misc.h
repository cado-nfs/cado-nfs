#ifndef CADO_UTILS_MISC_H_
#define CADO_UTILS_MISC_H_

#include "cado_config.h"  // for HAVE_GCC_STYLE_AMD64_INLINE_ASM, ULONGLONG_...
#include <stddef.h>
#include <stdint.h>
#ifdef __cplusplus
#include <type_traits>
#include <string>
#endif
#include <gmp.h>
#include "macros.h"

/* we prefer GMP 5 or later, but the history of the why and how seems
 * lost. It seems that the late GMP-4.3 versions are fine, and the few
 * missing functions are provided as fallbacks */
#if !GMP_VERSION_ATLEAST(4,3,0)
#error "GNU MP 4.3.0 (at least) is required to compile CADO-NFS"
#endif

#ifdef __cplusplus
extern "C" {
#endif

<<<<<<< HEAD
=======
/* This function is in misc2.cpp */
double nprimes_interval(double p0, double p1);

>>>>>>> 9b5882be
uint64_t u64_random(gmp_randstate_t buf);

#define UMAX(A) (0xffffffffffffffffULL >>((8-sizeof(A))<<3))
#define SMAX(A) (0x7fffffffffffffffLL  >>((8-sizeof(A))<<3))
#define UMIN(A) (0)
#define SMIN(A) (1ULL<< ((sizeof(A)<<3)-1))

/* uintmax_t is guaranteed to be larger or equal to uint64_t */
#define strtouint64(nptr,endptr,base) (uint64_t) strtoumax(nptr,endptr,base)

static inline void* pointer_arith(void * a, ptrdiff_t q) {
    return (void*)(((char*)a)+q);
}
static inline const void* pointer_arith_const(const void * a, ptrdiff_t q) {
    return (const void*)(((const char*)a)+q);
}

/* strtoul(), but with const char ** for second argument.
   Otherwise it's not possible to do, e.g., strtoul(p, &p, 10) when p is
   of type const char *
*/
extern unsigned long int strtoul_const(const char *nptr, const char **endptr, const int base);
extern unsigned long long int strtoull_const(const char *nptr, const char **endptr, const int base);

extern char * derived_filename(const char * prefix, const char * what, const char * ext);
extern int has_suffix(const char * path, const char * sfx);

extern char ** filelist_from_file(const char * basepath, const char * filename,
                                  int typ);
extern void filelist_clear(char ** filelist);

long get_arg_max(void);
extern int mkdir_with_parents(const char * dir, int fatal);

extern char * path_resolve(const char * progname, char * resolved);

extern void bit_reverse(unsigned long *, const unsigned long *, size_t);

/* k must be a power of 2. Returns the smallest multiple of k greater
 * than or equal to n
 */
static inline unsigned long
next_multiple_of_powerof2(unsigned long n, unsigned long k)
{
    ASSERT((k & (k-1)) == 0);
    return ((n-1)|(k-1)) + 1;
}
static inline unsigned long integer_sqrt(unsigned long a)
{
    /* returns 2 for a==3, otherwise returns floor(sqrt(a)) */
    for(unsigned long x = a, y = 1, z; ; x = y, y = z) {
        z = (y + a/y) / 2;
        if (z == x || z == y) return y;
    }
}

#ifndef __cplusplus
/* we have a template variant of this for C++ code */
static inline unsigned long next_power_of_2(unsigned long x)
{
    /* round x to the next power of two */
    for( ; x & (x - 1) ; ) {
        unsigned long low = x ^ (x - 1);
        x += (low >> 1) + 1;
    }
    return x;
}
#endif

/* Best X86 medium memcpy with pointers & size length already cache
   lines aligned on modern X86, so dst/src/lg & 0x3F = 0 */
static inline void aligned_medium_memcpy(void *dst, void *src, size_t lg) {
#ifdef HAVE_GCC_STYLE_AMD64_INLINE_ASM
  size_t lg_8bytes = lg >> 3;
  __asm__ __volatile__ ("cld\nrep movsq\n":"+D"(dst),"+S"(src),"+c"(lg_8bytes));
#else
  memcpy(dst,src,lg);
#endif
}
/*{{{ cado_clz and variants*/
/* those builtins seem to have appeared in 3.4 (April 2004) */
#if GNUC_VERSION_ATLEAST(3,4,0)
#define cado_clzll(x)        __builtin_clzll(x)
#define cado_clzl(x)         __builtin_clzl(x)
#define cado_clz(x)          __builtin_clz(x)
#else
/* provide slow fallbacks */
static inline int cado_clzll(unsigned long long x)
{
#if ULONGLONG_BITS == 64
        static const int t[4] = { 2, 1, 0, 0 };
        int a = 0;
        int res;
        if (x >> 32) { a += 32; x >>= 32; }
        if (x >> 16) { a += 16; x >>= 16; }
        if (x >>  8) { a +=  8; x >>=  8; }
        if (x >>  4) { a +=  4; x >>=  4; }
        if (x >>  2) { a +=  2; x >>=  2; }
        res = 64 - 2 - a + t[x];
        return res;
#else
#error "cado_clzll might be wrong here"
#endif
}

static inline int cado_clzl(unsigned long x)
{
        static const int t[4] = { 2, 1, 0, 0 };
        int a = 0;
        int res;
#if ULONG_BITS == 64
        if (x >> 32) { a += 32; x >>= 32; }
#endif
        if (x >> 16) { a += 16; x >>= 16; }
        if (x >>  8) { a +=  8; x >>=  8; }
        if (x >>  4) { a +=  4; x >>=  4; }
        if (x >>  2) { a +=  2; x >>=  2; }
        res = GMP_LIMB_BITS - 2 - a + t[x];
        return res;
}

static inline int cado_clz(unsigned int x)
{
        static const int t[4] = { 2, 1, 0, 0 };
        int a = 0;
        int res;
        if (x >> 16) { a += 16; x >>= 16; }
        if (x >>  8) { a +=  8; x >>=  8; }
        if (x >>  4) { a +=  4; x >>=  4; }
        if (x >>  2) { a +=  2; x >>=  2; }
        res = 30 - a + t[x];
        return res;
}
#endif
/*}}}*/
/*{{{ cado_ctz and variants */
#if GNUC_VERSION_ATLEAST(3,4,0)
#define cado_ctzll(x)        __builtin_ctzll(x)
#define cado_ctzl(x)         __builtin_ctzl(x)
#define cado_ctz(x)          __builtin_ctz(x)
#else
/* the following code is correct because if x = 0...0abc10...0, then
   -x = ~x + 1, where ~x = 1...1(1-a)(1-b)(1-c)01...1, thus
   -x = 1...1(1-a)(1-b)(1-c)10...0, and x & (-x) = 0...000010...0 */
static inline int cado_ctzll(unsigned long long x)
{
  return (ULONGLONG_BITS - 1) - cado_clzll(x & - x);
}
static inline int cado_ctzl(unsigned long x)
{
  return (ULONG_BITS - 1) - cado_clzl(x & - x);
}
static inline int cado_ctz(unsigned int x)
{
  return (ULONG_BITS - 1) - cado_clzl(x & - x);
}
#endif
/*}}}*/
/*{{{ cado_parity and variants */
#if GNUC_VERSION_ATLEAST(3,4,0)
#define cado_parityll(x)        __builtin_parityll(x)
#define cado_parityl(x)         __builtin_parityl(x)
#define cado_parity(x)          __builtin_parity(x)
#else
/* slow equivalent */
static inline int cado_parityll(unsigned long long x)
{
#if ULONGLONG_BITS == 64
    x ^= x >> 32;
    x ^= x >> 16;
    x ^= x >> 8;
    x ^= x >> 4;
    int t[16] = { 0, 1, 1, 0, 1, 0, 0, 1, 1, 0, 0, 1, 0, 1, 1, 0 };
    return t[x&15];
#else
#error "fix cado_parityll here"
#endif
}
#endif

#if ULONGLONG_BITS == 64
static inline int cado_ctz64(uint64_t x) { return cado_ctzll(x); }
static inline int cado_clz64(uint64_t x) { return cado_clzll(x); }
static inline int cado_parity64(uint64_t x) { return cado_parityll(x); }
#else
#error "need proper equivalents for cado_ctz64 & friends"
#endif
/*}}}*/

/* l{0,2}abs() are specified to result in undefined behaviour if the argument
   is the most negative value. Our safe_l{0,2}abs() fix this.
   Casting to an unsigned type and taking the minus then is valid as unary
   minus of an unsigned type returns an unsigned type and arithmetic on
   unsigned types is defined as working modulo [TYPE]_MAX+1 by C99 6.2.5c9 */
static inline unsigned long long
safe_llabs(const long long n) {
    return (n < 0) ? -(unsigned long long)n : (unsigned long long)n;
}

static inline unsigned long
safe_labs(const long n) {
    return (n < 0) ? -(unsigned long)n : (unsigned long)n;
}

static inline unsigned int
safe_abs(const int n) {
    return (n < 0) ? -(unsigned int)n : (unsigned int)n;
}

static inline uint64_t
safe_abs64(const int64_t n) {
    return (n < 0) ? -(uint64_t)n : (uint64_t)n;
}

const char *size_disp_fine(size_t s, char buf[16], double cutoff);
const char *size_disp(size_t s, char buf[16]);
#ifdef __cplusplus
}
#endif

#ifdef __cplusplus
static inline std::string size_disp(size_t s) {
    char buf[16];
    size_disp(s, buf);
    return std::string(buf);
}
#endif

#ifdef __cplusplus
template<typename T>
static inline T next_power_of_2(T x)
{
    static_assert(
            std::is_same<T, unsigned long>::value ||
            std::is_same<T, unsigned int>::value ||
            std::is_same<T, size_t>::value,
            "not supported for this type");
    /* round x to the next power of two */
    for( ; x & (x - 1) ; ) {
        T low = x ^ (x - 1);
        x += (low >> 1) + 1;
    }
    return x;
}
#endif

#else
#if 0
#ifdef __cplusplus
// declare c++ containers as vector<T,pagealigned_allocator<T>>
template < typename _Tp > class pagealigned_allocator {
      public:
        typedef size_t size_type;
        typedef ptrdiff_t difference_type;
        typedef _Tp *pointer;
        typedef const _Tp *const_pointer;
        typedef _Tp & reference;
        typedef const _Tp & const_reference;
        typedef _Tp value_type;

        template < typename _Tp1 > struct rebind {
                typedef pagealigned_allocator < _Tp1 > other;
        };

        pagealigned_allocator()throw() { }
        pagealigned_allocator(const pagealigned_allocator &) throw() { }
        ~pagealigned_allocator()throw() { }

        template < typename _Tp1 >
        pagealigned_allocator(const pagealigned_allocator < _Tp1 > &) throw() { }

        pointer address(reference __x) const { return &__x; }
        const_pointer address(const_reference __x) const { return &__x; }
        // NB: __n is permitted to be 0.  The C++ standard says nothing
        // about what the return value is when __n == 0.
        pointer allocate(size_type __n, const void * = 0) {
                return static_cast <
                    _Tp * >(malloc_pagealigned(__n * sizeof(_Tp)));
        }

        // __p is not permitted to be a null pointer.
        void deallocate(pointer __p, size_type __n) {
                free_pagealigned(__p, __n * sizeof(_Tp));
        }

        size_type max_size()const throw() {
                return size_t(-1) / sizeof(_Tp);
        }

        void construct(pointer __p, const _Tp & __val) {
                ::new(__p) _Tp(__val);
        }

        void destroy(pointer __p) { __p->~_Tp(); }
};
#endif
#endif

#endif	/* CADO_UTILS_MISC_H_ */<|MERGE_RESOLUTION|>--- conflicted
+++ resolved
@@ -22,12 +22,9 @@
 extern "C" {
 #endif
 
-<<<<<<< HEAD
-=======
 /* This function is in misc2.cpp */
 double nprimes_interval(double p0, double p1);
 
->>>>>>> 9b5882be
 uint64_t u64_random(gmp_randstate_t buf);
 
 #define UMAX(A) (0xffffffffffffffffULL >>((8-sizeof(A))<<3))
