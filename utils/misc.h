--- conflicted
+++ resolved
@@ -22,12 +22,9 @@
 extern "C" {
 #endif
 
-<<<<<<< HEAD
-=======
 /* This function is in misc2.cpp */
 double nprimes_interval(double p0, double p1);
 
->>>>>>> 8a1e278e
 uint64_t u64_random(gmp_randstate_t buf);
 
 #define UMAX(A) (0xffffffffffffffffULL >>((8-sizeof(A))<<3))
