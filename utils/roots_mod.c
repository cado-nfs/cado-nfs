/* Routines to solve x^k = a (mod p).

   Reference:
   [1] Adleman-Manders-Miller Root Extraction Method Revisited, Zhengjun Cao,
   Qian Sha, Xiao Fan, 2011, http://arxiv.org/abs/1111.4877.
*/

#include "cado.h"
#include <stdlib.h>
#include <stdint.h>
#include <gmp.h>
#include <inttypes.h>

#include "gmp_aux.h"
#include "rootfinder.h"
#include "modredc_ul.h"
#include "mod_ul.h"
#include "modredc_ul_default.h"
<<<<<<< HEAD
#include "gcd_uint64.h"
=======
#include "portability.h"
>>>>>>> 982c39d0

static unsigned long 
mod_roots (residue_t *, const residue_t, unsigned long, const modulus_t);

/* For i < 50, isprime_table[i] == 1 iff i is prime */
static unsigned char isprime_table[] = {
0, 0, 1, 1, 0, 1, 0, 1, 0, 0, 0, 1, 0, 1, 0, 0, 0, 1, 0, 1, 0, 0, 0, 1, 0, 0, 
0, 0, 0, 1, 0, 1, 0, 0, 0, 0, 0, 1, 0, 0, 0, 1, 0, 1, 0, 0, 0, 1, 0, 0, 0, 0, 
0, 1, 0, 0, 0, 0, 0, 1, 0, 1, 0, 0, 0, 0, 0, 1, 0, 0, 0, 1, 0, 1, 0, 0, 0, 0, 
0, 1, 0, 0, 0, 1, 0, 0, 0, 0, 0, 1, 0, 0, 0, 0, 0, 0, 0, 1, 0, 0};

static const size_t isprime_table_size = 
    sizeof(isprime_table) / sizeof(isprime_table[0]);

/* return 1/a mod b */
static uint64_t
invert_mod (uint64_t a, uint64_t b)
{
  modulusul_t bb;
  residueul_t aa;
  uint64_t r;
  
  /* Inverse 1/a mod b */
  modul_initmod_ul (bb, b);
  modul_init (aa, bb);
  modul_set_ul (aa, a, bb);
  modul_inv (aa, aa, bb);

  r = modul_get_ul (aa, bb);

  modul_clear (aa, bb);
  modul_clearmod (bb);

  return r;
}

static inline int
isprime_ul (unsigned long n)
{
  int r;
  modulus_t nn;
  mod_initmod_ul (nn, n);
  r = mod_isprime (nn);
  mod_clearmod (nn);
  return r;
}


/* Factor n, put prime factors into p, their exponents into e */
unsigned char
factor_ul (unsigned long *p, unsigned char *e, const unsigned long n)
{
  unsigned long c = n;
  unsigned char ndiv = 0;
  
  if (c % 2 == 0) {
    p[ndiv] = 2;
    e[ndiv] = ularith_ctz(c);
    c >>= e[ndiv];
    ndiv++;
  }

  if (c % 3 == 0) {
    p[ndiv] = 3;
    e[ndiv] = 0;
    do {
      e[ndiv]++;
      c /= 3;
    } while (c % 3 == 0);
    ndiv++;
  }

  if (c % 5 == 0) {
    p[ndiv] = 5;
    e[ndiv] = 0;
    do {
      e[ndiv]++;
      c /= 5;
    } while (c % 5 == 0);
    ndiv++;
  }

  if (c >= 49 && !isprime_ul(c)) {
    unsigned long q, maxq = ularith_sqrt (c);
    for (q = 7; q <= maxq; q += 2) {
      if (c % q == 0) {
        p[ndiv] = q;
        e[ndiv] = 0;
        do {
          e[ndiv]++;
          c /= q;
        } while (c % q == 0);
        ndiv++;
        maxq = ularith_sqrt (c);
        if (q > maxq || isprime_ul(c))
          break;
      }
    }
  }

  if (c > 1) {
    p[ndiv] = c;
    e[ndiv] = 1;
    ndiv++;
  }

  return ndiv;
}


/* Initialise enumeration of all proper divisors of n */
void 
enumeratediv_init (enumeratediv_t *r, const unsigned long n)
{
  unsigned int i;

  r->ndiv = factor_ul (r->p, r->e, n);

  for (i = 0; i < r->ndiv; i++) {
    r->c[i] = 0;
  }
}


/* Iterate through the proper divisors of n. *Not* necessarily in increasing order.
   Return code of 0 means no more divisors. */
unsigned long 
enumeratediv (enumeratediv_t *r)
{
  unsigned int i = 0;
  unsigned long P = 1;
  
  while (i < r->ndiv && ++r->c[i] > r->e[i]) {
    r->c[i] = 0;
    i++;
  }
  if (i == r->ndiv)
    return 0;
  
  for (i = 0; i < r->ndiv; i++) {
    int j;
    for (j = 0; j < r->c[i]; j++)
      P *= r->p[i];
  }
  return P;
}


/* Return in o a k-th primitive root of unity modulo p, and in b a residue 
   that is a q-th non-power for each q|k. Assumes that k | p-1. */
void
omega (residue_t o, residue_t b, const unsigned long k, const modulus_t pp) 
{
  residue_t pow;
  const unsigned long p = mod_getmod_ul (pp);
  unsigned long pprime;
  unsigned long kdivq[15] = {}; /* k/q for each prime q | k */
  unsigned char exp[15] = {};
  unsigned long c = k;
  unsigned int i, ndiv;

  ASSERT (k > 0);
  if (k == 1) {
    mod_set1 (o, pp);
    return;
  }
  
  pprime = (p-1) / k;
  ASSERT (pprime * k == p-1);

  if (c % 2 == 0) {
    /* Not added to prime factor list, we use Jacobi symbol for check */
    c >>= ularith_ctz (c);
  }

  ndiv = factor_ul (kdivq, exp, c);
  for (i = 0; i < ndiv; i++)
    kdivq[i] = k / kdivq[i];

  mod_init (pow, pp);
  mod_set1 (b, pp);
  for (i = 2; i < p; i++) {
    unsigned int j;
    mod_add1 (b, b, pp);
    if ((ndiv == 0 || (ndiv == 1 && k % 2 == 1)) && !isprime_table[i])
      continue;
    if (k % 2 == 0 && mod_jacobi(b, pp) == 1)
      continue;
    mod_pow_ul (o, b, pprime, pp);
    for (j = 0; j < ndiv; j++) {
      mod_pow_ul (pow, o, kdivq[j], pp);
      if (mod_is1(pow, pp))
        break;
    }
    if (j == ndiv)
      break;
  }

#if 0
  /* Very slow but simple test */
  for (c = 1; c < k; c++) {
    mod_pow_ul (pow, o, c, pp);
    ASSERT_ALWAYS (!mod_is1(pow, pp));
    mod_pow_ul (pow, o, k, pp);
    ASSERT_ALWAYS (mod_is1(pow, pp));
  }
#endif
  mod_clear (pow, pp);
}

/************************** square roots *************************************/

<<<<<<< HEAD
/* Return one sqrt of aa (mod pp). pp is assumed to be an odd prime; if it is 
   composite, this code returns undefined results, it makes no effort to 
   detect this case. */

static void
one_root2 (residue_t rr, const residue_t aa, const modulus_t pp)
{
  uint64_t q, s, i, j, l;
  residue_t hh, delta, dd, bb, zz, tt;
=======
/* Uses Tonelli-Shanks, more precisely Algorithm from Table 1 in [1] */
static int
tonelli_shanks(residue_t *rr, int d, uint64_t n, const modulus_t pp)
{
  uint64_t q, s, i, j, k = 0, l;
  residue_t aa, hh, delta, dd, bb, zz;
>>>>>>> 982c39d0
  const uint64_t p =  mod_getmod_ul(pp);

  /* write p-1 = q*2^s with q odd */
  for (q = p-1, s = 0; (q&1) == 0; q/=2, s++);
<<<<<<< HEAD

  if (s == 1) /* p = 3 (mod 4) */
    {
      /* The two solutions are +/-a^((p+1)/4). We return only the "+" kind, 
         which is the principal sqrt and can be used for sqrt again */
      mod_pow_ul (rr, aa, (p + 1) >> 2, pp);
      return;
    }

  /* case p = 1 (mod 4). Uses Tonelli-Shanks, more precisely
     Algorithm from Table 1 in [1] */
=======
>>>>>>> 982c39d0
  
  mod_init (zz, pp);
  mod_set1 (zz, pp);
  i = 1;

  /* Find a quadratic non-residue */
  /* FIXME: use omega() ? */
  do {
    /* zz is equal to i (mod pp) */
    mod_add1 (zz, zz, pp);
    i++;
  } while (i < isprime_table_size && (!isprime_table[i] || mod_jacobi (zz, pp) != -1));
  ASSERT_ALWAYS(i < isprime_table_size);

  mod_init (hh, pp);
  mod_init (delta, pp);
  mod_init (dd, pp);
  mod_init (bb, pp);
  mod_init (tt, pp);

  mod_pow_ul (tt, zz, q, pp);
  mod_pow_ul (bb, tt, q, pp);
  mod_set1 (hh, pp);
  for (j = 1; j < s; j++)
    {
      mod_set (dd, bb, pp);
      for (l = 0; l < s - 1 - j; l++)
        mod_sqr (dd, dd, pp);
      if (!mod_is1 (dd, pp))
        {
          mod_mul (hh, hh, tt, pp);
          mod_sqr (tt, tt, pp);
          mod_mul (bb, bb, tt, pp);
        }
      else
        mod_sqr (tt, tt, pp);
    }
  mod_pow_ul (delta, rr, (q + 1) >> 1, pp);
  mod_mul (hh, hh, delta, pp);
  mod_set (rr, hh, pp);

  mod_clear (hh, pp);
  mod_clear (tt, pp);
  mod_clear (delta, pp);
  mod_clear (dd, pp);
  mod_clear (bb, pp);
<<<<<<< HEAD
=======

  return k;
}


static void
one_root2_V (residue_t rr, const residue_t aa, const modulus_t pp)
{
  residue_t xx, two, discr;
  unsigned long c;
  const unsigned long p = mod_getmod_ul (pp);

  mod_init (xx, pp);
  mod_init (discr, pp);
  mod_init (two, pp);
  mod_set1 (two, pp);
  mod_add1 (two, two, pp); /* two = 2 */
  ASSERT_ALWAYS (p % 4 == 1);

  mod_sub (xx, aa, two, pp); /* x = a - 2 */
  mod_sqr (discr, xx, pp);
  mod_sub (discr, discr, two, pp); /* discr = x^2 - 2 */
  mod_sub (discr, discr, two, pp); /* discr = x^2 - 4 */

  if (mod_jacobi(discr, pp) == -1) {
    mod_V_ul (rr, xx, (p+3)/4, pp);
  } else {
    /* Find a suitable c value */
    residue_t cc;
    mod_init (cc, pp);
    mod_set1 (cc, pp);
    for (c = 2; c < p; c++) {
      mod_add1 (cc, cc, pp); /* cc = c */
      mod_sqr (xx, cc, pp);
      mod_mul (xx, xx, aa, pp);
      mod_sub (xx, xx, two, pp);
      mod_sqr (discr, xx, pp);
      mod_sub (discr, discr, two, pp); /* discr = x^2 - 2 */
      mod_sub (discr, discr, two, pp); /* discr = x^2 - 4 */
      if (mod_jacobi(discr, pp) == -1)
        break;
    }
    ASSERT_ALWAYS(c < p);
    mod_V_ul (xx, xx, (p+3)/4, pp);
    /* Divide out c, using hard-coded functions for small cases */
    while (c % 2 == 0) {
      mod_div2 (xx, xx, pp);
      mod_div2 (cc, cc, pp);
      c /= 2;
    }
    while (c % 3 == 0) {
      c /= 3;
      mod_div3 (xx, xx, pp);
      mod_div3 (cc, cc, pp);
    }
    while (c % 5 == 0) {
      mod_div5 (xx, xx, pp);
      mod_div5 (cc, cc, pp);
      c /= 5;
    }
    while (c % 11 == 0) {
      mod_div11 (xx, xx, pp);
      mod_div11 (cc, cc, pp);
      c /= 11;
    }
    if (c > 1) {
      /* About 1/2^11 + 1/2^13 + 1/2^17 + ... ~= 0.06% of cases get here */
      mod_inv (cc, cc, pp);
      mod_mul (xx, xx, cc, pp);
    }
    mod_set (rr, xx, pp);
    mod_clear (cc, pp);
  }
  
  mod_clear (xx, pp);
  mod_clear (discr, pp);
  mod_clear (two, pp);
}

static int
roots2_V (residue_t *rr, int d, uint64_t n, const modulus_t pp)
{
  uint64_t i, k = 0;

  for (i = 0; i < n; i++)
    {
      if ((d & 3) == 0 && mod_jacobi (rr[d/2+i], pp) != 1)
        continue;
      one_root2_V (rr[2*k], rr[d/2+i], pp);
      mod_neg (rr[2*k + 1], rr[2*k], pp);
      k++;
    }
  return k;
}


/* Roots of x^d = a (mod p) for d even and a 64-bit word */
static int
roots2 (residue_t *rr, residue_t aa, int d, modulus_t pp)
{
  uint64_t n, i, k = 0;
  const uint64_t p =  mod_getmod_ul(pp);

  if (mod_jacobi (aa, pp) != 1)
    return 0;

  /* find the roots of x^(d/2) = a (mod p) */
  n = mod_roots (rr + d / 2, aa, d / 2, pp);

  if (n == 0)
    return n;

  if (p % 4 == 3)
    {
      /* solutions are +/-a^((p+1)/4) */
      for (i = 0; i < n; i++)
        {
          /* If d = 2 (mod 4), then every root of x^(d/2) = a (mod p) gives
             two roots of x^d = a (mod p) since a is a quadratic residue.
             However if d = 0 (mod 4), then a root of x^(d/2) = a (mod p) can
             give no root of x^d = a (mod p), thus we have to check the
             Legendre symbol again.
             Consider for example x^4 = 3 (mod 11): x^2 = 3 mod 11 has
             two roots (5 and 6), then x^2-5 mod 11 has two roots (4 and 7)
             but x^2-6 mod 11 has no root. */
          
          if ((d & 3) == 0 && mod_jacobi (rr[d/2+i], pp) != 1)
            continue;

          mod_pow_ul (rr[2*k], rr[d/2+i], (p + 1) >> 2, pp);
          mod_neg (rr[2*k+1], rr[2*k], pp);
          k ++;
        }
      return 2*k;
    }

  /* case p = 1 (mod 4). */ 
  if (0)
    k = tonelli_shanks (rr, d, n, pp);
  else
    k = roots2_V (rr, d, n, pp);

  return 2*k;
>>>>>>> 982c39d0
}

/************************** cubic roots **************************************/

static void 
one_cubic_root_2mod3 (residue_t rr, residue_t ddelta, modulus_t pp)
{
  /* when p = 2 (mod 3), then 1/3 = (2p-1)/3 mod (p-1), thus a cubic root
     is delta^((2p-1)/3) mod p. We rewrite exponent as (p+1)/3*2-1 to 
     avoid overflow */

  mod_pow_ul (rr, ddelta, (mod_getmod_ul(pp) + 1) / 3 * 2 - 1, pp);
}


/* Put in rr a root of x^3 = ddelta (mod pp), assuming one exists,
   and in zeta a primitive 3-rd root of unity.
   Use the algorithm from Table 3 in reference [1].
   rr and ddelta overlapping is permissible. */
static void 
one_cubic_root_1mod3 (residue_t rr, residue_t zeta, const residue_t ddelta, const modulus_t pp)
{
  residue_t rho, a, aprime, b, h, d;
  uint64_t i, j, s, t, smod3, l;
  const uint64_t p = mod_getmod_ul (pp);

  s = (p - 1) / 3;
  t = 1;
  while ((s % 3) == 0)
    s /= 3, t++;
  mod_init (rho, pp);
  mod_init (a, pp);
  mod_init (aprime, pp);
  mod_init (b, pp);
  mod_init (h, pp);
  mod_init (d, pp);
  
  mod_set1 (rho, pp);
  smod3 = s % 3;
  for (i = 2; i < p; i++)
    {
      mod_add1 (rho, rho, pp);
      /* rho is equal to i (mod pp) */
      /* no point in testing i = k*l where we know both k and l are cubic 
         residues, so we do only primes */
      ASSERT_ALWAYS(i < isprime_table_size);
      if (!isprime_table[i])
        continue;
      mod_pow_ul (a, rho, s, pp); /* a = rho^s */
      mod_set (aprime, a, pp);
      for (j = 0; j < t - 1; j++) {
        mod_sqr (b, aprime, pp); /* use b as temp */
        mod_mul (aprime, aprime, b, pp);
      }
      /* aprime = rho^(3^(t-1)*s) = rho^((p-1)/3) */
      if (!mod_is1 (aprime, pp))
        break;
    }
  /* aprime  =  rho^((p-1)/3)  !=  1, so it is a 3-rd rood of 1 */
  if (zeta != NULL) 
    mod_set (zeta, aprime, pp);
  /* see below to explain why we start from delta^(2s) for s = 1 mod 3 */
  mod_pow_ul (b, ddelta, (smod3 == 1) ? 2*s : s, pp);
  mod_set1 (h, pp);
  for (i = 1; i < t ; i++)
    {
      mod_set (d, b, pp);
      for (j = 0; j < t - 1 - i; j++)
        mod_pow_ul (d, d, 3, pp);
      if (mod_is1 (d, pp))
        {
          mod_pow_ul (a, a, 3, pp);
        }
      else if (mod_equal (d, aprime, pp))
        {
          mod_sqr (d, a, pp);
          mod_mul (h, h, d, pp);
          mod_mul (a, d, a, pp);
          mod_sqr (d, a, pp);
          mod_mul (b, b, d, pp);
        }
      else
        {
          mod_mul (h, h, a, pp);
          mod_pow_ul (a, a, 3, pp);
          mod_mul (b, b, a, pp);
        }
    }
  /* in the case s = 3l+1, instead of computing r = delta^l*h and then
     inverting r mod p as in Table 3, we use the generic algorithm from
     Table 4, which computes r as delta^alpha*h where alpha = 1/3 mod s,
     i.e., alpha = 2l+1. However this needs to start from b = delta^(2s). */
  l = (s + 1) / 3;
  mod_pow_ul (d, ddelta, (smod3 == 1) ? 2*l+1 : l, pp);
  mod_mul (h, h, d, pp);

  mod_set (rr, h, pp);

  mod_clear (rho, pp);
  mod_clear (a, pp);
  mod_clear (aprime, pp);
  mod_clear (b, pp);
  mod_clear (h, pp);
  mod_clear (d, pp);
}

/* return 1 iff a is a cube mod p */
static int
is_cube (residue_t aa, modulus_t pp)
{
  if ((mod_getmod_ul (pp) % 3) == 1)
    {
      residue_t cc;
      int r;
      mod_init_noset0 (cc, pp);
      mod_pow_ul (cc, aa, (mod_getmod_ul(pp) - 1) / 3, pp);
      r = mod_is1 (cc, pp);
      mod_clear (cc, pp);
      return r;
    }
  else /* p = 2 (mod 3) */
    return 1;
}


/* Roots of x^d = a (mod p) for d divisible by 3 and a 64-bit word */
static int
roots3 (residue_t *rr, residue_t aa, int d, modulus_t pp)
{
  uint64_t i, n, k;
  const uint64_t p = mod_getmod_ul(pp);

  if (!is_cube (aa, pp))
    return 0;

  /* find the roots of x^(d/3) = a (mod p) */
  n = mod_roots (rr + 2 * (d / 3), aa, d / 3, pp);

  if (n == 0)
    return n;

  if ((p % 3) == 1)
    {
      residue_t zeta, t;

      mod_init (zeta, pp);
      mod_init (t, pp);
      mod_set1 (t, pp);
      i = 1;

      for (i = k = 0; i < n; i++)
        {
          /* Note: if d is divisible by 9, then we must check again if each
             root of x^(d/3) = a (mod p) is a cube. For example for d = 9,
             a = 9943082 and p = 20000047, we have three roots of x^3 = a,
             namely 10169532, 11660661 and 18169901, but only 11660661 is a
             cube mod p */
          if ((d % 9) == 0 && is_cube (rr[2 * (d / 3) + i], pp) == 0)
            continue;
          one_cubic_root_1mod3 (rr[k], zeta, rr[2 * (d / 3) + i], pp);
          /* zeta is a cubic root of 1 */
          mod_mul (rr[k+1], rr[3*i], zeta, pp);
          mod_mul (rr[k+2], rr[3*i+1], zeta, pp);
          k += 3;
        }
      mod_clear (zeta, pp);
      mod_clear (t, pp);
      return k;
    }
  else /* p = 2 (mod 3): exactly one root each */
    {
      for (i = 0; i < n; i++)
        one_cubic_root_2mod3 (rr[i], rr[2 * (d / 3) + i], pp);
      return n;
    }
}

/************************** r-th roots ***************************************/

/* Put in rop a r-th root of delta (mod p), assuming one exists,
   using the algorithm from Table 4 in reference [1]. */
static void
one_rth_root (residue_t rop, const uint64_t r, const residue_t delta, const modulus_t pp)
{
  residue_t a, b, c, d, h;
  const uint64_t p = mod_getmod_ul (pp);
  uint64_t i, j, s, t, alpha, rt;

  /* when p-1 is not divisible by r, there is exactly one root */
  if (((p - 1) % r) != 0)
    {
      for (i = 1; (i * (p - 1) + 1) % r != 0; i++);
      mod_pow_ul (rop, delta, (i * (p - 1) + 1) / r, pp);
      return;
    }

  /* now p-1 is divisible by r */

  mod_init (a, pp);
  mod_init (b, pp);
  mod_init (c, pp);
  mod_init (d, pp);
  mod_init (h, pp);
  /* Write s * r^t = p-1, t maximal, and rt = r^t */
  for (s = (p - 1) / r, t = 1, rt = r; (s % r) == 0; s /= r, t++, rt *= r);

#if 1
  omega(c, a, rt, pp);
  mod_pow_ul (a, c, rt/r, pp);
#else  
  for (i = 2; i < p; i++)
    {
      /* c = i (mod p) */
      mod_set_ul (c, i, pp);
      mod_pow_ul (c, c, s, pp);
      mod_set (a, c, pp);
      for (j = 0; j < t - 1; j++)
        mod_pow_ul (a, a, r, pp);
      if (mod_is1 (a, pp) != 1) {
        /* Now c is an r^t-th primitive root of unity, and a is an r-th 
           primitive root of unity */
        break;
      }
    }
#endif
  alpha = invert_mod (s, r);
  /* we have alpha = 1/s mod r, thus alpha*s = 1 + beta*r,
     where beta = (alpha*s - 1)/r, and 1/r = -beta mod s */
  alpha = alpha * s - 1;
  ASSERT(alpha % r == 0);
  /* since alpha is a modular inverse, it cannot be 0 */
  alpha = s - (alpha / r);
  mod_pow_ul (b, delta, r * alpha - 1, pp);
  mod_set1 (h, pp);
  for (i = 1; i < t; i++)
    {
      mod_set (d, b, pp);
      for (j = 0; j < t - 1 - i; j++)
        mod_pow_ul (d, d, r, pp);
      if (mod_is1 (d, pp))
        mod_pow_ul (c, c, r, pp);
      else
        {
          for (j = 0; mod_is1 (d, pp) == 0; mod_mul (d, d, a, pp), j++);
          mod_pow_ul (d, c, j, pp);
          mod_mul (h, h, d, pp);
          mod_pow_ul (c, c, r, pp);
          mod_pow_ul (d, c, j, pp);
          mod_mul (b, b, d, pp);
        }
    }
  mod_pow_ul (rop, delta, alpha, pp);
  mod_mul (rop, rop, h, pp);
  mod_clear (a, pp);
  mod_clear (b, pp);
  mod_clear (c, pp);
  mod_clear (d, pp);
  mod_clear (h, pp);
}

static int
is_rth_power (const residue_t a, const uint64_t r, const modulus_t pp)
{
  const uint64_t p = mod_getmod_ul (pp);
  residue_t t;
  int ret;

  ASSERT ((p % r) == 1);

  mod_init (t, pp);
  mod_pow_ul (t, a, (p - 1) / r, pp);
  ret = mod_is1 (t, pp);
  mod_clear (t, pp);

  return ret;
}

/* Roots of x^d = a (mod p), assuming d is not divisible by 2 nor 3.
   (This code works in fact for d divisible by 3 too, if one starts by r = 3
   in the loop below.) */
static int
roots (residue_t *rr, residue_t a, int d, modulus_t pp)
{
  uint64_t r, n, i, j, k;
  const uint64_t p = mod_getmod_ul (pp);
  residue_t z, *rr0;

  /* first find the smallest prime r dividing d (r can be d) */
  for (r = 5; d % r; r += 2);

  /* find the roots of x^(d/r) = a (mod p) */
  n = mod_roots (rr0 = rr + d - d / r, a, d / r, pp);

  /* For the roots of x^r = a (mod p):
     either p = 1 (mod r), then
     (a) if a^((p-1)/r) <> 1, there is no solution;
     (b) if a^((p-1)/r) == 1, there are r solutions. If we have one of them,
         the others are x*zeta^i for 1 <= i < r, with zeta^((p-1)/r) <> 1;
     or p <> 1 (mod r), then there is only one solution, which is given by
     a^(e/r) where e = i*(p-1)+1 is divisible by r. */

  if ((p % r) != 1)
    {
      uint64_t e;

      for (e = p; e % r; e += p - 1);
      for (i = 0; i < n; i++)
        mod_pow_ul (rr[i], rr0[i], e / r, pp);
      return n;
    }

  /* now p = 1 (mod r) */
  k = 0;
  /* get a primitive r-th root of unity z */
  mod_init (z, pp);
  for (i = 2; i < p; i++)
    {
      mod_set_ul (z, i, pp);
      mod_pow_ul (z, z, (p - 1) / r, pp);
      if (mod_is1 (z, pp) == 0)
        break;
    }
  for (i = k = 0; i < n; i++)
    {
      /* check rr0[i] is a r-th power */
      mod_pow_ul (rr[k], rr0[i], (p - 1) / r, pp);
      if (mod_is1 (rr[k], pp) == 0)
        continue;
      /* get one r-th root */
      one_rth_root (rr[k], r, rr0[i], pp);
      for (j = 1, k++; j < r; j++, k++)
        mod_mul (rr[k], rr[k-1], z, pp);
    }
  mod_clear (z, pp);
  return k;
}

/*****************************************************************************/


static unsigned long 
mod_roots (residue_t *rr, const residue_t aa, const unsigned long d, 
           const modulus_t pp)
{
/** Let \f$\ord_p(r)\f$ denote the order of \f$\left<r\right>\f$ with \f$ r \f$ 
 *  in \f$ (Z/pZ)^{*} \f$. 
 *
 *  We have \f$ \ord_p(r^d) = \frac{\ord_p(r)}{\gcd(\ord_p(r), d)} \f$. 
 *  This is true for multiplicatively written groups in general.
 *  
 *  A cyclic group G of order \#G has a subgroup H of order \#H iff \#H | \#G, 
 *  and a subgroup of given order is unique if it exists.
 *
 *  If we want \f$ r \f$ to be a \f$ d \f$-th root of \f$ a \f$, we must have \f$ r^d = a \f$ and hence 
 *  \f$ \frac{\ord_p(r)}{\gcd(\ord_p(r), d)} = \ord_p(a) \iff \ord_p(r) = \ord_p(a) \gcd(\ord_p(r), d) \f$.
 *
 *  \f$ a \f$ has a \f$ d \f$-th root if and only if it is a \f$ g \f$-th power.
 *  If \f$ g = 2 \f$, we check the Jacobi symbol. For larger \f$ g \f$, we have no 
 *  fast character check, so we test that \f$ a^{(p-1)/g} \equiv 1 \bmod{p} \f$.
 */
  const unsigned long p = modredcul_getmod_ul(pp);
  unsigned long g, pprime, dprime, e;
  residue_t root, b, omega_g;
  unsigned long exp, expmod;

  ASSERT (d > 0); /* Should we allow d < 0? */
  
  g = gcd_uint64(d, p - 1);
  dprime = d / g;
  pprime = (p-1) / g;
  if ((g == 2 && !mod_jacobi (aa, pp) == 1) ||
      (g > 2 && !is_rth_power (aa, g, pp)))
    return 0;

  /* Now we know that there are exactly g distinct d-th roots */

  /* Compute a primitive g-th root of unity omega_g. */
  if (g == 1) {
    /* Nothing to do here, we use omega=1 below */
  } else if (g == 2) {
    /* Nothing to do here, we use omega=1,-1 below */
  } else {
    mod_init (omega_g, pp);
    mod_init (b, pp);
    omega (omega_g, b, g, pp);
  }

  /* We find a d-th root by finding a g-th root, then exponentiating by 
     1/(d/g) (mod p-1). Note that gcd(d/g, p-1) = 1, because g = gcd(d, p-1), 
     so the inverse exists. */

  /* We keep the invariant that root^(d/e) = a */
  mod_init (root, pp);
  mod_set (root, aa, pp);
  e = g;
  expmod = p-1;
  exp = 1;

  if (e % 2 == 0) {
    /* Test whether we can use simple sqrt.
       FIXME: This condition is sufficient, but not necessary: we can use the 
       simple sqrt iff ord_p(a) is odd. This is certainly the case when 
       p==1 (mod 4) and a is a quadratic residue, but it can happen for 
       p==1 (mod 4), too, for example:
       sqrt(9) = +-3 (mod 13), and 9^2 = 3 (mod 13).
       However, when (p-1)/2 is odd, how do we compute the exponent? */
    if (p % 4 == 3) {
      /* We know that the order of a is odd, so we can remove factors 
         of 2 from expmod */
      do {
        expmod /= 2;
        ularith_sub_ul_ul_ge (&exp, expmod);
      } while (expmod % 2 == 0);
      /* and divide exp by 2 for each sqrt */
      do {
        e /= 2;
        if (exp % 2 == 0)
          exp /= 2;
        else
          exp = exp / 2 + expmod / 2 + 1;
      } while (e % 2 == 0);
    } else {
      do {
        e /= 2;
        one_root2 (root, root, pp);
      } while (e % 2 == 0);
    }
  }

  if (e % 3 == 0) {
    /* This contition is sufficient but again not necessary */
    if (p % 3 == 2) {
      do {
        modul_div3 (&exp, &exp, &expmod);
        e /= 3;
      } while (e % 3 == 0);
    } else {
      do {
        one_cubic_root_1mod3 (root, NULL, root, pp);
        e /= 3;
      } while (e % 3 == 0);
    }
  }

  if (e > 1) {
    one_rth_root (root, e, root, pp);
  }

  /* Exponentiate by the accumulated exponent */
  

  /* Multiply the root by the g different g-th roots of unity. */
  
  mod_set (rr[0], root, pp);
  if (g % 2 == 0) {
    unsigned long i;
    mod_neg (rr[g / 2], rr[0], pp);
    for (i = 1; i < g / 2; i++) {
      /* g is even so omega_g^(g/2) = -1 */
      mod_mul (rr[i], rr[i-1], omega_g, pp);
      mod_neg (rr[i + g / 2], rr[i], pp);
    }
  } else {
    unsigned long i;
    for (i = 1; i < g; i++) {
      mod_mul (rr[i], rr[i-1], omega_g, pp);
    }
  }

  return g;
}


/* sort the roots r[0], ..., r[n-1] in increasing order */
static void
sort_roots (uint64_t *r, int n)
{
  int i, j;
  uint64_t t;

  for (i = 1; i < n; i++)
    {
      t = r[i];
      for (j = i; j > 0 && r[j-1] > t; j--)
        r[j] = r[j-1];
      r[j] = t;
    }
}

#define MAX_DEGREE 10

/* put in r[0], r[1], ... the roots of x^d = a (mod p),
   and return the number of roots.
   Assumes 0 <= a < p.
*/
int
roots_mod_uint64 (uint64_t *r, uint64_t a, int d, uint64_t p)
{
  int n = -1, i;

  ASSERT_ALWAYS(d <= MAX_DEGREE);

  if (d == 1)
    {
      r[0] = a;
      return 1;
    }

  if (sizeof (unsigned long) == 8)
    {
      modulus_t pp;
      residue_t aa, rr[MAX_DEGREE];

      mod_initmod_ul (pp, p);
      mod_init (aa, pp);
      mod_set_ul (aa, a, pp);
      for (i = 0; i < d; i++)
        mod_init (rr[i], pp);

      n = mod_roots (rr, aa, d, pp);

      for (i = 0; i < n; i++) {
        r[i] = mod_get_ul (rr[i], pp);
#ifndef NDEBUG
        /* Check that it's a d-th root of a */
        mod_pow_ul (aa, rr[i], d, pp);
        ASSERT (mod_get_ul (aa, pp) == a);
#endif
      }
      sort_roots (r, n);
#ifndef NDEBUG
      for (i = 1; i < n; i++) {
        /* Check for dupes */
        if (r[i-1] >= r[i]) {
          fprintf (stderr, "%"PRIu64"^(1/%d) (mod %"PRIu64"), r[%d]: %"PRIu64" >= r[%d]: %"PRIu64"\n", 
                   a, d, p, i-1, r[i-1], i, r[i]);
          ASSERT(r[i-1] < r[i]);
        }
      }
#endif

      for (i = 0; i < d; i++)
        mod_clear (rr[i], pp);
      mod_clear (aa, pp);
      mod_clearmod (pp);
    }
  else
    {
      mpz_t *f;
      f = (mpz_t*) malloc ((d + 1) * sizeof (mpz_t));
      for (i = 0; i <= d; i++)
        mpz_init (f[i]);
      mpz_set_ui (f[d], 1);
      mpz_set_uint64 (f[0], p - a);
      n = poly_roots_uint64 (r, f, d, p);
      for (i = 0; i <= d; i++)
        mpz_clear (f[i]);
      free (f);
      sort_roots (r, n);
    }

  return n;
}<|MERGE_RESOLUTION|>--- conflicted
+++ resolved
@@ -16,14 +16,10 @@
 #include "modredc_ul.h"
 #include "mod_ul.h"
 #include "modredc_ul_default.h"
-<<<<<<< HEAD
-#include "gcd_uint64.h"
-=======
 #include "portability.h"
->>>>>>> 982c39d0
-
-static unsigned long 
-mod_roots (residue_t *, const residue_t, unsigned long, const modulus_t);
+
+static int 
+mod_roots (residue_t *, residue_t, int, modulus_t);
 
 /* For i < 50, isprime_table[i] == 1 iff i is prime */
 static unsigned char isprime_table[] = {
@@ -231,92 +227,71 @@
   mod_clear (pow, pp);
 }
 
+
 /************************** square roots *************************************/
 
-<<<<<<< HEAD
-/* Return one sqrt of aa (mod pp). pp is assumed to be an odd prime; if it is 
-   composite, this code returns undefined results, it makes no effort to 
-   detect this case. */
-
-static void
-one_root2 (residue_t rr, const residue_t aa, const modulus_t pp)
-{
-  uint64_t q, s, i, j, l;
-  residue_t hh, delta, dd, bb, zz, tt;
-=======
 /* Uses Tonelli-Shanks, more precisely Algorithm from Table 1 in [1] */
 static int
 tonelli_shanks(residue_t *rr, int d, uint64_t n, const modulus_t pp)
 {
   uint64_t q, s, i, j, k = 0, l;
   residue_t aa, hh, delta, dd, bb, zz;
->>>>>>> 982c39d0
   const uint64_t p =  mod_getmod_ul(pp);
 
   /* write p-1 = q*2^s with q odd */
   for (q = p-1, s = 0; (q&1) == 0; q/=2, s++);
-<<<<<<< HEAD
-
-  if (s == 1) /* p = 3 (mod 4) */
-    {
-      /* The two solutions are +/-a^((p+1)/4). We return only the "+" kind, 
-         which is the principal sqrt and can be used for sqrt again */
-      mod_pow_ul (rr, aa, (p + 1) >> 2, pp);
-      return;
-    }
-
-  /* case p = 1 (mod 4). Uses Tonelli-Shanks, more precisely
-     Algorithm from Table 1 in [1] */
-=======
->>>>>>> 982c39d0
   
   mod_init (zz, pp);
   mod_set1 (zz, pp);
   i = 1;
-
-  /* Find a quadratic non-residue */
-  /* FIXME: use omega() ? */
   do {
     /* zz is equal to i (mod pp) */
     mod_add1 (zz, zz, pp);
     i++;
   } while (i < isprime_table_size && (!isprime_table[i] || mod_jacobi (zz, pp) != -1));
   ASSERT_ALWAYS(i < isprime_table_size);
-
   mod_init (hh, pp);
+  mod_init (aa, pp);
   mod_init (delta, pp);
   mod_init (dd, pp);
   mod_init (bb, pp);
-  mod_init (tt, pp);
-
-  mod_pow_ul (tt, zz, q, pp);
-  mod_pow_ul (bb, tt, q, pp);
-  mod_set1 (hh, pp);
-  for (j = 1; j < s; j++)
-    {
-      mod_set (dd, bb, pp);
-      for (l = 0; l < s - 1 - j; l++)
-        mod_sqr (dd, dd, pp);
-      if (!mod_is1 (dd, pp))
+  for (i = 0; i < n; i++)
+    {
+      /* For d divisible by 4, we have to check the Legendre symbol again.
+         Consider for example x^4 = 10 (mod 13): x^2 = 10 (mod 13) has two
+         roots (6 and 7) but none of them has a root mod 13. */
+      if ((d & 3) == 0 && mod_jacobi (rr[d/2+i], pp) != 1)
+        continue;
+
+      mod_pow_ul (aa, zz, q, pp);
+      mod_pow_ul (bb, rr[d/2+i], q, pp);
+      mod_set1 (hh, pp);
+      for (j = 1; j < s; j++)
         {
-          mod_mul (hh, hh, tt, pp);
-          mod_sqr (tt, tt, pp);
-          mod_mul (bb, bb, tt, pp);
+          mod_set (dd, bb, pp);
+          for (l = 0; l < s - 1 - j; l++)
+            mod_sqr (dd, dd, pp);
+          if (!mod_is1 (dd, pp))
+            {
+              mod_mul (hh, hh, aa, pp);
+              mod_sqr (aa, aa, pp);
+              mod_mul (bb, bb, aa, pp);
+            }
+          else
+            mod_sqr (aa, aa, pp);
         }
-      else
-        mod_sqr (tt, tt, pp);
-    }
-  mod_pow_ul (delta, rr, (q + 1) >> 1, pp);
-  mod_mul (hh, hh, delta, pp);
-  mod_set (rr, hh, pp);
+      mod_pow_ul (delta, rr[d/2+i], (q + 1) >> 1, pp);
+      mod_mul (hh, hh, delta, pp);
+      mod_set (rr[2*k], hh, pp);
+      mod_neg (rr[2*k+1], rr[2*k], pp);
+      k++;
+    }
 
   mod_clear (hh, pp);
-  mod_clear (tt, pp);
+  mod_clear (aa, pp);
   mod_clear (delta, pp);
   mod_clear (dd, pp);
   mod_clear (bb, pp);
-<<<<<<< HEAD
-=======
 
   return k;
 }
@@ -460,7 +435,6 @@
     k = roots2_V (rr, d, n, pp);
 
   return 2*k;
->>>>>>> 982c39d0
 }
 
 /************************** cubic roots **************************************/
@@ -481,7 +455,7 @@
    Use the algorithm from Table 3 in reference [1].
    rr and ddelta overlapping is permissible. */
 static void 
-one_cubic_root_1mod3 (residue_t rr, residue_t zeta, const residue_t ddelta, const modulus_t pp)
+one_cubic_root_1mod3 (residue_t rr, residue_t zeta, residue_t ddelta, modulus_t pp)
 {
   residue_t rho, a, aprime, b, h, d;
   uint64_t i, j, s, t, smod3, l;
@@ -520,8 +494,7 @@
         break;
     }
   /* aprime  =  rho^((p-1)/3)  !=  1, so it is a 3-rd rood of 1 */
-  if (zeta != NULL) 
-    mod_set (zeta, aprime, pp);
+  mod_set (zeta, aprime, pp);
   /* see below to explain why we start from delta^(2s) for s = 1 mod 3 */
   mod_pow_ul (b, ddelta, (smod3 == 1) ? 2*s : s, pp);
   mod_set1 (h, pp);
@@ -643,7 +616,7 @@
 /* Put in rop a r-th root of delta (mod p), assuming one exists,
    using the algorithm from Table 4 in reference [1]. */
 static void
-one_rth_root (residue_t rop, const uint64_t r, const residue_t delta, const modulus_t pp)
+one_rth_root (residue_t rop, uint64_t r, residue_t delta, modulus_t pp)
 {
   residue_t a, b, c, d, h;
   const uint64_t p = mod_getmod_ul (pp);
@@ -722,19 +695,19 @@
 }
 
 static int
-is_rth_power (const residue_t a, const uint64_t r, const modulus_t pp)
+is_rth_power (residue_t a, uint64_t r, modulus_t pp)
 {
   const uint64_t p = mod_getmod_ul (pp);
   residue_t t;
-  int ret;
-
-  ASSERT ((p % r) == 1);
-
-  mod_init (t, pp);
-  mod_pow_ul (t, a, (p - 1) / r, pp);
-  ret = mod_is1 (t, pp);
-  mod_clear (t, pp);
-
+  int ret = 1;
+
+  if ((p % r) == 1)
+    {
+      mod_init (t, pp);
+      mod_pow_ul (t, a, (p - 1) / r, pp);
+      ret = mod_is1 (t, pp);
+      mod_clear (t, pp);
+    }
   return ret;
 }
 
@@ -750,6 +723,9 @@
 
   /* first find the smallest prime r dividing d (r can be d) */
   for (r = 5; d % r; r += 2);
+
+  if (is_rth_power (a, r, pp) == 0)
+    return 0;
 
   /* find the roots of x^(d/r) = a (mod p) */
   n = mod_roots (rr0 = rr + d - d / r, a, d / r, pp);
@@ -800,137 +776,24 @@
 
 /*****************************************************************************/
 
-
-static unsigned long 
-mod_roots (residue_t *rr, const residue_t aa, const unsigned long d, 
-           const modulus_t pp)
-{
-/** Let \f$\ord_p(r)\f$ denote the order of \f$\left<r\right>\f$ with \f$ r \f$ 
- *  in \f$ (Z/pZ)^{*} \f$. 
- *
- *  We have \f$ \ord_p(r^d) = \frac{\ord_p(r)}{\gcd(\ord_p(r), d)} \f$. 
- *  This is true for multiplicatively written groups in general.
- *  
- *  A cyclic group G of order \#G has a subgroup H of order \#H iff \#H | \#G, 
- *  and a subgroup of given order is unique if it exists.
- *
- *  If we want \f$ r \f$ to be a \f$ d \f$-th root of \f$ a \f$, we must have \f$ r^d = a \f$ and hence 
- *  \f$ \frac{\ord_p(r)}{\gcd(\ord_p(r), d)} = \ord_p(a) \iff \ord_p(r) = \ord_p(a) \gcd(\ord_p(r), d) \f$.
- *
- *  \f$ a \f$ has a \f$ d \f$-th root if and only if it is a \f$ g \f$-th power.
- *  If \f$ g = 2 \f$, we check the Jacobi symbol. For larger \f$ g \f$, we have no 
- *  fast character check, so we test that \f$ a^{(p-1)/g} \equiv 1 \bmod{p} \f$.
- */
-  const unsigned long p = modredcul_getmod_ul(pp);
-  unsigned long g, pprime, dprime, e;
-  residue_t root, b, omega_g;
-  unsigned long exp, expmod;
-
-  ASSERT (d > 0); /* Should we allow d < 0? */
-  
-  g = gcd_uint64(d, p - 1);
-  dprime = d / g;
-  pprime = (p-1) / g;
-  if ((g == 2 && !mod_jacobi (aa, pp) == 1) ||
-      (g > 2 && !is_rth_power (aa, g, pp)))
-    return 0;
-
-  /* Now we know that there are exactly g distinct d-th roots */
-
-  /* Compute a primitive g-th root of unity omega_g. */
-  if (g == 1) {
-    /* Nothing to do here, we use omega=1 below */
-  } else if (g == 2) {
-    /* Nothing to do here, we use omega=1,-1 below */
-  } else {
-    mod_init (omega_g, pp);
-    mod_init (b, pp);
-    omega (omega_g, b, g, pp);
-  }
-
-  /* We find a d-th root by finding a g-th root, then exponentiating by 
-     1/(d/g) (mod p-1). Note that gcd(d/g, p-1) = 1, because g = gcd(d, p-1), 
-     so the inverse exists. */
-
-  /* We keep the invariant that root^(d/e) = a */
-  mod_init (root, pp);
-  mod_set (root, aa, pp);
-  e = g;
-  expmod = p-1;
-  exp = 1;
-
-  if (e % 2 == 0) {
-    /* Test whether we can use simple sqrt.
-       FIXME: This condition is sufficient, but not necessary: we can use the 
-       simple sqrt iff ord_p(a) is odd. This is certainly the case when 
-       p==1 (mod 4) and a is a quadratic residue, but it can happen for 
-       p==1 (mod 4), too, for example:
-       sqrt(9) = +-3 (mod 13), and 9^2 = 3 (mod 13).
-       However, when (p-1)/2 is odd, how do we compute the exponent? */
-    if (p % 4 == 3) {
-      /* We know that the order of a is odd, so we can remove factors 
-         of 2 from expmod */
-      do {
-        expmod /= 2;
-        ularith_sub_ul_ul_ge (&exp, expmod);
-      } while (expmod % 2 == 0);
-      /* and divide exp by 2 for each sqrt */
-      do {
-        e /= 2;
-        if (exp % 2 == 0)
-          exp /= 2;
-        else
-          exp = exp / 2 + expmod / 2 + 1;
-      } while (e % 2 == 0);
-    } else {
-      do {
-        e /= 2;
-        one_root2 (root, root, pp);
-      } while (e % 2 == 0);
-    }
-  }
-
-  if (e % 3 == 0) {
-    /* This contition is sufficient but again not necessary */
-    if (p % 3 == 2) {
-      do {
-        modul_div3 (&exp, &exp, &expmod);
-        e /= 3;
-      } while (e % 3 == 0);
-    } else {
-      do {
-        one_cubic_root_1mod3 (root, NULL, root, pp);
-        e /= 3;
-      } while (e % 3 == 0);
-    }
-  }
-
-  if (e > 1) {
-    one_rth_root (root, e, root, pp);
-  }
-
-  /* Exponentiate by the accumulated exponent */
-  
-
-  /* Multiply the root by the g different g-th roots of unity. */
-  
-  mod_set (rr[0], root, pp);
-  if (g % 2 == 0) {
-    unsigned long i;
-    mod_neg (rr[g / 2], rr[0], pp);
-    for (i = 1; i < g / 2; i++) {
-      /* g is even so omega_g^(g/2) = -1 */
-      mod_mul (rr[i], rr[i-1], omega_g, pp);
-      mod_neg (rr[i + g / 2], rr[i], pp);
-    }
-  } else {
-    unsigned long i;
-    for (i = 1; i < g; i++) {
-      mod_mul (rr[i], rr[i-1], omega_g, pp);
-    }
-  }
-
-  return g;
+static int 
+mod_roots (residue_t *rr, residue_t aa, int d, modulus_t pp)
+{
+  if (d == 1)
+    {
+      mod_set (rr[0], aa, pp);
+      return 1;
+    }
+  else if ((d & 1) == 0) /* d is even */
+    {
+      return roots2 (rr, aa, d, pp);
+    }
+  else if (d % 3 == 0)
+    {
+      return roots3 (rr, aa, d, pp);
+    }
+  else
+    return roots (rr, aa, d, pp);
 }
 
 
