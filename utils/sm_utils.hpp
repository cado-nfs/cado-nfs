--- conflicted
+++ resolved
@@ -57,11 +57,6 @@
 
 #include <vector>
 
-<<<<<<< HEAD
-=======
-#include <gmp.h>        // mpz_t
-
->>>>>>> a0ebbfa5
 #include "mpz_poly.h"
 #include "mpz_mat.h"
 #include "cxx_mpz.hpp"
