--- conflicted
+++ resolved
@@ -2751,19 +2751,10 @@
  *
  * Return the number of factors found.
  */
-<<<<<<< HEAD
-static int mpz_poly_factor2(mpz_poly_factor_list_ptr list, mpz_poly_srcptr f)
-{
-  //set p to 2, because we work in F2.
-  mpz_t p;
-  mpz_init(p);
-  mpz_set_ui(p, 2);
-=======
 static int mpz_poly_factor2(mpz_poly_factor_list_ptr list, mpz_poly_srcptr f,
     mpz_srcptr p)
 {
   ASSERT(mpz_cmp_ui(p, 2) == 0);
->>>>>>> def39848
 
   //make a copy of f.
   mpz_poly fcopy;
@@ -2786,20 +2777,12 @@
   if (fcopy->deg < 1) {
     mpz_clear(coeff);
     mpz_poly_clear(fcopy);
-<<<<<<< HEAD
-    mpz_clear(p);
-=======
->>>>>>> def39848
     ASSERT(list->size == 0);
     return list->size;
   } else if (fcopy->deg == 1) {
     mpz_clear(coeff);
     mpz_poly_factor_list_push(list, fcopy, 1);
     mpz_poly_clear(fcopy);
-<<<<<<< HEAD
-    mpz_clear(p);
-=======
->>>>>>> def39848
     ASSERT(list->size == 1);
     return list->size;
   }
@@ -2882,10 +2865,6 @@
 
   mpz_clear(coeff);
   mpz_poly_clear(fcopy);
-<<<<<<< HEAD
-  mpz_clear(p);
-=======
->>>>>>> def39848
 
   return list->size;
 }
@@ -3030,11 +3009,7 @@
     if (mpz_cmp_ui(p, 2) == 0) {
         /* we need some other code for edf. Currently we have very naive
          * code, but that's good enough for small degree. */
-<<<<<<< HEAD
-        return mpz_poly_factor2(lf, f);
-=======
         return mpz_poly_factor2(lf, f, p);
->>>>>>> def39848
     }
 
     int v = mpz_poly_valuation(f);
