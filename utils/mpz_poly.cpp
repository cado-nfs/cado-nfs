--- conflicted
+++ resolved
@@ -2031,21 +2031,13 @@
       mpz_submul (R->coeff[R->deg], m, c);  /* lc(R) - m * (lc(R) / m mod lc(f)) */
       ASSERT (mpz_divisible_p (R->coeff[R->deg], f->coeff[f->deg]));
       mpz_divexact (c, R->coeff[R->deg], f->coeff[f->deg]);
-<<<<<<< HEAD
       /* In the square root for NFS, the coefficients of R have size up to 2n,
 	 where n is the size of m, and coefficients of f are O(1), then c has
 	 size 2n here. However, in the equal-degree factorization, even if
 	 f[deg] = O(1), the lower coefficients of f might have n bits.
 	 Thus we decide to reduce whenever the total size exceeds 2n. */
-      if (mpz_size (c) + size_f > 2 * size_m)
-=======
-      /* If R[deg] has initially size 2n, and f[deg] = O(1), then c has size
-	 2n here. However, in the equal-degree factorization, even if f[deg]
-	 = O(1), the lower coefficients of f might have n bits. Thus we decide
-	 to reduce whenever the total size exceeds 2n. */
       size_t size_c = mpz_size (c);
       if (size_c + size_f > (3 * size_R) / 2)
->>>>>>> 3781761e
 	mpz_mod (c, c, m);
 #pragma omp parallel for      
       for (int i = R->deg - 1; i >= R->deg - f->deg; --i)
