#ifndef CADO_CXX_MPZ_HPP
#define CADO_CXX_MPZ_HPP

#include <cstdint>
#include <cstdlib>

#include <istream>
#include <ostream>
#include <type_traits>
#include <memory>

#include <gmp.h>
#include "fmt/ostream.h"
#include "fmt/base.h"

#include "is_non_narrowing_conversion.hpp"
#include "gmp_aux.h"
#include "gmp_auxx.hpp"
#include "macros.h"

struct cxx_mpz {
public:
    typedef mp_limb_t WordType;
    mpz_t x;
    // NOLINTBEGIN(cppcoreguidelines-pro-type-member-init,hicpp-member-init)
    cxx_mpz() { mpz_init(x); }

    template<typename T, typename U>
    static constexpr bool converts_via =
        integral_fits_v<T, U> &&
        cado_math_aux::is_non_narrowing_conversion_v<T, U>;

    template <typename T>
        // NOLINTNEXTLINE(hicpp-explicit-conversions)
        cxx_mpz (const T & rhs)
        requires converts_via<T, int64_t>
        {
            gmp_auxx::mpz_init_set(x, int64_t(rhs));
        }
    template <typename T>
        cxx_mpz & operator=(const T a)
        requires converts_via<T, int64_t>
        {
            gmp_auxx::mpz_set(x, int64_t(a));
            return *this;
        }
    template <typename T>
        // NOLINTNEXTLINE(hicpp-explicit-conversions)
        cxx_mpz (const T & rhs)
        requires converts_via<T, uint64_t>
        {
            gmp_auxx::mpz_init_set(x, uint64_t(rhs));
        }
    template <typename T>
        cxx_mpz & operator=(const T a)
        requires converts_via<T, uint64_t>
        {
            gmp_auxx::mpz_set(x, uint64_t(a));
            return *this;
        }

    ~cxx_mpz() { mpz_clear(x); }
    cxx_mpz(cxx_mpz const & o) {
        mpz_init_set(x, o.x);
    }
    // NOLINTNEXTLINE(hicpp-explicit-conversions)
    cxx_mpz(mpz_srcptr a) {
        mpz_init_set(x, a);
    }
    cxx_mpz & operator=(cxx_mpz const & o) {
        if (&o != this)
            mpz_set(x, o.x);
        return *this;
    }
    // NOLINTEND(cppcoreguidelines-pro-type-member-init,hicpp-member-init)

    cxx_mpz(cxx_mpz && o) noexcept
        : cxx_mpz()
    {
        mpz_swap(x, o.x);
    }
    cxx_mpz& operator=(cxx_mpz && o) noexcept {
        if (&o != this)
            mpz_swap(x, o.x);
        return *this;
    }
    // NOLINTBEGIN(hicpp-explicit-conversions)
    operator mpz_ptr() { return x; }
    operator mpz_srcptr() const { return x; }
    /* it is very impotant to have the conversion to bool, otherwise the
     * implicit conversion to mpz_ptr wins!
     */
    explicit operator bool() { return mpz_size(x) != 0; }
    explicit operator bool() const { return mpz_size(x) != 0; }
    // NOLINTEND(hicpp-explicit-conversions)
    mpz_ptr operator->() { return x; }
    mpz_srcptr operator->() const { return x; }
    explicit operator uint64_t() const {return mpz_get_uint64(x);}
    
    /** Set the value of the cxx_mpz to that of the uint64_t array s,
     * least significant word first. 
     */
private:
    bool set(const uint64_t *s, const size_t len) {
        mpz_import(x, len, -1, sizeof(uint64_t), 0, 0, s);
        return true;
    }
public:
    cxx_mpz(const uint64_t *s, const size_t len)
        : cxx_mpz()
    {
        set(s, len);
    }

    /** Return the size in uint64_ts that is required in the output for
     * get(uint64_t *, size_t) */
    size_t size() const {return iceildiv(mpz_sizeinbase(x, 2), 64);}

    /** Write the absolute value of the cxx_mpz to r.
     * The least significant word is written first. Exactly len words are
     * written. If len is less than the required size as given by size(),
     * output is truncated. If len is greater, output is padded with zeroes.
     */
    void get(uint64_t *r, const size_t len) const {
        size_t written;
        if (len < size()) {
            auto t = std::unique_ptr<uint64_t[]>(static_cast<uint64_t*>(mpz_export(nullptr, &written, -1, sizeof(uint64_t), 0, 0, x)));
            /* Here, len < written. Write only the len least significant words
             * to r */
            for (size_t i = 0; i < len; i++)
                r[i] = t[i];
        } else {
            mpz_export(r, &written, -1, sizeof(uint64_t), 0, 0, x);
            ASSERT_ALWAYS(written <= len);
            for (size_t i = written; i < len; i++)
                r[i] = 0;
        }
    }

    /* Should use a C++ iterator instead? Would that be slower? */
    static constexpr size_t word_bits = GMP_NUMB_BITS;
    size_t size_in_words() const {return mpz_size(x);}
    const mp_limb_t * data() const { return mpz_limbs_read(x); }
    mp_bitcnt_t ctz() const { return mpz_scan1(x, 0); }
    WordType getWord(const size_t i) const {return mpz_getlimbn(x, i);}

    template <typename T>
    bool fits() const {
        return gmp_auxx::mpz_fits<T>(x);
    }
    size_t bits() const { return mpz_sizeinbase(x, 2); }

    /* Honestly I don't know. Having a few helper functions for
     * convenience is nice, but it's not clear at all where we should
     * stop, so there's a point in not starting at all. On the other
     * hand, we do have some operator overloads already, so adding helper
     * functions in the class doesn't look like an heresy to me.
     */
    cxx_mpz invmod(cxx_mpz const & p) const {
        cxx_mpz ri;
        mpz_invert (ri, x, p);
        return ri;
    }
};

template <>
inline bool cxx_mpz::fits<cxx_mpz>() const {
    return true;
}

#if GNUC_VERSION_ATLEAST(4,3,0)
extern void mpz_init(cxx_mpz & pl) __attribute__((error("mpz_init must not be called on a mpz reference -- it is the caller's business (via a ctor)")));
extern void mpz_clear(cxx_mpz & pl) __attribute__((error("mpz_clear must not be called on a mpz reference -- it is the caller's business (via a dtor)")));
#endif

struct cxx_mpq{
    mpq_t x;
    cxx_mpq() {mpq_init(x);}
    ~cxx_mpq() {mpq_clear(x);}
    cxx_mpq(unsigned long a, unsigned long b = 1) { mpq_init(x); mpq_set_ui(x, a,b); }
    cxx_mpq(cxx_mpq const & o) {
        mpq_init(x);
        mpq_set(x, o.x);
    }
    cxx_mpq & operator=(cxx_mpq const & o) {
        mpq_set(x, o.x);
        return *this;
    }
    cxx_mpq(cxx_mpq && o) {
        mpq_init(x);
        mpq_swap(x, o.x);
    }
    cxx_mpq& operator=(cxx_mpq && o) {
        mpq_swap(x, o.x);
        return *this;
    }
<<<<<<< HEAD
=======
    template<typename T, typename U>
    static constexpr bool converts_via =
        integral_fits_v<T, U> &&
        cado_math_aux::is_non_narrowing_conversion_v<T, U>;

    template <typename T>
        // NOLINTNEXTLINE(hicpp-explicit-conversions)
        cxx_mpq (const T & rhs)
        requires converts_via<T, int64_t>
        {
            mpq_init(x);
            gmp_auxx::mpz_init_set(mpq_numref(x), int64_t(rhs));
            mpz_set_ui(mpq_denref(x), 1);
            mpq_canonicalize(x);
        }
    template <typename T>
        cxx_mpq & operator=(const T a)
        requires converts_via<T, int64_t>
        {
            gmp_auxx::mpz_set(mpq_numref(x), int64_t(a));
            mpz_set_ui(mpq_denref(x), 1);
            mpq_canonicalize(x);
            return *this;
        }
    template <typename T>
        // NOLINTNEXTLINE(hicpp-explicit-conversions)
        cxx_mpq (const T & rhs)
        requires converts_via<T, uint64_t>
        {
            mpq_init(x);
            gmp_auxx::mpz_set(mpq_numref(x), uint64_t(rhs));
            mpz_set_ui(mpq_denref(x), 1);
            mpq_canonicalize(x);
        }
    template <typename T>
        cxx_mpq & operator=(const T a)
        requires converts_via<T, uint64_t>
        {
            gmp_auxx::mpz_set(mpq_numref(x), uint64_t(a));
            mpz_set_ui(mpq_denref(x), 1);
            mpq_canonicalize(x);
            return *this;
        }
    // NOLINTNEXTLINE(hicpp-explicit-conversions)
    cxx_mpq(mpq_srcptr a) {
        mpq_init(x);
        mpq_set(x, a);
    }
>>>>>>> d84ae397
    operator mpq_ptr() { return x; }
    operator mpq_srcptr() const { return x; }
    mpq_ptr operator->() { return x; }
    mpq_srcptr operator->() const { return x; }
};
#if GNUC_VERSION_ATLEAST(4,3,0)
extern void mpq_init(cxx_mpq & pl) __attribute__((error("mpq_init must not be called on a mpq reference -- it is the caller's business (via a ctor)")));
extern void mpq_clear(cxx_mpq & pl) __attribute__((error("mpq_clear must not be called on a mpq reference -- it is the caller's business (via a dtor)")));
#endif

#define CXX_MPZ_DEFINE_CMP(OP) \
inline bool operator OP(cxx_mpz const & a, cxx_mpz const & b) { return mpz_cmp(a, b) OP 0; } \
inline bool operator OP(mpz_srcptr a, cxx_mpz const & b) { return mpz_cmp(a, b) OP 0; } \
inline bool operator OP(cxx_mpz const & a, mpz_srcptr b) { return mpz_cmp(a, b) OP 0; } \
template <typename T> inline bool operator OP(cxx_mpz const & a, const T b) requires std::is_integral_v<T> { return gmp_auxx::mpz_cmp(a, b) OP 0; } \
template <typename T> inline bool operator OP(const T a, cxx_mpz const & b) requires std::is_integral_v<T> { return 0 OP gmp_auxx::mpz_cmp(b, a); }

CXX_MPZ_DEFINE_CMP(==)
CXX_MPZ_DEFINE_CMP(!=)
CXX_MPZ_DEFINE_CMP(<)
CXX_MPZ_DEFINE_CMP(>)
CXX_MPZ_DEFINE_CMP(<=)
CXX_MPZ_DEFINE_CMP(>=)

inline bool operator<=>(cxx_mpz const & a, cxx_mpz const & b) { return gmp_auxx::mpz_cmp(a, b); }

inline cxx_mpz operator+(cxx_mpz const & a, cxx_mpz const & b) { cxx_mpz r; mpz_add(r, a, b); return r; }
template <typename T>
inline cxx_mpz operator+(cxx_mpz const & a, const T b)
    requires std::is_integral_v<T>
{ cxx_mpz r; gmp_auxx::mpz_add(r, a, b); return r; }

template <typename T> inline cxx_mpz operator+(const T a, cxx_mpz const & b)
requires std::is_integral_v<T>
 { cxx_mpz r; gmp_auxx::mpz_add(r, b, a); return r; }

inline cxx_mpz & operator+=(cxx_mpz & a, cxx_mpz const & b) { mpz_add(a, a, b); return a; }
template <typename T> inline cxx_mpz & operator+=(cxx_mpz & a, const T b)
requires std::is_integral_v<T>
 { gmp_auxx::mpz_add(a, a, b); return a; }

inline cxx_mpz operator-(cxx_mpz const & a) { cxx_mpz r; mpz_neg(r, a); return r; }
inline cxx_mpz operator-(cxx_mpz const & a, cxx_mpz const & b) { cxx_mpz r; mpz_sub(r, a, b); return r; }
template <typename T> inline cxx_mpz operator-(cxx_mpz const & a, const T b)
requires std::is_integral_v<T>
 { cxx_mpz r; gmp_auxx::mpz_sub(r, a, b); return r; }
template <typename T> inline cxx_mpz operator-(const T a, cxx_mpz const & b)
requires std::is_integral_v<T>
 { cxx_mpz r; gmp_auxx::mpz_sub(r, a, b); return r; }

inline cxx_mpz & operator-=(cxx_mpz & a, cxx_mpz const & b) { mpz_sub(a, a, b); return a; }
template <typename T> inline cxx_mpz & operator-=(cxx_mpz & a, const T b) 
requires std::is_integral_v<T>
 { gmp_auxx::mpz_sub(a, a, b); return a; }

inline cxx_mpz operator*(cxx_mpz const & a, cxx_mpz const & b) { cxx_mpz r; mpz_mul(r, a, b); return r; }
template <typename T> inline cxx_mpz operator*(cxx_mpz const & a, const T b) 
requires std::is_integral_v<T>
 { cxx_mpz r; gmp_auxx::mpz_mul(r, a, b); return r; }
template <typename T> inline cxx_mpz operator*(const T a, cxx_mpz const & b) 
requires std::is_integral_v<T>
 { cxx_mpz r; gmp_auxx::mpz_mul(r, b, a); return r; }

inline cxx_mpz & operator*=(cxx_mpz & a, cxx_mpz const & b) { mpz_mul(a, a, b); return a; }
template <typename T> inline cxx_mpz & operator*=(cxx_mpz & a, const T b) 
requires std::is_integral_v<T>
 { gmp_auxx::mpz_mul(a, a, b); return a; }

inline cxx_mpz operator/(cxx_mpz const & a, cxx_mpz const & b) { cxx_mpz r; mpz_tdiv_q(r, a, b); return r; }
template <typename T> inline cxx_mpz operator/(cxx_mpz const & a, const T b) 
requires(std::is_integral_v<T> && std::is_unsigned_v<T>)
 { cxx_mpz r; mpz_tdiv_q_uint64(r, a, b); return r; }

inline cxx_mpz & operator/=(cxx_mpz & a, cxx_mpz const & b) { mpz_tdiv_q(a, a, b); return a; }
template <typename T> inline cxx_mpz & operator/=(cxx_mpz & a, const T b) 
requires(std::is_integral_v<T> && std::is_unsigned_v<T>)
 { mpz_tdiv_q_uint64(a, a, b); return a; }

inline cxx_mpz operator%(cxx_mpz const & a, cxx_mpz const & b)  { cxx_mpz r; mpz_tdiv_r(r, a, b); return r; }
template <typename T> inline cxx_mpz operator%(cxx_mpz const & a, const T b) 
requires(std::is_integral_v<T> && std::is_unsigned_v<T>)
 { cxx_mpz r; mpz_tdiv_r_uint64(r, a, b); return r; }

inline cxx_mpz & operator%=(cxx_mpz & a, cxx_mpz const & b)  { mpz_tdiv_r(a, a, b); return a; }
template <typename T> inline cxx_mpz & operator%=(cxx_mpz & a, const T b)  
requires(std::is_integral_v<T> && std::is_unsigned_v<T>)
 { mpz_tdiv_r_uint64(a, a, b); return a; }

inline cxx_mpz & operator<<=(cxx_mpz & a, const mp_bitcnt_t s)  { mpz_mul_2exp(a, a, s); return a; }
inline cxx_mpz operator<<(cxx_mpz const & a, const mp_bitcnt_t s)  { cxx_mpz r{a}; mpz_mul_2exp(r, r, s); return r; }

inline cxx_mpz & operator>>=(cxx_mpz & a, const mp_bitcnt_t s)  { mpz_tdiv_q_2exp(a, a, s); return a; }
inline cxx_mpz operator>>(cxx_mpz const & a, const mp_bitcnt_t s)  { cxx_mpz r{a}; mpz_tdiv_q_2exp(r, r, s); return r; }


inline cxx_mpz operator~(cxx_mpz const & a) { cxx_mpz r; mpz_com(r, a); return r; }
inline cxx_mpz operator|(cxx_mpz const & a, cxx_mpz const & b)  { cxx_mpz r; mpz_ior(r, a, b); return r; }
inline cxx_mpz operator|(cxx_mpz const & a, const unsigned long b)  { cxx_mpz r; mpz_ior(r, a, cxx_mpz(b)); return r; }
inline cxx_mpz & operator|=(cxx_mpz & a, cxx_mpz const & b)  { mpz_ior(a, a, b); return a; }
inline cxx_mpz & operator|=(cxx_mpz & a, const unsigned long b)  { mpz_ior(a, a, cxx_mpz(b)); return a; }

inline cxx_mpz operator^(cxx_mpz const & a, cxx_mpz const & b)  { cxx_mpz r; mpz_xor(r, a, b); return r; }
inline cxx_mpz operator^(cxx_mpz const & a, const unsigned long b)  { cxx_mpz r; mpz_xor(r, a, cxx_mpz(b)); return r; }
inline cxx_mpz & operator^=(cxx_mpz & a, cxx_mpz const & b)  { mpz_xor(a, a, b); return a; }
inline cxx_mpz & operator^=(cxx_mpz & a, const unsigned long b)  { mpz_xor(a, a, cxx_mpz(b)); return a; }

inline cxx_mpz operator&(cxx_mpz const & a, cxx_mpz const & b)  { cxx_mpz r; mpz_and(r, a, b); return r; }
inline cxx_mpz operator&(cxx_mpz const & a, const unsigned long b)  { cxx_mpz r; mpz_and(r, a, cxx_mpz(b)); return r; }
inline cxx_mpz & operator&=(cxx_mpz & a, cxx_mpz const & b)  { mpz_and(a, a, b); return a; }
inline cxx_mpz & operator&=(cxx_mpz & a, const unsigned long b)  { mpz_and(a, a, cxx_mpz(b)); return a; }

inline bool operator==(cxx_mpq const & a, cxx_mpq const & b) { return mpq_cmp(a, b) == 0; }
inline bool operator!=(cxx_mpq const & a, cxx_mpq const & b) { return mpq_cmp(a, b) != 0; }
inline bool operator<(cxx_mpq const & a, cxx_mpq const & b) { return mpq_cmp(a, b) < 0; }
inline bool operator>(cxx_mpq const & a, cxx_mpq const & b) { return mpq_cmp(a, b) > 0; }
inline std::ostream& operator<<(std::ostream& os, cxx_mpz const& x) { return os << (mpz_srcptr) x; }
inline std::ostream& operator<<(std::ostream& os, cxx_mpq const& x) { return os << (mpq_srcptr) x; }
inline std::istream& operator>>(std::istream& is, cxx_mpz & x) { return is >> (mpz_ptr) x; }
inline std::istream& operator>>(std::istream& is, cxx_mpq & x) { return is >> (mpq_ptr) x; }

namespace fmt {
    template <> struct formatter<cxx_mpz>: ostream_formatter {};
    template <> struct formatter<cxx_mpq>: ostream_formatter {};
}

/* a shorthand so that we can use user-defined literals */
static inline cxx_mpz operator"" _mpz(char const * str, size_t)
{
    cxx_mpz res;
    mpz_set_str(res, str, 0);
    return res;
}

#endif	/* CADO_CXX_MPZ_HPP */<|MERGE_RESOLUTION|>--- conflicted
+++ resolved
@@ -194,8 +194,6 @@
         mpq_swap(x, o.x);
         return *this;
     }
-<<<<<<< HEAD
-=======
     template<typename T, typename U>
     static constexpr bool converts_via =
         integral_fits_v<T, U> &&
@@ -244,7 +242,6 @@
         mpq_init(x);
         mpq_set(x, a);
     }
->>>>>>> d84ae397
     operator mpq_ptr() { return x; }
     operator mpq_srcptr() const { return x; }
     mpq_ptr operator->() { return x; }
