#ifndef CADO_UTILS_NUMBERTHEORY_NUMBER_FIELD_PRIME_IDEAL_HPP
#define CADO_UTILS_NUMBERTHEORY_NUMBER_FIELD_PRIME_IDEAL_HPP

#include <gmp.h>
#include "fmt/base.h"
#include "fmt/format.h"

#include "numbertheory/numbertheory_fwd_types.hpp"
#include "numbertheory/number_field_fractional_ideal.hpp"
#include "numbertheory/number_field_order_element.hpp"
<<<<<<< HEAD
#include "numbertheory/fmt_helpers.hpp"
=======
#include "fmt_helper_sagemath.hpp"
#include "cxx_mpz.hpp"
>>>>>>> d84ae397

class number_field_prime_ideal : private number_field_fractional_ideal {
    number_field_order_element valuation_helper;
    cxx_mpz p;
    int e;      /* ramification index */
    public:
        using number_field_fractional_ideal::two_element;
        using number_field_fractional_ideal::order;
        using number_field_fractional_ideal::number_field;

    explicit operator two_element() const;
    int inertia_degree() const;
    int ramification_index() const { return e; };

    // The valuation helper a of I is such that (a/p)*I is in O, yet a is
    // not in p*O.
    // For an element u whose I-valuation is v, we thus have that u*(a/p)^v
    // maps to a non-zero element in O/pO.
    number_field_order_element const & get_valuation_helper() const {
        return valuation_helper;
    }
    
    /* Compute the valuation of I at the prime ideal *this */
    int valuation(number_field_fractional_ideal const & I) const;

    /* This ctor computes the helper.
     *
     * We expose it because otherwise we have no way to create a prime
     * ideal from external data. Wheher it's a good idea to offer this
     * possiblity isn't totally clear.
     *
     * We could also explore alternatives that include some checks that
     * we don't do at the moment (starting with the determinant of I
     * being some power of p)
     */
<<<<<<< HEAD
    number_field_prime_ideal(number_field_fractional_ideal const & I, cxx_mpz const & p, int e);
=======
    number_field_prime_ideal(number_field_fractional_ideal I, cxx_mpz p, int e);
>>>>>>> d84ae397

    friend class number_field_order;
    friend class number_field_fractional_ideal;

    int cmp(number_field_prime_ideal const & I) const {
        int r;
        r = mpz_cmp(p, I.p);
        if (r) return r;
        r = e - I.e;
        if (r) return r;
        r = number_field_fractional_ideal::cmp(I);
        return r;
    }
    bool operator<(number_field_prime_ideal const & I) const { return cmp(I) < 0; }
    bool operator==(number_field_prime_ideal const & I) const { return cmp(I) == 0; }
};

namespace fmt {
    template <>
    struct formatter<number_field_prime_ideal>
        : fmt_helper_sagemath<number_field_prime_ideal>
    {
        static constexpr const decltype(custom_format) custom_format_default = SAGEMATH;
        auto format(number_field_prime_ideal const & e, format_context& ctx) const -> format_context::iterator;
    };
}
inline std::ostream& operator<<(std::ostream& os, number_field_prime_ideal const & e) { return os << fmt::format("{}", e); }


#endif	/* UTILS_NUMBERTHEORY_NUMBER_FIELD_PRIME_IDEAL_HPP_ */<|MERGE_RESOLUTION|>--- conflicted
+++ resolved
@@ -8,12 +8,8 @@
 #include "numbertheory/numbertheory_fwd_types.hpp"
 #include "numbertheory/number_field_fractional_ideal.hpp"
 #include "numbertheory/number_field_order_element.hpp"
-<<<<<<< HEAD
-#include "numbertheory/fmt_helpers.hpp"
-=======
 #include "fmt_helper_sagemath.hpp"
 #include "cxx_mpz.hpp"
->>>>>>> d84ae397
 
 class number_field_prime_ideal : private number_field_fractional_ideal {
     number_field_order_element valuation_helper;
@@ -49,11 +45,7 @@
      * we don't do at the moment (starting with the determinant of I
      * being some power of p)
      */
-<<<<<<< HEAD
-    number_field_prime_ideal(number_field_fractional_ideal const & I, cxx_mpz const & p, int e);
-=======
     number_field_prime_ideal(number_field_fractional_ideal I, cxx_mpz p, int e);
->>>>>>> d84ae397
 
     friend class number_field_order;
     friend class number_field_fractional_ideal;
