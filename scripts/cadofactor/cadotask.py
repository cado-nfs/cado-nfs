--- conflicted
+++ resolved
@@ -511,11 +511,7 @@
     @property
     def paramnames(self):
         return super().paramnames + \
-<<<<<<< HEAD
-            ("adrange", "P", "N", "admin", "admax") + \
-=======
             ("adrange", "admin", "admax") + \
->>>>>>> 1676bde8
             Polynomial.paramnames
     
     def __init__(self, *, mediator, db, parameters, path_prefix):
@@ -626,12 +622,6 @@
         adstart = self.state["adnext"]
         adend = adstart + int(self.params["adrange"])
         adend = min(adend, int(self.params["admax"]))
-<<<<<<< HEAD
-        polyselect_params = self.progparams[0].copy()
-        polyselect_params["admin"] = adstart
-        polyselect_params["admax"] = adend
-=======
->>>>>>> 1676bde8
         outputfile = self.workdir.make_filename("%d-%d" % (adstart, adend))
         if self.test_outputfile_exists(outputfile):
             self.logger.info("%s already exists, won't generate again",
@@ -702,14 +692,8 @@
             outputfilename = self.workdir.make_filename("roots")
 
             # Run command to generate factor base/free relations file
-<<<<<<< HEAD
-            kwargs = self.progparams[0].copy()
-            kwargs["poly"] = polyfilename
-            p = self.programs[0](None, kwargs, stdout = str(outputfilename))
-=======
             p = cadoprograms.MakeFB(self.progparams[0], poly=polyfilename,
                                     stdout = str(outputfilename))
->>>>>>> 1676bde8
             (identifier, rc, stdout, stderr, output_files) = self.submit_command(p, "")
             if rc:
                 raise Exception("Program failed")
@@ -785,19 +769,11 @@
             renumberfilename = self.workdir.make_filename("renumber")
 
             # Run command to generate factor base/free relations file
-<<<<<<< HEAD
-            kwargs = self.progparams[0].copy()
-            kwargs["poly"] = polyfilename
-            kwargs["renumber"] = renumberfilename
-            p = self.programs[0](None, kwargs, stdout = str(freerelfilename))
-            (identifier, rc, stdout, stderr, output_files) = self.submit_command(p, "")
-=======
             p = cadoprograms.FreeRel(self.progparams[0], poly=polyfilename,
                                      renumber=renumberfilename,
                                      stdout=str(freerelfilename))
             (identifier, rc, stdout, stderr, output_files) = \
                     self.submit_command(p, "")
->>>>>>> 1676bde8
             if rc:
                 raise Exception("Program failed")
             found = self.parse_file(stderr)
@@ -884,29 +860,16 @@
                           self.state)
         
         while self.state["rels_found"] < self.state["rels_wanted"]:
-<<<<<<< HEAD
-            kwargs = self.progparams[0].copy()
-=======
->>>>>>> 1676bde8
             q0 = self.state["qnext"]
             q1 = q0 + int(self.params["qrange"])
             outputfilename = self.workdir.make_filename("%d-%d" % (q0, q1))
             self.check_files_exist([outputfilename], "output", shouldexist=False)
-<<<<<<< HEAD
-            kwargs["q0"] = q0
-            kwargs["q1"] = q1
-            kwargs["poly"] = self.send_request(Request.GET_POLYNOMIAL_FILENAME)
-            kwargs["factorbase"] = self.send_request(Request.GET_FACTORBASE_FILENAME)
-            kwargs["out"] = outputfilename
-            p = self.programs[0](None, kwargs)
-=======
             polyfilename = self.send_request(Request.GET_POLYNOMIAL_FILENAME)
             factorbase = self.send_request(Request.GET_FACTORBASE_FILENAME)
             I=self.progparams[0]["I"]
             p = cadoprograms.Las(self.progparams[0], I=I, q0=q0, q1=q1,
                                  poly=polyfilename, factorbase=factorbase,
                                  out=outputfilename)
->>>>>>> 1676bde8
             self.submit_command(p, "%d-%d" % (q0, q1))
             self.state["qnext"] = q1
         self.logger.info("Reached target of %d relations, now have %d",
@@ -1062,12 +1025,7 @@
                 # they are correct if they do?
                 self.check_files_exist(outfilenames.keys(), "output", 
                                         shouldexist=False)
-<<<<<<< HEAD
-                kwargs = self.progparams[0].copy()
-                kwargs["out"] = self.workdir.make_dirname()
-=======
                 outputdir = self.workdir.make_dirname()
->>>>>>> 1676bde8
                 if len(newfiles) <= 10:
                     p = cadoprograms.Duplicates1(self.progparams[0], *newfiles,
                                                  out=outputdir)
@@ -1075,16 +1033,10 @@
                     filelistname = self.workdir.make_filename("filelist")
                     with open(str(filelistname), "w") as filelistfile:
                         filelistfile.write("\n".join(newfiles))
-<<<<<<< HEAD
-                    kwargs["filelist"] = filelistname
-                    p = self.programs[0]((), kwargs)
-                (identifier, rc, stdout, stderr, output_files) = self.submit_command(p, "")
-=======
                     p = cadoprograms.Duplicates1(self.progparams[0],
                                                  filelist=filelistname)
                 (identifier, rc, stdout, stderr, output_files) = \
                         self.submit_command(p, "")
->>>>>>> 1676bde8
                 if rc:
                     raise Exception("Program failed")
                     # Check that the output files exist now
@@ -1198,13 +1150,6 @@
             self.forget_output_filenames(self.get_output_filenames(i.__eq__))
             del(self.slice_relcounts[str(i)])
             # self.workdir.make_directories(str(i)) OBSOLETE
-<<<<<<< HEAD
-            kwargs = self.progparams[0].copy()
-            kwargs["poly"] = polyfilename
-            kwargs["rel_count"] = rel_count * 12 // 10
-            kwargs["renumber"] = renumber_filename
-=======
->>>>>>> 1676bde8
             if len(files) <= 10:
                 p = cadoprograms.Duplicates2(self.progparams[0], *files,
                                              poly=polyfilename,
@@ -1214,11 +1159,6 @@
                 filelistname = self.workdir.make_filename("filelist")
                 with open(str(filelistname), "w") as filelistfile:
                     filelistfile.write("\n".join(files))
-<<<<<<< HEAD
-                kwargs["filelist"] = filelistname
-                p = self.programs[0]((), kwargs)
-            (identifier, rc, stdout, stderr, output_files) = self.submit_command(p, "")
-=======
                 p = cadoprograms.Duplicates2(self.progparams[0],
                                              poly=polyfilename,
                                              rel_count=rel_count * 12 // 10,
@@ -1226,7 +1166,6 @@
                                              filelist=filelistname)
             (identifier, rc, stdout, stderr, output_files) = \
                     self.submit_command(p, "")
->>>>>>> 1676bde8
             if rc:
                 raise Exception("Program failed")
             nr_rels = self.parse_remaining(stderr.decode("ascii").splitlines())
@@ -1304,11 +1243,7 @@
         return (cadoprograms.Purge,)
     @property
     def paramnames(self):
-<<<<<<< HEAD
-        return super().paramnames + ("keep", )
-=======
         return super().paramnames
->>>>>>> 1676bde8
     
     def __init__(self, *, mediator, db, parameters, path_prefix):
         super().__init__(mediator = mediator, db = db, parameters = parameters,
@@ -1342,16 +1277,7 @@
         freerel_filename = self.send_request(Request.GET_FREEREL_FILENAME)
         unique_filenames = self.send_request(Request.GET_UNIQUE_FILENAMES)
         files = unique_filenames + [str(freerel_filename)]
-<<<<<<< HEAD
-        kwargs = self.progparams[0].copy()
-        kwargs["keep"] = self.params["keep"]
-        kwargs["nrels"] = input_nrels
-        kwargs["out"] = purgedfile
-        kwargs["minindex"] = minindex
-        kwargs["nprimes"] = nprimes
-=======
-        
->>>>>>> 1676bde8
+        
         if len(files) <= 10:
             p = cadoprograms.Purge(self.progparams[0], *files,
                                    nrels=input_nrels, out=purgedfile,
@@ -1360,14 +1286,9 @@
             filelistname = self.workdir.make_filename("filelist")
             with open(str(filelistname), "w") as filelistfile:
                 filelistfile.write("\n".join(files))
-<<<<<<< HEAD
-            kwargs["filelist"] = filelistname
-            p = self.programs[0]((), kwargs)
-=======
             p = cadoprograms.Purge(self.progparams[0], nrels=input_nrels,
                                    out=purgedfile, minindex=minindex,
                                    nprimes=nprimes, filelist=filelistname)
->>>>>>> 1676bde8
         (identifier, rc, stdout, stderr, output_files) = self.submit_command(p, "")
         if self.parse_stderr(stderr, input_nrels):
             stats = self.parse_stdout(stdout)
@@ -1561,11 +1482,7 @@
             
             purged_filename = self.send_request(Request.GET_PURGED_FILENAME)
             historyfile = self.workdir.make_filename("history")
-<<<<<<< HEAD
-            progname = self.programs[0].name
-=======
             progname = cadoprograms.Merge.name
->>>>>>> 1676bde8
             stdoutfilename = self.workdir.make_filename("%s.stdout" % progname)
             stderrfilename = self.workdir.make_filename("%s.stderr" % progname)
             p = cadoprograms.Merge(self.progparams[0], mat=purged_filename,
@@ -1578,11 +1495,7 @@
             
             indexfile = self.workdir.make_filename("index")
             mergedfile = self.workdir.make_filename("small.bin")
-<<<<<<< HEAD
-            progname = self.programs[1].name
-=======
             progname = cadoprograms.Replay.name
->>>>>>> 1676bde8
             stdoutfilename = self.workdir.make_filename("%s.stdout" % progname)
             stderrfilename = self.workdir.make_filename("%s.stderr" % progname)
             p = cadoprograms.Replay(self.progparams[1], binary=True,
@@ -1651,24 +1564,12 @@
             progname = cadoprograms.BWC.name
             stdoutfilename = self.workdir.make_filename("%s.stdout" % progname)
             stderrfilename = self.workdir.make_filename("%s.stderr" % progname)
-<<<<<<< HEAD
-            args = ()
-            kwargs = self.progparams[0].copy()
-            kwargs["complete"] = "1"
-            kwargs["matrix"] = os.path.realpath(str(mergedfile))
-            kwargs["wdir"] = os.path.realpath(str(workdir))
-            kwargs.setdefault("nullspace", "left")
-            p = self.programs[0](args, kwargs,
-                                 stdout = str(stdoutfilename), append_stdout = True, 
-                                 stderr = str(stderrfilename), append_stderr = True)
-=======
             matrix=os.path.realpath(str(mergedfile))
             wdir=os.path.realpath(str(workdir))
             p = cadoprograms.BWC(self.progparams[0], complete=True,
                                  matrix=matrix,  wdir=wdir, nullspace="left", 
                                  stdout=str(stdoutfilename), append_stdout=True, 
                                  stderr=str(stderrfilename), append_stderr=True)
->>>>>>> 1676bde8
             (identifier, rc, stdout, stderr, output_files) = self.submit_command(p, "")
             if rc:
                 raise Exception("Program failed")
@@ -1784,20 +1685,11 @@
             
             while not self.is_done():
                 self.state.setdefault("next_dep", 0)
-<<<<<<< HEAD
-                kwargs["ab"] = "0"
-                kwargs["rat"] = "1"
-                kwargs["alg"] = "1"
-                kwargs["gcd"] = "1"
-                kwargs["dep"] = self.state["next_dep"]
-                p = self.programs[0](args, kwargs)
-=======
                 dep = self.state["next_dep"]
                 p = cadoprograms.Sqrt(self.progparams[0], ab=False, rat=True,
                         alg=True, gcd=True, dep=dep, poly=polyfilename,
                         purged=purgedfilename, index=indexfilename,
                         kernel=kernelfilename, prefix=prefix)
->>>>>>> 1676bde8
                 (identifier, rc, stdout, stderr, output_files) = \
                     self.submit_command(p, "dep%d" % self.state["next_dep"])
                 if rc:
@@ -2062,14 +1954,7 @@
     def kill_client(self, clientid, signal = None):
         pid = self.pids[clientid]
         host = self.hosts[clientid]
-<<<<<<< HEAD
-        params = {}
-        if not signal is None:
-            params["signal"] = signal
-        kill = cadoprograms.Kill((pid,), params)
-=======
         kill = cadoprograms.Kill({}, pid, signal=signal)
->>>>>>> 1676bde8
         process = cadocommand.RemoteCommand(kill, host, self.parameters, self.get_param_prefix())
         return process.wait()
 
