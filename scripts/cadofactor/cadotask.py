#!/usr/bin/env python3
import sys
import re
import os.path
from fractions import gcd
import abc
import random
import time
import datetime
from collections import OrderedDict, defaultdict
from itertools import zip_longest
from math import log, sqrt
import logging
import socket
import gzip
import heapq
import patterns
import wudb
import cadoprograms
import cadoparams
import cadocommand
import wuserver
import workunit
from struct import error as structerror
from shutil import rmtree
from workunit import Workunit
# Patterns for floating-point numbers
# They can be used with the string.format() function, e.g.,
# re.compile("value = {cap_fp}".format(**REGEXES))
# where format() replaces "{cap_fp}" with the string in CAP_FP
RE_FP = r"[-+]?[0-9]*\.?[0-9]+(?:[eE][-+]?[0-9]+)?"
CAP_FP = "(%s)" % RE_FP
REGEXES = {"fp": RE_FP, "cap_fp": CAP_FP}

def re_cap_n_fp(prefix, n, suffix=""):
    """ Generate a regular expression that starts with prefix, then captures
    1 up to n floating-point numbers (possibly in scientific notation)
    separated by whitespace, and ends with suffix.
    
    >>> re.match(re_cap_n_fp("foo", 2), 'foo 1.23').group(1)
    '1.23'
    >>> re.match(re_cap_n_fp("foo", 2), 'foo1.23   4.56').groups()
    ('1.23', '4.56')
    
    # The first fp pattern must match something
    >>> re.match(re_cap_n_fp("foo", 2), 'foo')
    """
    template = prefix
    if n > 0:
        # The first CAP_FP pattern is mandatory, and can have zero or more
        # whitespace in front
        template += r"\s*{cap_fp}"
        # The remaining FP_CAPs are optional, and have 1 or more whitespace
        template += r"(?:\s+{cap_fp})?" * (n - 1)
    template += suffix
    return template.format(**REGEXES)


class Polynomial(list):
    """
    >>> p = Polynomial()
    >>> p.degree < 0
    True
    >>> p[0] = 1
    >>> p.degree == 0
    True
    >>> p[42] = 1
    >>> p.degree == 42
    True
    >>> p[42] = 0
    >>> p.degree == 0
    True
    >>> p = Polynomial([3,2,1]) # x^2 + 2*x + 3
    >>> p.eval(0)
    3
    >>> p.eval(1)
    6
    >>> p.eval(2)
    11
    >>> p.eval(-3)
    6
    >>> p.eval_h(2,7)
    179
    >>> p.eval_h(-3,5)
    54
    """
    @property
    def degree(self):
        return len(self) - 1 if len(self) > 0 else float("-inf")

    def __setitem__(self, index, value):
        if index >= len(self):
            self.extend([0]*(index + 1 - len(self)))
        list.__setitem__(self, index, value)
        # Remove leading zeroes
        while len(self) > 0 and self[-1] == 0:
            self.pop()

    def __str__(self):
        xpow = ["", "*x"] + ["*x^%d" % i for i in range(2, len(self))]
        arr = ["%+d%s" % (self[idx], xpow[idx]) for idx in range(0, len(self))
               if self[idx]]
        poly = "".join(reversed(arr)).lstrip('+')
        poly = re.sub(r'\b1\*', "", poly)
        return poly

    def eval(self, x):
        """ Evaluate the polynomial at x """
        if len(self) == 0:
            return 0
        deg = self.degree
        value = self[deg]
        for i in range(deg):
            value = value * x + self[deg - i - 1]
        return value

    def eval_h(self, a, b):
        """ Evaluate homogenized bi-variate polynomial at a,b  """
        if len(self) == 0:
            return 0
        powers_a = [a**i for i in range(self.degree + 1)]
        powers_b = [b**i for i in range(self.degree + 1)]
        return sum([coeff * pow_a * pow_b for (coeff, pow_a, pow_b)
                    in zip(self, powers_a, reversed(powers_b))])

    def same_lc(self, other):
        """ Return true if the two polynomials have the same degree
        and leading coefficient
        """
        return self.degree == other.degree and \
                self[self.degree] == other[other.degree]

class PolynomialParseException(Exception):
    """ Exception class for signaling errors during polynomial parsing """
    pass

class TaskException(Exception):
    """ Exception class for signaling errors during task execution """
    pass

class Polynomials(object):
    r""" A class that represents a polynomial
    
    >>> Polynomials([""])
    Traceback (most recent call last):
    cadotask.PolynomialParseException: No polynomials found
    >>> t="n: 1021\nc0: 1\nc5: -1\nc5: 1\nY0: 4\nY1: -1\nskew: 1.0\n"
    >>> p=Polynomials(t.splitlines())
    Traceback (most recent call last):
    cadotask.PolynomialParseException: Line 'c5: 1' redefines coefficient of x^5
    >>> t="n: 1021\nc0: 1\nc1: -1\nc5: 1\nY0: 4\nY1: -1\nskew: 1.0\n"
    >>> p=Polynomials(t.splitlines())
    >>> str(p)
    'n: 1021\nskew: 1.0\nc0: 1\nc1: -1\nc5: 1\nY0: 4\nY1: -1\n# f(x) = x^5-x+1\n# g(x) = -x+4\n'
    >>> t="n: 1021\nc0: -1\nc1: 1\nc5: -1\nY0: -4\nY1: 1\nskew: 1.0\n"
    >>> p=Polynomials(t.splitlines())
    >>> str(p)
    'n: 1021\nskew: 1.0\nc0: -1\nc1: 1\nc5: -1\nY0: -4\nY1: 1\n# f(x) = -x^5+x-1\n# g(x) = x-4\n'
    >>> t="n: 1021\npoly0: 1, 2, 3\npoly1: 4, 5, 6\nskew: 1.0\n"
    >>> p=Polynomials(t.splitlines())
    """

    re_pol_f = re.compile(r"c(\d+)\s*:\s*(-?\d+)")
    re_pol_g = re.compile(r"Y(\d+)\s*:\s*(-?\d+)")
    re_polys = re.compile(r"poly(\d+)\s*:") # FIXME: do better?
<<<<<<< HEAD
    re_Murphy = re.compile(re_cap_n_fp(r"\s*#\s*MurphyE'\s*\((.*)\)\s*=", 1))
=======
    re_Murphy = re.compile(re_cap_n_fp(r"\s*#\s*MurphyE\s*\((.*)\)\s*=", 1))
    # MurphyF is the refined value of MurphyE produced by polyselect3
    re_MurphyF = re.compile(re_cap_n_fp(r"\s*#\s*MurphyF\s*\((.*)\)\s*=", 1))
>>>>>>> 3fae791a
    re_skew = re.compile(re_cap_n_fp(r"skew:", 1))
    re_best = re.compile(r"# Best polynomial found \(revision (.*)\):")
    # the 'lognorm' variable now represents the expected E-value
    re_lognorm = re.compile(re_cap_n_fp(r"\s*#\s*exp_E", 1))
    
    # Keys that can occur in a polynomial file, in their preferred ordering,
    # and whether the key is mandatory or not. The preferred ordering is used
    # when turning a polynomial back into a string.
    keys = OrderedDict(
        (
            ("n", (int, True)),
            ("skew", (float, False)),
            ("type", (str, False))
        ))
    
    def __init__(self, lines):
        """ Parse a polynomial file in the syntax as produced by polyselect
            and polyselect_ropt
        """
        self.MurphyE = 0.
        self.MurphyF = 0.
        self.skew = 0.
        self.MurphyParams = None
        self.revision = None
        self.lognorm = 0.
        self.params = {}
        polyf = Polynomial()
        polyg = Polynomial()
        # in case of multiple fields
        tabpoly = {}

        def match_poly(line, poly, regex):
            match = regex.match(line)
            if match:
                (idx, coeff) = map(int, match.groups())
                if idx <= poly.degree and poly[idx]:
                    raise PolynomialParseException(
                        "Line '%s' redefines coefficient of x^%d"
                        % (line, idx))
                poly[idx] = coeff
                return True
            return False

        # line = "poly0: 1, 2, 3" => poly[0] = {1, 2, 3} = 1+2*X+3*X^2
        def match_poly_all(line, regex):
            match = regex.match(line)
            if match:
                line2 = line.split(":")
                # get index of poly
                ip = int(line2[0].split("poly")[1])
                # get coeffs of 1+2*X+3*X^2
                line3=line2[1].split(",")
                pol = Polynomial()
                for idx in range(len(line3)):
                    pol[idx] = int(line3[idx]);
                return ip, pol
            return -1, []

        for line in lines:
            # print ("Parsing line: >%s<" % line.strip())
            # If this is a comment line telling the Murphy E value,
            # extract the value and store it
            match = self.re_Murphy.match(line)
            if match:
                if self.MurphyParams or self.MurphyE:
                    raise PolynomialParseException(
                        "Line '%s' redefines Murphy E value" % line)
                self.MurphyParams = match.group(1)
                self.MurphyE = float(match.group(2))
                continue
            match = self.re_MurphyF.match(line)
            if match:
                if self.MurphyF:
                    raise PolynomialParseException(
                        "Line '%s' redefines Murphy F value" % line)
                self.MurphyF = float(match.group(2))
                continue
            match = self.re_skew.match(line)
            if match:
                self.skew = float(match.group(1))
                # go through
            match = self.re_best.match(line)
            if match:
                self.revision = match.group(1)
                continue
            # If this is a comment line telling the expected E-value,
            # extract the value and store it
            match = self.re_lognorm.match(line)
            if match:
                if self.lognorm != 0:
                    raise PolynomialParseException(
                        "Line '%s' redefines exp_E value" % line)
                self.lognorm = float(match.group(1))
                continue
            # Drop comment, strip whitespace
            line2 = line.split('#', 1)[0].strip()
            # If nothing is left, process next line
            if not line2:
                continue
            # Try to parse polynomial coefficients
            if match_poly(line, polyf, self.re_pol_f) or \
                    match_poly(line, polyg, self.re_pol_g):
                continue
            # is it in format "poly*: ..."
            ip,tip=match_poly_all(line, self.re_polys)
            if ip != -1:
                tabpoly[ip] = tip
                continue
            # All remaining lines must be of the form "x: y"
            array = line2.split(":")
            if not len(array) == 2:
                raise PolynomialParseException("Invalid line '%s'" % line)
            key = array[0].strip()
            value = array[1].strip()
            
            if not key in self.keys:
                raise PolynomialParseException("Invalid key '%s' in line '%s'" %
                                               (key, line))
            if key in self.params:
                raise PolynomialParseException("Key %s in line %s has occurred "
                                               "before" % (key, line))
            (_type, isrequired) = self.keys[key]
            self.params[key] = _type(value)

        # If no polynomial was found at all (not even partial data), assume
        # that polyselect simply did not find anything in this search range
        if polyf.degree < 0 and polyg.degree < 0 and self.params == {} and \
                self.MurphyE == 0.:
            raise PolynomialParseException("No polynomials found")

        # Test that all required keys are there
        for (key, (_type, isrequired)) in self.keys.items():
            if isrequired and not key in self.params:
                raise PolynomialParseException("Key %s missing" % key)
        if len(tabpoly) > 0:
            polyg = tabpoly[0]
            polyf = tabpoly[1]
        self.polyf = polyf
        self.polyg = polyg
        self.tabpoly = tabpoly
        return

    def __str__(self):
        arr = ["%s: %s\n" % (key, self.params[key])
               for key in self.keys if key in self.params]
        if len(self.tabpoly) > 0:
            for i in range(len(self.tabpoly)):
                poltmp = self.tabpoly[i]
                arr += ["poly%d: %s" % (i, poltmp[0])]
                arr += [","+str(poltmp[j]) for j in range(1, len(poltmp))]
                arr += "\n"
        else:
            arr += ["c%d: %d\n" % (idx, coeff) for (idx, coeff)
                    in enumerate(self.polyf) if not coeff == 0]
            arr += ["Y%d: %d\n" % (idx, coeff) for (idx, coeff)
                    in enumerate(self.polyg) if not coeff == 0]
        if not self.MurphyE == 0.:
            if self.MurphyParams:
                arr.append("# MurphyE (%s) = %g\n" % (self.MurphyParams, self.MurphyE))
            else:
                arr.append("# MurphyE = %g\n" % self.MurphyE)
        if not self.revision == None:
            arr.append("# found by revision %s\n" % self.revision)
        if not self.lognorm == 0.:
            arr.append("# exp_E %g\n" % self.lognorm)
        if len(self.tabpoly) > 0:
            for i in range(len(self.tabpoly)):
                arr.append("# poly%d = %s\n" % (i, str(self.tabpoly[i])))
        else:
            arr.append("# f(x) = %s\n" % str(self.polyf))
            arr.append("# g(x) = %s\n" % str(self.polyg))
        return "".join(arr)

    def __eq__(self, other):
        return self.polyf == other.polyf and self.polyg == other.polyg \
            and self.params == other.params

    def __ne__(self, other):
        return not (self == other)

    def create_file(self, filename):
        # Write polynomial to a file
        with open(str(filename), "w") as poly_file:
            poly_file.write(str(self))

    def getN(self):
        return self.params["n"]

    def same_lc(self, other):
        """ Returns true if both polynomial pairs have same degree and
        leading coefficient
        """
        return self.polyf.same_lc(other.polyf) and \
               self.polyg.same_lc(other.polyg)

    def get_polynomial(self, side):
        """ Returns one of the two polynomial as indexed by side """
        assert side == 0 or side == 1
        # Welp, f is side 1 and g is side 0 :(
        if side == 0:
            return self.polyg
        else:
            return self.polyf


class FilePath(object):
    """ A class that represents a path to a file, where the path should be
    somewhat relocateable.
    
    In particular, we separate the path to the working directory, and the file
    path relative to the working directory. For persistent storage in the DB,
    the path relative to the workdir should be used, whereas for any file
    accesses, the full path needs to be used.
    It also piggy-backs a version information field.
    """

    def __init__(self, workdir, filepath, version=None):
        self.workdir = workdir.rstrip(os.sep)
        self.filepath = filepath
        self.version = version

    def __str__(self):
        return "%s%s%s" % (self.workdir, os.sep, self.filepath)

    def get_wdir_relative(self):
        return self.filepath

    def isfile(self):
        return os.path.isfile(str(self))

    def isdir(self):
        return os.path.isdir(str(self))

    def get_version(self):
        return self.version

    def mkdir(self, *, parent=False, mode=None):
        """ Creates a directory.
        
        parent acts much like the Unix mkdir's '-p' parameter: required parent
        directories are created if they don't exist, and no error is raised
        if the directory to be created already exists.
        If parent==True, a mode for the directory to be created can be specified
        as well.
        """
        if parent:
            # os.makedirs specifies 0o777 as the default value for mode,
            # thus we can't pass None to get the default value. We also
            # want to avoid hard-coding 0x777 as the default in this
            # method's signature, or using **kwargs magic. Thus we use
            # a default of None in this method, and pass the mode value
            # to makedirs only if it is not None.
            if mode is None:
                os.makedirs(str(self), exist_ok=True)
            else:
                os.makedirs(str(self), exist_ok=True, mode=mode)
        else:
            os.mkdir(str(self))
    def realpath(self):
        return os.path.realpath(str(self))
    def open(self, *args, **kwargs):
        return open(str(self), *args, **kwargs)
    def rmtree (self, ignore_errors=False):
        rmtree(str(self), ignore_errors)


class WorkDir(object):
    """ A class that allows generating file and directory names under a
    working directory.
    
    The directory layout is as follows:
    The current project (i.e., the factorization) has a jobname, e.g.,
    "RSA512". Each task may have a name, e.g., "sieving".
    A task can create various files under
    workdir/jobname.taskname.file
    or put them in a subdirectory
    workdir/jobname.taskname/file
    or, for multiple subdirectories,
    workdir/jobname.taskname/subdir/file

    It is also ok for tasks to have no particular name that is
    reflected in the filename hierarchy.
    
    >>> f = WorkDir("/foo/bar", "jobname", "taskname")
    >>> str(f.make_dirname("foo")).replace(os.sep,'/')
    '/foo/bar/jobname.foo/'
    >>> str(f.make_filename('file')).replace(os.sep,'/')
    '/foo/bar/jobname.file'
    >>> str(f.make_filename('file', subdir="foo")).replace(os.sep,'/')
    '/foo/bar/jobname.foo/file'
    >>> str(f.make_filename('file', prefix="bar", subdir='foo')).replace(os.sep,'/')
    '/foo/bar/jobname.foo/jobname.bar.file'
    """
    def __init__(self, workdir, jobname=None, taskname=None):
        self.workdir = str(workdir).rstrip(os.sep)
        self.jobname = jobname
        self.taskname = taskname
    
    def path_in_workdir(self, filename, version=None):
        return FilePath(self.workdir, filename, version=version)
    
    def make_filename2(self, jobname=None, taskname=None, filename=None):
        if jobname is None:
            jobname = self.jobname
        if taskname is None:
            taskname = self.taskname
        filename_arr = [s for s in [jobname, taskname, filename] if s]
        return FilePath(self.workdir, ".".join(filename_arr))
    
    def make_dirname(self, subdir):
        """ Make a directory name of the form workdir/jobname.prefix/ """
        return self.path_in_workdir("".join([self.jobname, ".", subdir, os.sep]))
    
    def make_filename(self, name, prefix=None, subdir=None):
        """ If subdir is None, make a filename of the form
        workdir/jobname.prefix.name or workdir/jobname.name depending on
        whether prefix is None or not.
        If subdir is not None, make a filename of the form
        workdir/jobname.subdir/jobname.prefix.name
        or workdir/jobname.subdir/name
        """
        components=[self.jobname]
        if subdir is not None:
            components += [ ".", subdir, os.sep]
            if prefix is not None:
                components += [ self.jobname, ".", prefix, "." ]
            components += [ name ]
        else:
            if prefix is not None:
                    components += [ ".", prefix ]
            components += [ ".", name ]
        return self.path_in_workdir("".join(components))

    def get_workdir_jobname(self):
        return self.jobname

    def get_workdir_path(self):
        return self.workdir

class Statistics(object):
    """ Class that holds statistics on program execution, and can merge two
    such statistics.
    """
    def __init__(self, conversions, formats):
        self.conversions = conversions
        self.stat_formats = formats
        self.stats = {}
    
    @staticmethod
    def typecast(values, types):
        """ Cast the values in values to the types specified in types """
        if type(types) is type:
            return [types(v) for v in values]
        else:
            return [t(v) for (v, t) in zip(values, types)]
    
    @staticmethod
    def _to_str(stat):
        """ Convert one statistic to a string """
        return " ".join(map(str, stat))
    
    @staticmethod
    def _from_str(string, types):
        """ Convert a string (probably from a state dict) to a statistic """
        return Statistics.typecast(string.split(), types)
    
    def from_dict(self, stats):
        """ Initialise values in self from the strings in the "stats"
        dictionary
        """
        for (key, types, defaults, combine, regex, allow_several) in self.conversions:
            if key in stats:
                if key in self.stats:
                    print("duplicate %s\n" % key)
                assert not key in self.stats
                self.stats[key] = self._from_str(stats.get(key, defaults),
                                                 types)
                assert not self.stats[key] is None
    
    def parse_line(self, line):
        """ Parse one line of program output and look for statistics.
        
        If they are found, they are added to self.stats.
        """
        for (key, types, defaults, combine, regex, allow_several) in self.conversions:
            match = regex.match(line)
            if match:
                # print (pattern.pattern, match.groups())
                # Optional groups that did not match are returned as None.
                # Skip over those so typecast doesn't raise TypeError
                groups = [group for group in match.groups() if not group is None]
                new_val = self.typecast(groups, types)
                if not allow_several:
                    assert not key in self.stats
                    self.stats[key] = new_val
                else:
                    # Some output files inherently have several values.
                    # This is the case of bwc output files if we use
                    # multiple sequences.
                    if key in self.stats:
                        self.stats[key] = combine(self.stats[key], new_val)
                    else:
                        self.stats[key] = new_val
                assert not self.stats[key] is None
    
    def merge_one_stat(self, key, new_val, combine):
        if key in self.stats:
            self.stats[key] = combine(self.stats[key], new_val)
        else:
            self.stats[key] = new_val
        assert not self.stats[key] is None
        # print(self.stats)
    
    def merge_stats(self, new_stats):
        """ Merge the stats currently in self with the Statistics in
        "new_stats"
        """
        
        assert self.conversions == new_stats.conversions
        for (key, types, defaults, combine, regex, allow_several) in self.conversions:
            if key in new_stats.stats:
                self.merge_one_stat(key, new_stats.stats[key], combine)
    
    def as_dict(self):
        return {key: self._to_str(self.stats[key]) for key in self.stats}
    
    def as_strings(self):
        """ Convert statistics to lines of output
        
        The self.stat_formats is an array, with each entry corresponding to
        a line that should be output.
        Each such entry is again an array, containing the format strings that
        should be used for the conversion of statistics. If a conversion
        fails with a KeyError or an IndexError, it is silently skipped over.
        This is to allow producing lines on which some statistics are not
        printed if the value is not known.
        """
        result = []
        errors = []
        for format_arr in self.stat_formats:
            line = []
            for format_str in format_arr:
                try:
                    line.append(format_str.format(**self.stats))
                except KeyError:
                    errors.append("KeyError with \"%s\"" % format_str)
                except IndexError:
                    errors.append("IndexError with \"%s\"" % format_str)
            if line:
                result.append("".join(line))
        if len(errors) > 0:
            errors.append("(registered stats: %s)" % self.stats)
            return result, errors
        else:
            return result, None
    
    # Helper functions for processing statistics.
    # We can't make them @staticmethod or references are not callable
    def add_list(*lists):
        """ Add zero or more lists elementwise.
        
        Short lists are handled as if padded with zeroes.
        
        >>> Statistics.add_list([])
        []
        >>> Statistics.add_list([1])
        [1]
        >>> Statistics.add_list([1,2], [3,7])
        [4, 9]
        >>> Statistics.add_list([1,2], [3,7], [5], [3,1,4,1,5])
        [12, 10, 4, 1, 5]
        """
        return [sum(items) for items in zip_longest(*lists, fillvalue=0)]
    
    def weigh(samples, weights):
        return [sample * weight for (sample, weight) in zip(samples, weights)]
    
    def combine_mean(means, samples):
        """ From two lists, one containing values and the other containing
        the respective sample sizes (i.e., weights of the values), compute
        the combined mean (i.e. the weighted mean of the values).
        The two lists must have equal length.
        """
        assert len(means) == len(samples)
        total_samples = sum(samples)
        weighted_sum = sum(Statistics.weigh(means, samples))
        return [weighted_sum / total_samples, total_samples]
    
    def zip_combine_mean(*lists):
        """ From a list of 2-tuples, each tuple containing a value and a
        weight, compute the weighted average of the values.
        """
        for l in lists:
            assert len(l) == 2
        (means, samples) = zip(*lists)
        return Statistics.combine_mean(means, samples)
    
    def combine_stats(*stats):
        """ Computes the combined mean and std.dev. for the stats
        
        stats is a list of 3-tuples, each containing number of sample points,
        mean, and std.dev.
        Returns a 3-tuple with the combined number of sample points, mean,
        and std. dev.
        """
        
        # Samples is a list containing the first item (number of samples) of
        # each item of stats, means is list of means, stddevs is list of
        # std. dev.s
        for s in stats:
            assert len(s) == 3
        
        (samples, means, stddevs) = zip(*stats)
        
        (total_mean, total_samples) = Statistics.combine_mean(means, samples)
        # t is the E[X^2] part of V(X)=E(X^2) - (E[X])^2
        t = [mean**2 + stddev**2 for (mean, stddev) in zip(means, stddevs)]
        # Compute combined variance
        total_var = Statistics.combine_mean(t, samples)[0] - total_mean**2
        return [total_samples, total_mean, sqrt(total_var)]
    
    def test_combine_stats():
        """ Test function for combine_stats()
        
        >>> Statistics.test_combine_stats()
        True
        """
        
        from random import randrange
        
        def mean(x):
            return float(sum(x))/float(len(x))
        def var(x):
            E = mean(x)
            return mean([(a-E)**2 for a in x])
        def stddev(x):
            return sqrt(var(x))
        
        # Generate between 1 and 5 random integers in [1,100]
        lengths = [randrange(100) + 1 for i in range(randrange(5) + 1)]
        lengths = [1, 10]
        # Generate lists of random integers in [1,100]
        lists = [[randrange(100) for i in range(l)] for l in lengths]
        stats = [(length, mean(l), stddev(l))
            for (length, l) in zip(lengths, lists)]
        
        combined = []
        for l in lists:
            combined += l
        
        combined1 = Statistics.combine_stats(*stats)
        combined2 = [len(combined), mean(combined), stddev(combined)]
        if abs(combined1[2] - combined2[2]) > 0.2 * combined2[2]:
            print("lists = %r" % lists)
            print("combineds = %r" % combined)
            print("stats = %r" % stats)
            print("combined1 = %r" % combined1)
            print("combined2 = %r" % combined2)
            print(combined1[2], combined2[2])
            print(abs(combined1[2] / combined2[2] - 1))
        return combined1[0] == combined2[0] and \
                abs(combined1[1] / combined2[1] - 1) < 1e-10 and \
                abs(combined1[2] - combined2[2]) <= 1e-10 * combined2[2]
    
    def smallest_n(*lists, n=10):
        concat = []
        for l in lists:
            concat += l
        concat.sort()
        return concat[0:n]

    def parse_stats(self, filename):
        """ Parse statistics from the file with name "filename" and merge them
        into self
        
        Returns the newly parsed stats as a dictionary
        """
        new_stats = Statistics(self.conversions, self.stat_formats)
        with open(str(filename), "r") as inputfile:
            for line in inputfile:
                new_stats.parse_line(line)
        self.merge_stats(new_stats)
        return new_stats.as_dict()


class HasName(object, metaclass=abc.ABCMeta):
    @abc.abstractproperty
    def name(self):
        # The name of the task in a simple form that can be used as
        # a Python dictionary key, a directory name, part of a file name,
        # part of an SQL table name, etc. That pretty much limits it to
        # alphabetic first letter, and alphanumeric rest.
        pass

class HasTitle(object, metaclass=abc.ABCMeta):
    @abc.abstractproperty
    def title(self):
        # A pretty name for the task, will be used in screen output
        pass

class DoesLogging(HasTitle, metaclass=abc.ABCMeta):
    def __init__(self, *args, **kwargs):
        super().__init__(*args, **kwargs)
        self.logger = logging.getLogger(self.title)

class MakesTablenames(HasName):
    @property
    def database_state_table_name(self):
        """ Prefix string for table names
        
        By default, the table name prefix is the name attribute, but this can
        be overridden
        """
        return self.name
    
    def make_tablename(self, extra=None):
        """ Return a name for a DB table """
        # Maybe replace SQL-disallowed characters here, like digits and '.' ?
        # Could be tricky to avoid collisions
        name = self.database_state_table_name
        if extra:
            name = name + '_' + extra
        wudb.check_tablename(name)
        return name

class HasState(MakesTablenames, wudb.HasDbConnection):
    """ Declares that the class has a DB-backed dictionary in which the class
    can store state information.
    
    The dictionary is available as an instance attribute "state".
    """
    def __init__(self, *args, **kwargs):
        super().__init__(*args, **kwargs)
        name = self.make_tablename()
        self.state = self.make_db_dict(name, connection=self.db_connection)


class FilesCreator(MakesTablenames, wudb.HasDbConnection, metaclass=abc.ABCMeta):
    """ A base class for classes that produce a list of output files, with
    some auxiliary information stored with each file (e.g., nr. of relations).
    This info is stored in the form of a DB-backed dictionary, with the file
    name as the key and the auxiliary data as the value.
    """
    def __init__(self, *args, **kwargs):
        super().__init__(*args, **kwargs)
        tablename = self.make_tablename("outputfiles")
        self.output_files = self.make_db_dict(tablename,
                                              connection=self.db_connection)
    
    def add_output_files(self, filenames, *, commit):
        """ Adds a dict of files to the list of existing output files """
        final_files = {}
        for filename in filenames:
            if filename in self.output_files:
                self.logger.warning("%s already in output files table" % filename)
                #raise KeyError("%s already in output files table" % filename)
            else:
                final_files[filename] = filenames[filename]
        self.output_files.update(final_files, commit=commit)
    
    def get_output_filenames(self, condition=None):
        """ Return output file names, optionally those that match a condition
        
        If a condition is given, it must be callable with 1 parameter and
        boolean return type; then only those filenames are returned where
        for the auxiliary data s (i.e., the value stored in the dictionary
        with the file name as key) satisfies condition(s) == True.
        """
        if condition is None:
            return list(self.output_files.keys())
        else:
            return [f for (f, s) in self.output_files.items() if condition(s)]
    
    def forget_output_filenames(self, filenames, *, commit):
        self.output_files.clear(filenames, commit=commit)


class BaseStatistics(object):
    """ Base class for HasStatistics and SimpleStatistics that terminates the
    print_stats() call chain.
    """
    def print_stats(self):
        pass


class HasStatistics(BaseStatistics, HasState, DoesLogging, metaclass=abc.ABCMeta):
    @property
    def stat_conversions(self):
        """ Sub-classes should override """
        return []

    @property
    def stat_formats(self):
        """ Sub-classes should override """
        return []

    def __init__(self, *args, **kwargs):
        super().__init__(*args, **kwargs)
        self.statistics = Statistics(self.stat_conversions, self.stat_formats)
        self.statistics.from_dict(self.state)

    def get_statistics_as_strings(self):
        """ Return the statistics collected so far as a List of strings.
        
        Sub-classes can override to add/remove/change strings.
        """
        result, errors = self.statistics.as_strings()
        if errors is not None:
            self.logger.warning("some stats could not be displayed for %s (see log file for debug info)", self.name)
            for e in errors:
                self.logger.debug(e)
        return result


    def print_stats(self):
        stat_msgs = self.get_statistics_as_strings()
        if stat_msgs:
            self.logger.info("Aggregate statistics:")
            for msg in stat_msgs:
                self.logger.info(msg)
        super().print_stats()
    
    def parse_stats(self, filename, *, commit):
        # self.logger.info("Parsing filename %s\n", filename)
        new_stats = self.statistics.parse_stats(filename)
        self.logger.debug("Newly arrived stats: %s", new_stats)
        update = self.statistics.as_dict()
        self.logger.debug("Combined stats: %s", update)
        self.state.update(update, commit=commit)


class SimpleStatistics(BaseStatistics, HasState, DoesLogging, 
        metaclass=abc.ABCMeta):

    @abc.abstractproperty
    def programs(self):
        # A list of classes of Programs which this tasks uses
        pass

    def print_cpu_real_time(self, cputotal, realtotal, program):
        """ Print cpu and/or real time to logger """
        # Uses self only for access to the logger
        pairs = zip((cputotal, realtotal), ("cpu", "real"))
        usepairs = [pair for pair in pairs if pair[0]]
        if usepairs:
            printformat = "/".join(["%g"] * len(usepairs))
            usepairs = tuple(zip(*usepairs))
            timestr = '/'.join(usepairs[1])
            self.logger.info("Total %s time for %s: " + printformat,
                    timestr, program, *usepairs[0])
    
    @staticmethod
    def keyname(is_cpu, programname):
        return "cputime_%s" % programname if is_cpu else "realtime_%s" % programname

    def update_cpu_real_time(self, programname, cpu=None, real=None, commit=True):
        """ Add seconds to the statistics of cpu time spent by program,
        and return the new total.
        """
        assert isinstance(programname, str)
        update = {}
        for (is_cpu, time) in ((True, cpu), (False, real)):
            if time is not None:
                key = self.keyname(is_cpu, programname)
                update[key] = self.state.get(key, 0.) + time
        if update:
            self.state.update(update, commit=commit)

    def get_cpu_real_time(self, program):
        """ Return list of cpu and real time spent by program """
        return [self.state.get(self.keyname(is_cpu, program.name), 0.)
                for is_cpu in (True, False)]

    def get_total_cpu_or_real_time(self, is_cpu):
        """ Return tuple with number of seconds of cpu and real time spent
        by all programs of this Task
        """
        times = [self.get_cpu_real_time(p) for p, o, i in self.programs]
        times = tuple(map(sum, zip(*times)))
        return times[0 if is_cpu else 1]

    def print_stats(self):
        for program, o, i in self.programs:
            cputotal, realtotal  = self.get_cpu_real_time(program)
            self.print_cpu_real_time(cputotal, realtotal, program.name)
        super().print_stats()


class Runnable(object):
    @abc.abstractmethod
    def run(self):
        pass


class DoesImport(DoesLogging, cadoparams.UseParameters, Runnable,
                 metaclass=abc.ABCMeta):
    @abc.abstractproperty
    def paramnames(self):
        return self.join_params(super().paramnames, {"import": None})

    def __init__(self, *args, **kwargs):
        super().__init__(*args, **kwargs)
        self._did_import = False

    def run(self):
        super().run()
        if "import" in self.params and not self._did_import:
            self.import_files(self.params["import"])
            self._did_import = True

    def import_files(self, input_filename):
        if input_filename.startswith('@'):
            self.logger.info("Importing files listed in %s", input_filename[1:])
            with open(input_filename[1:], "r") as f:
                filenames = f.read().splitlines()
        else:
            self.logger.info("Importing file %s", input_filename)
            filenames = [input_filename]
        for filename in filenames:
            self.import_one_file(filename)

    def did_import(self):
        return self._did_import

    @abc.abstractmethod
    def import_one_file(self, filename):
        pass

def chain_dict(d1, d2):
    """ Chain two mappings.

    If d[x] == y and e[y] == z, then chain_dict(d, e)[x] == z.
    >>> chain_dict({1: 17}, {17: 42})
    {1: 42}
    """
    return {key: d2[value] for key, value in d1.items()}

class RealTimeOutputFilter:
    def __init__(self, logger, filename):
        # the buffering=1 option is needed so that the stdout files are
        # not buffered, cf
        # docs.python.org/3.7/library/functions.html?highlight=open#open
        self.stdout = open(filename, mode="w", buffering=1)
        self.logger = logger
    def filter(self, data):
        self.stdout.write(data)
    def __enter__(self):
        return self
    def __exit__(self, *args):
         self.stdout.close()
        
        

class Task(patterns.Colleague, SimpleStatistics, HasState, DoesLogging,
           cadoparams.UseParameters, Runnable, metaclass=abc.ABCMeta):
    """ A base class that represents one task that needs to be processed.
    
    Sub-classes must define class variables:
    """
    # Properties that subclasses need to define
    @abc.abstractproperty
    def programs(self):
        # A tuple of 3-tuples, with each 3-tuple containing
        # 1. the class of Program which this tasks uses
        # 2. a tuple of parameters to the Program which the Task computes and
        #    which therefore should not be filled in from the Parameters file
        # 3. a dict of parameters which are file names and which should be
        #    filled in by sending Requests to other Tasks. This also enables
        #    testing whether input files have been changed by the other Task.
        pass
    @abc.abstractproperty
    def paramnames(self):
        # Parameters that all tasks use
        return self.join_params(super().paramnames, 
            {"name": str, "workdir": str, "run": True})
    @property
    def param_nodename(self):
        # avoid segregating our parameters, which are user-visible
        # things, underneath tree nodes whose name depends on some
        # implementation detail which is the task name. Except in
        # specific cases, a "task" does not (no longer) define a nesting
        # level in the parameter hierarchy.
        #
        # return self.name
        return None
    def __init__(self, *, mediator, db, parameters, path_prefix):
        ''' Sets up a database connection and a DB-backed dictionary for
        parameters. Reads parameters from DB, and merges with hierarchical
    
        parameters in the parameters argument. Parameters passed in by
        parameters argument do not override values in the DB-backed
        parameter dictionary.
        '''
        
        super().__init__(mediator=mediator, db=db, parameters=parameters,
                         path_prefix=path_prefix)
        self.logger.debug("Enter Task.__init__(%s)",
                          self.name)
        self.logger.debug("state = %s", self.state)
        # Set default parameters for this task, if any are given
        self.params = self.parameters.myparams(self.paramnames)
        self.logger.debug("self.parameters = %s", self.parameters)
        self.logger.debug("params = %s", self.params)
        # Set default parameters for our programs
        # The progparams entries should not be modified after a class'
        # constuctor (within __init__() is fine tho)
        self.progparams = []
        maindict = self.parameters.parameters
        for prog, override, needed_input in self.programs:
            # Parameters listed in needed_input are assumed to be overridden
            for key in (set(override) & set(needed_input)):
                self.logger.warning("Parameter %s listed in both overridden "
                                    "parameters and in input files for %s, "
                                    "only one is needed", key, prog.name)
            prog_param_path = self.parameters.get_param_path() + [prog.name]
            progparams = self.parameters.myparams(prog.get_accepted_keys(),
                                                  prog.name)
            for c in progparams:
                finergrain = '.'.join(prog_param_path+[c])
                coarsegrain = maindict.locate(finergrain)
                self.logger.debug("%s found from %s" % (finergrain, coarsegrain))
            for param in (set(needed_input)|set(override)) & set(progparams):
                finergrain = '.'.join(prog_param_path+[param])
                coarsegrain = maindict.locate(finergrain)
                # Whenever we see a parameter that is marked as override,
                # we will discard it and let the task level fill data for
                # this parameter. There are cases where this really is a
                # user error and we want to complain:
                #  - when the parameter file *explicitly* sets this
                #    parameter at this level. This does not make sense
                #    and is a troubling no-op. Typical example is
                #    specifying tasks.linalg.bwc.m in dlp mode.
                #  - when the parameter file sets it at a level above,
                #    but the task level does *not* know about this
                #    parameter anyway. This is ignored as well, and the
                #    task level will fill that parameter based on data it
                #    knows. But leaving the user with the feeling that he
                #    might be able to control that parameter is
                #    inelegant. A typical example is
                #    tasks.sieve.makefb.lim (which the tasks.sieve level
                #    sets based on the lim0 and lim1 parameters it knows
                #    about). Likewise, many "out" parameters behave
                #    similarly.
                if finergrain == coarsegrain or param not in set(self.paramnames):
                    self.logger.error('Parameter "%s" for program "%s" is '
                                     'generated at run time and cannot be '
                                     'supplied through the parameter file',
                                     param, prog.name)
                    self.logger.error('Ignoring %s, we rely on %s to compute it '
                                      'based on parameters at level %s only',
                                     '.'.join(path_prefix+[prog.name, param]),
                                     self.__class__,
                                     '.'.join(path_prefix))
                # We'll anyway discard it, but it's normal if we
                # inherited the parameter from a level above.
                del(progparams[param])
            
            self.progparams.append(progparams)
        # FIXME: whether to init workdir or not should not be controlled via
        # presence of a "workdir" parameter, but by class definition
        if "workdir" in self.params:
            self.workdir = WorkDir(self.params["workdir"], self.params["name"],
                               self.name)
        # Request mediator to run this task. It the "run" parameter is set
        # to false, then run() below will abort.
        self.send_notification(Notification.WANT_TO_RUN, None)
        self.logger.debug("Exit Task.__init__(%s)", self.name)
        return

    def run(self):
        if not self.params["run"]:
            self.logger.info("Stopping at %s", self.name)
            raise TaskException("Job aborted because of a forcibly disabled task")
        self.logger.info("Starting")
        self.logger.debug("%s.run(): Task state: %s", self.name, self.state)
        super().run()
        # Make set of requests so multiply listed requests are sent only once
        # The input_file dict maps key -> Request. Make set union of requests
        requests = set.union(*[set(i.values()) for p, o, i in self.programs])
        # Make dict mapping Request -> answer (i.e., FileName object)
        answers = self.batch_request(dict(zip(requests, requests)))
        # Make list of dicts mapping key -> answer
        self._input_files = [chain_dict(i, answers) for p, o, i in self.programs]
        # Since merged_args is re-generated in each run(), the subclass can
        # modify it as it pleases (unlike progparams)
        # For each program, merge the progparams and the input_files dicts
        self.merged_args = [dict(p.items() | i.items())
                            for p, i in zip(self.progparams, self._input_files)]

    def translate_input_filename(self, filename):
        return filename

    def test_outputfile_exists(self, filename):
        return filename.isfile()

    def cmp_input_version(self, state_key, version):
        """ Compare the version of the input file with the version we have
        processed before

        Returns None if filename does not include file version information,
        returns -2 if we have never processed the file before,
        returns -1 if the previously processed file is older,
        returns 0 if they are the same version,
        throws an exception if the processed version is newer than the
        current one.
        """
        if version is None:
            return None
        if not state_key in self.state:
            return -2
        if self.state[state_key] < version:
            return -1
        if self.state[state_key] == version:
            return 0
        raise ValueError("Previously processed version is newer than current")


    @staticmethod
    def _input_file_to_state_dict(key, index, filename):
        return ("processed_version_%d_%s" % (index, key), filename.get_version())

    def have_new_input_files(self):
        # Change this to "self.logger.info" for showing each check on screen
        log = self.logger.debug
        result = False
        for index, input_files in enumerate(self._input_files):
            for key, filename in input_files.items():
                (state_key, version) = \
                    self._input_file_to_state_dict(key, index, filename)
                c = self.cmp_input_version(state_key, version)
                if c == -2:
                    log("File %s was not processed before", filename)
                    result = True
                if c == -1:
                    log("File %s is newer than last time", filename)
                    result = True
        # Collapse programs from all dict into one set
        all = set.union(*[set(i.values()) for i in self._input_files])
        if result is False and all:
            (n, v) = (("", "is"), ("s", "are"))[len(all) > 1]
            log("Input file%s %s %s unchanged since last time",
                n, ", ".join(map(str, all)), v)
        return result

    def remember_input_versions(self, commit=True):
        update = {}
        for index, input_files in enumerate(self._input_files):
            for (key, filename) in input_files.items():
                (state_key, version) = \
                    self._input_file_to_state_dict(key, index, filename)
                if version is not None:
                    update[state_key] = version
        self.state.update(update, commit)

    @staticmethod
    def check_files_exist(filenames, filedesc, shouldexist):
        """ Check that the output files in "filenames" exist or don't exist,
        according to shouldexist.
        
        Raise IOError if any check fails, return None
        """
        for filename in filenames:
            if isinstance(filename, FilePath):
                exists = filename.isfile()
            else:
                exists = os.path.isfile(filename)
            if shouldexist and not exists:
                raise IOError("%s file %s does not exist" % (filedesc, filename))
            elif not shouldexist and exists:
                raise IOError("%s file %s already exists" % (filedesc, filename))
        return
    
    # These two function go together, one produces a workunit name from the
    # name of the factorization, the task name, and a task-provided identifier,
    # and the other function splits them again
    wu_paste_char = '_'
    wu_attempt_char = '#'
    def make_wuname(self, identifier, attempt=None):
        """ Generates a wuname from project name, task name, identifier, and
        attempt number.
        """
        assert not self.wu_paste_char in self.name # self.name is task name
        assert not self.wu_paste_char in identifier # identifier is, e.g., range string
        assert not self.wu_attempt_char in identifier
        wuname = self.wu_paste_char.join([self.params["name"], self.name,
                                          identifier])
        if not attempt is None:
            wuname += "%s%d" % (self.wu_attempt_char, attempt)
        return wuname
    
    def split_wuname(self, wuname):
        """ Splits a wuname into project name, task name, identifier, and
        attempt number.
        
        Always returns a list of length 4; if there is not attempt given in
        the wuname, then the last array entry is None

        >>> # Test many possible combinations of "_" and "#" occuring in names
        >>> # where these characters are allowed
        >>> class Klass():
        ...     params = {"name": None}
        ...     wu_paste_char = '_'
        ...     wu_attempt_char = '#'
        >>> inst = Klass()
        >>> from itertools import product
        >>> prod = product(*[["", "_", "#"]] * 4 + [["", "#"]]*2)
        >>> for sep in prod:
        ...     inst.params["name"] = "%s%sprojectname%s%s" % sep[0:4]
        ...     inst.name = "%staskname%s" % sep[4:6]
        ...     for attempt in [None, 2, 3]:
        ...         identifier = "identifier"
        ...         wuname = Task.make_wuname(inst, "identifier", attempt=attempt)
        ...         wu_split = Task.split_wuname(inst, wuname)
        ...         assert wu_split == [inst.params["name"], inst.name, identifier, attempt]
        """
        arr = wuname.rsplit(self.wu_paste_char, 2)
        assert len(arr) == 3
        attempt = None
        # Split off attempt number, if available
        if "#" in arr[2]:
            (arr[2], attempt) = arr[2].split('#')
            attempt = int(attempt)
        arr.append(attempt)
        return arr
    
    class ResultInfo(wudb.WuResultMessage):
        def __init__(self, wuid, rc, stdout, stderr, program, cmd_line, host):
            self.wuid = wuid
            self.rc = rc
            self.stdout = stdout if stdout else None
            self.stdoutfile = program.get_stdout()
            # stdout must be either in a string or in a file, but not both
            assert self.stdout is None or not self.stdoutfile
            self.stderr = stderr if stderr else None
            self.stderrfile = program.get_stderr()
            # stderr must be either in a string or in a file, but not both
            assert self.stderr is None or not self.stderrfile
            self.output_files = program.get_output_files(with_stdio=False)
            self.cmd_line = cmd_line
            self.host = host
        def get_wu_id(self):
            return self.wuid
        def get_output_files(self):
            return self.output_files
        def get_stdout(self, command_nr):
            assert command_nr == 0
            return self.stdout
        def get_stdoutfile(self, command_nr):
            assert command_nr == 0
            return self.stdoutfile
        def get_stderr(self, command_nr):
            assert command_nr == 0
            return self.stderr
        def get_stderrfile(self, command_nr):
            assert command_nr == 0
            return self.stderrfile
        def get_exitcode(self, command_nr):
            assert command_nr == 0
            return self.rc
        def get_command_line(self, command_nr):
            assert command_nr == 0
            return self.cmd_line
        def get_host(self):
            return self.host

    def log_failed_command_error(self, message, command_nr):
        host = message.get_host()
        host_msg = " run on %s" % host if host else ""
        self.logger.error("Program%s failed with exit code %d", 
                          host_msg, message.get_exitcode(command_nr))
        cmd_line = message.get_command_line(command_nr)
        if cmd_line:
            self.logger.error("Command line was: %s", cmd_line)
        stderr = message.read_stderr(command_nr)
        stderrfilename = message.get_stderrfile(command_nr)
        if stderrfilename:
            stderrmsg = " (stored in file %s)" % stderrfilename
        else:
            stderrmsg = ""
        if stderr:
            self.logger.error("Stderr output (last 10 lines only) follow%s:", stderrmsg)
            for l in stderr.decode().split('\n')[-10:]:
                self.logger.error("\t"+l)

    def submit_command(self, command, identifier, commit=True, log_errors=False):
        ''' Run a command.
        Return the result tuple. If the caller is an Observer, also send
        result to updateObserver().
        '''
        wuname = self.make_wuname(identifier)
        process = cadocommand.Command(command)
        cputime_used = os.times()[2] # CPU time of child processes
        realtime_used = time.time()
        (rc, stdout, stderr) = process.wait()
        cputime_used = os.times()[2] - cputime_used
        realtime_used = time.time() - realtime_used
        self.update_cpu_real_time(command.name, cputime_used, realtime_used, commit)
        message = Task.ResultInfo(wuname, rc, stdout, stderr, command, 
                                  command.make_command_line(), "server")
        if rc != 0 and log_errors:
            self.log_failed_command_error(message, 0)

        if isinstance(self, patterns.Observer):
            # pylint: disable=E1101
            self.updateObserver(message)
        return message
    
    def filter_notification(self, message):
        wuid = message.get_wu_id()
        rc = message.get_exitcode(0)
        stdout = message.read_stdout(0)
        stderr = message.read_stderr(0)
        output_files = message.get_output_files()
        self.logger.message("%s: Received notification for wuid=%s, rc=%d, "
                            "output_files=[%s]",
                            self.name, wuid, rc, ", ".join(output_files))
        (name, task, identifier, attempt) = self.split_wuname(wuid)
        if name != self.params["name"] or task != self.name:
            # This notification is not for me
            self.logger.message("Notification %s is not for me", wuid)
            return
        self.logger.message("Notification %s is for me", wuid)
        if rc != 0:
            self.logger.debug("Return code is: %d", rc)
        if stdout:
            self.logger.debug("stdout is: %s", stdout)
        if stderr:
            self.logger.debug("stderr is: %s", stderr)
        if output_files:
            self.logger.message("Output files are: %s", ", ".join(output_files))
        return identifier
    
    def send_notification(self, key, value):
        """ Wrapper around Colleague.send_notification() that instantiates a
        Notification with self as the sender
        """
        notification = Notification(self, key, value)
        super().send_notification(notification)
    
    def send_request(self, key, *args):
        """ Wrapper around Colleague.send_request() that instantiates a
        Request with self as the sender
        """
        request = Request(self, key, *args)
        return super().send_request(request)

    def batch_request(self, requests):
        """ Given a dict from keys to Request objects, return a dict with the
        same keys to the results of the requests.
        """
        return {key: self.send_request(request) for key, request in requests.items()}

    def get_number_outstanding_wus(self):
        return 0
    
    def verification(self, wuid, ok, *, commit):
        pass

    def get_state_filename(self, key, version=None):
        """ Return a file name stored in self.state as a FilePath object
        
        If a version parameter is passed, then this version is set as the
        version field of the FilePath object. If no parameter is passed, but
        our state includes an "output_version" key, then that is used.
        """
        if not key in self.state:
            return None
        if version is None:
            version = self.state.get("output_version", None)
        return self.workdir.path_in_workdir(self.state[key], version)

    def make_std_paths(self, progname, do_increment=True, prefix=None):
        count = self.state.get("stdiocount", 0)
        if do_increment:
            count += 1
        did_increment = do_increment
        while True:
            try:
                stdoutname = "%s.stdout.%d" % (progname, count)
                stderrname = "%s.stderr.%d" % (progname, count)
                self.check_files_exist((stdoutname, stderrname), "stdio",
                                       shouldexist=False)
            except IOError:
                count += 1
                did_increment = True
                self.logger.warning("Stdout or stderr files with index %d "
                                    "already exist", count)
            else:
                break
        stdoutpath = self.workdir.make_filename(stdoutname, prefix=prefix)
        stderrpath = self.workdir.make_filename(stderrname, prefix=prefix)
        if did_increment:
            self.state["stdiocount"] = count
        return (stdoutpath, stderrpath)

    def make_filelist(self, files, prefix=None):
        """ Create file file containing a list of files, one per line """
        filelist_idx = self.state.get("filelist_idx", 0) + 1
        self.state["filelist_idx"] = filelist_idx
        filelistname = self.workdir.make_filename("filelist.%d" % filelist_idx, prefix=prefix)
        with filelistname.open("w") as filelistfile:
            filelistfile.write("\n".join(files) + "\n")
        return filelistname

    def collect_usable_parameters(self, rl):
        message=[]
        message.append("Parameters used by Task %s" % self.name)
        prefix = '.'.join(self.parameters.get_param_path())
        for p in self.paramnames:
            message.append("  %s.%s" % (prefix, p))
            rl[p].append(prefix)
        for prog, override, needed_input in self.programs:
            message.append("  Parameters for program %s (general form %s.%s.*)" % (
                    prog.name, prefix, prog.name))
            for p in sorted(prog.get_accepted_keys()):
                t = "%s.%s.%s" % (prefix, prog.name, p)
                rl[p].append("%s.%s" % (prefix, prog.name))
                if p in set(override):
                    message.append("    [excluding internal parameter %s]" % t)
                elif p in set(needed_input):
                    message.append("    [excluding internal file name %s]" % t)
                else:
                    message.append("    %s" % t)
        message.append("")
        return "\n".join(message)


class ClientServerTask(Task, wudb.UsesWorkunitDb, patterns.Observer):
    @abc.abstractproperty
    def paramnames(self):
        return self.join_params(super().paramnames,  
            {"maxwu": 10, 
             "wutimeout": 10800,  # Default: 3h
             "maxresubmit": 5, 
             "maxwuerror": 2,   # increase if jobs are often killed badly.
             "maxtimedout": 100, 
             "maxfailed": 100})
    
    def __init__(self, *, mediator, db, parameters, path_prefix):
        super().__init__(mediator=mediator, db=db, parameters=parameters,
                         path_prefix=path_prefix)
        self.state.setdefault("wu_submitted", 0)
        self.state.setdefault("wu_received", 0)
        self.state.setdefault("wu_timedout", 0)
        self.state.setdefault("wu_failed", 0)
        assert self.get_number_outstanding_wus() >= 0
        # start_real_time will be a float giving the number of seconds since
        # Jan 1 1900 at the beginning of the task
        self.state.update({"start_real_time": 0})
        # start_achievement is a variable that tells us how far we were at
        # the beginning of this run (for example if a factorization is
        # restarted in the middle of a polyselect or sieve task.)
        # It should be in [0,1], and if not initialized yet it is -1.
        self.state.update({"start_achievement": -1})
        self.send_notification(Notification.SUBSCRIBE_WU_NOTIFICATIONS, None)
    
    def submit_wu(self, wu, commit=True):
        """ Submit a WU and update wu_submitted counter """
        # at beginning of the task, set "start_real_time" to the number of
        # seconds since Jan 1 1900
        if self.state["start_real_time"] == 0:
           delta = datetime.datetime.now() - datetime.datetime(1900,1,1)
           self.state.update({"start_real_time": delta.total_seconds()})
        key = "wu_submitted"
        self.state.update({key: self.state[key] + 1}, commit=False)
        self.wuar.create(str(wu), commit=commit)
    
    def cancel_wu(self, wuid, commit=True):
        """ Cancel a WU and update wu_timedout counter """
        self.logger.debug("Cancelling: %s", wuid)
        key = "wu_timedout"
        maxtimedout = self.params["maxtimedout"]
        if not self.state[key] < maxtimedout:
            self.logger.error("Exceeded maximum number of timed out "
                              "workunits, maxtimedout=%d ", maxtimedout)
            raise Exception("Too many timed out work units. Please increase tasks.maxtimedout (current value is %d)" % maxtimedout)
        self.state.update({key: self.state[key] + 1}, commit=False)
        self.wuar.cancel(wuid, commit=commit)
    
    def submit_command(self, command, identifier, commit=True, log_errors=False):
        ''' Submit a workunit to the database. '''
        
        while self.get_number_available_wus() >= self.params["maxwu"]:
            self.wait()
        wuid = self.make_wuname(identifier)
        wutext = command.make_wu(wuid)
        for filename in command.get_exec_files() + command.get_input_files():
            basename = os.path.basename(filename)
            self.send_notification(Notification.REGISTER_FILENAME,
                                   {basename:filename})
        
        self.logger.info("Adding workunit %s to database", wuid)
        # self.logger.debug("WU:\n%s" % wutext)
        self.submit_wu(wutext, commit=commit)
        # Write command line to a file
        cmdline = command.make_command_line()
        client_cmd_filename = self.workdir.make_filename2(taskname="",
                                                          filename="wucmd")
        with client_cmd_filename.open("a") as client_cmd_file:
            client_cmd_file.write("# Command for work unit: %s\n%s\n" %
                                  (wuid, cmdline))

    def get_eta(self):
        delta = datetime.datetime.now() - datetime.datetime(1900,1,1)
        seconds = delta.total_seconds() - self.state["start_real_time"]
        a = self.get_achievement()
        a0 = self.state["start_achievement"]
        if a0 == -1:
            self.state["start_achievement"] = a
            a0 = a
        elif a0 > a:
            # if a0 > a, it means we had a failing filtering try, which means
            # a had attained 100%, and then decreased to say 95% for example,
            # thus we need to update a0 by multiplying it by a
            a0 = a0 * a
        try:
           remaining_time = seconds / (a - a0) * (1.0 - a)
           now = datetime.datetime.now()
           arrival = now + datetime.timedelta(seconds=remaining_time)
           return arrival.ctime()
        except (OverflowError,ZeroDivisionError):
           return "Unknown"

    def verification(self, wuid, ok, *, commit):
        """ Mark a workunit as verified ok or verified with error and update
        wu_received counter """
        ok_str = "ok" if ok else "not ok"
        assert self.get_number_outstanding_wus() >= 1
        key = "wu_received"
        self.state.update({key: self.state[key] + 1}, commit=False)
        # only print ETA when achievement > 0 to avoid division by zero
        a = self.get_achievement()
        if a > 0:
            self.logger.info("Marking workunit %s as %s (%.1f%% => ETA %s)",
                              wuid, ok_str, 100.0 * a, self.get_eta())
        self.wuar.verification(wuid, ok, commit=commit)
    
    def cancel_available_wus(self):
        self.logger.info("Cancelling remaining workunits")
        self.wuar.cancel_all_available()
    
    def get_number_outstanding_wus(self):
        return self.state["wu_submitted"] - self.state["wu_received"] \
                - self.state["wu_timedout"]

    def get_number_available_wus(self):
        return self.wuar.count_available()

    def test_outputfile_exists(self, filename):
        # Can't test
        return False
    
    def wait(self):
        # Ask the mediator to check for workunits of status Received,
        # and if there are any, to send WU result notifications to the
        # subscribed listeners.
        # If we get notification on new results reliably from the HTTP server,
        # we might not need this poll. But they probably won't be totally
        # reliable
        if not self.send_request(Request.GET_WU_RESULT):
            self.resubmit_timed_out_wus()
            time.sleep(1)
    
    def resubmit_one_wu(self, wu, commit=True, maxresubmit=None):
        """ Takes a Workunit instance and adds it to workunits table under
        a modified name.
        """
        wuid = wu.get_id()
        (name, task, identifier, attempt) = self.split_wuname(wuid)
        attempt = 2 if attempt is None else attempt + 1
        # Don't do "if not maxresubmit:" as 0 is legit value
        if maxresubmit is None:
            maxresubmit = self.params["maxresubmit"]
        if attempt > maxresubmit:
            self.logger.info("Not resubmitting workunit %s, failed %d times",
                             wuid, attempt - 1)
            self.wuar.commit(commit)
            return
        new_wuid = self.make_wuname(identifier, attempt)
        wu.set_id(new_wuid)
        self.logger.info("Resubmitting workunit %s as %s", wuid, new_wuid)
        self.submit_wu(wu, commit=commit)
        
    def resubmit_timed_out_wus(self):
        """ Check for any timed out workunits and resubmit them """
        # We don't store the lastcheck in state as we do *not* want to check
        # instantly when we start up - clients should get a chance to upload
        # results first
        now = time.time()
        if not hasattr(self, "last_timeout_check"):
            self.logger.debug("Setting last timeout check to %f", now)
            self.last_timeout_check = now
            return
        
        check_every = 60 # Check every xx seconds
        if self.last_timeout_check + check_every >= now:
            # self.logger.info("It's not time to check yet, now = %f", now)
            return
        self.last_timeout_check = now
        
        timeout = self.params["wutimeout"]
        delta = datetime.timedelta(seconds=timeout)
        cutoff = str(datetime.datetime.utcnow() - delta)
        # self.logger.debug("Doing timeout check, cutoff=%s, and setting last check to %f",
        #                   cutoff, now)
        results = self.wuar.query(eq={"status": wudb.WuStatus.ASSIGNED},
                                  lt={"timeassigned": cutoff})
        results += self.wuar.query(eq={"status": wudb.WuStatus.NEED_RESUBMIT})
        if not results:
            # self.logger.debug("Found no timed-out workunits")
            pass
        self.logger.debug("Timeout check took %f s, found %d WUs",
                time.time() - now, len(results))
        for entry in results:
            self.cancel_wu(entry["wuid"], commit=False)
            self.resubmit_one_wu(Workunit(entry["wu"]), commit=True)

    def handle_error_result(self, message):
        """ Handle workunit with non-zero exit code
        
        If the result message indicates a failed command, log an error
        message, set the workunit to VERIFIED_ERROR in the DB, resubmit
        the work unit (but no more than once) and return True.
        If it indicates no error, return False. """
        if message.get_exitcode(0) == 0:
            return False
        self.log_failed_command_error(message, 0)
        key = "wu_failed"
        maxfailed = self.params["maxfailed"]
        maxwuerror = self.params["maxwuerror"]
        if not self.state[key] < maxfailed:
            self.logger.error("Exceeded maximum number of failed "
                              "workunits, maxfailed=%d ", maxfailed)
            raise Exception("Too many failed work units")
        results = self.wuar.query(eq={"wuid":message.get_wu_id()})
        assert len(results) == 1 # There must be exactly 1 WU
        assert results[0]["status"] == wudb.WuStatus.RECEIVED_ERROR
        wu = workunit.Workunit(results[0]["wu"])
        self.state.update({key: self.state[key] + 1}, commit=False)
        self.verification(message.get_wu_id(), False, commit=False)
        self.resubmit_one_wu(wu, commit=True, maxresubmit=maxwuerror)
        return True


class Polysel1Task(ClientServerTask, DoesImport, HasStatistics, patterns.Observer):
    """ Finds a number of size-optimized polynomial, uses client/server """
    @property
    def name(self):
        return "polyselect1"
    @property
    def title(self):
        return "Polynomial Selection (size optimized)"
    @property
    def programs(self):
        # admin and admax are special, which is a bit ugly: these parameters
        # to the Polyselect constructor are supplied by the task, but the
        # task has itself admin, admax parameters, which specify the total
        # size of the search range. Thus we don't include admin, admax here,
        # or PolyselTask would incorrectly warn about them not being used.
        return ((cadoprograms.Polyselect, ("out"), {}),)
    @property
    def paramnames(self):
        return self.join_params(super().paramnames, {
            "N": int, "adrange": int, "admin": 0, "admax": int,
            "nrkeep": 20, "import_sopt": [str]})
    @staticmethod
    def update_lognorms(old_lognorm, new_lognorm):
        lognorm = [0, 0, 0, 0, 0]
        # print("update_lognorms: old_lognorm: %s" % old_lognorm)
        # print("update_lognorms: new_lognorm: %s" % new_lognorm)
        # New minimum. Don't use default value of 0 for minimum
        lognorm[1] = min(old_lognorm[1] or new_lognorm[1], new_lognorm[1])
        # New maximum
        lognorm[3] = max(old_lognorm[3], new_lognorm[3])
        # Rest is done by combine_stats(). [0::2] selects indices 0,2,4
        lognorm[0::2] = Statistics.combine_stats(old_lognorm[0::2],
                                                 new_lognorm[0::2])
        return lognorm
    
    # Stat: potential collisions=124.92 (2.25e+00/s)
    # Stat: raw lognorm (nr/min/av/max/std): 132/18.87/21.83/24.31/0.48
    # Stat: optimized lognorm (nr/min/av/max/std): 125/20.10/22.73/24.42/0.69
    # Stat: total phase took 55.47s
    @property
    def stat_conversions(self):
        return (
        (
            "stats_collisions",
            float,
            "0",
            Statistics.add_list,
            re.compile(re_cap_n_fp("# Stat: potential collisions=", 1)),
            False
        ),
        (
            "stats_rawlognorm",
            (int, float, float, float, float),
            "0 0 0 0 0",
            self.update_lognorms,
            re.compile(r"# Stat: raw lognorm \(nr/min/av/max/std\): (\d+)/{cap_fp}/{cap_fp}/{cap_fp}/{cap_fp}".format(**REGEXES)),
            False
        ),
        (
            "stats_optlognorm",
            (int, float, float, float, float),
            "0 0 0 0 0",
            self.update_lognorms,
            re.compile(r"# Stat: optimized lognorm \(nr/min/av/max/std\): (\d+)/{cap_fp}/{cap_fp}/{cap_fp}/{cap_fp}".format(**REGEXES)),
            False
        ),
        (
            "stats_tries",
            int,
            "0 0 0",
            Statistics.add_list,
            re.compile(r"# Stat: tried (\d+) ad-value\(s\), found (\d+) polynomial\(s\), (\d+) below maxnorm"),
            False
        ),
        (
            "stats_total_time",
            float,
            "0",
            Statistics.add_list,
            re.compile(re_cap_n_fp("# Stat: total phase took", 1, "s")),
            False
        ),
    )
    @property
    def stat_formats(self):
        return (
            ["potential collisions: {stats_collisions[0]:g}"],
            ["raw lognorm (nr/min/av/max/std): {stats_rawlognorm[0]:d}"] + 
                ["/{stats_rawlognorm[%d]:.3f}" % i for i in range(1, 5)],
            ["optimized lognorm (nr/min/av/max/std): {stats_optlognorm[0]:d}"] +
                ["/{stats_optlognorm[%d]:.3f}" % i for i in range(1, 5)],
            ["Total time: {stats_total_time[0]:g}"],
            )
    
    
    def __init__(self, *, mediator, db, parameters, path_prefix):
        super().__init__(mediator=mediator, db=db, parameters=parameters,
                         path_prefix=path_prefix)
        assert self.params["nrkeep"] > 0
        self.state["adnext"] = \
            max(self.state.get("adnext", 0), self.params["admin"])
        # Remove admin and admax from the parameter-file-supplied program
        # parameters as those would conflict with the computed values
        self.progparams[0].pop("admin", None)
        self.progparams[0].pop("admax", None)

        tablename = self.make_tablename("bestpolynomials")
        self.best_polynomials = self.make_db_dict(
                tablename, connection=self.db_connection)
        self._check_best_polynomials()

        self.poly_heap = []
        # If we have "import", discard any existing polynomials
        if "import" in self.params and self.best_polynomials:
            self.logger.warning('Have "import" parameter, discarding '
                                'previously found polynomials')
            self.best_polynomials.clear()
        self.import_existing_polynomials()
        self._check_best_polynomials()
        self._compare_heap_db()
    
    def _check_best_polynomials(self):
        # Check that the keys form a sequence of consecutive non-negative
        # integers
        oldkeys = list(self.best_polynomials.keys())
        oldkeys.sort(key=int)
        assert oldkeys == list(map(str, range(len(self.best_polynomials))))

    def _compare_heap_db(self):
        """ Compare that the polynomials in the heap and in the DB agree
        
        They must contain an equal number of entries, and each polynomial
        stored in the heap must be at the specified index in the DB.
        """
        assert len(self.poly_heap) == len(self.best_polynomials)
        for lognorm, (key, poly) in self.poly_heap:
            assert self.best_polynomials[key] == str(poly)

    def import_existing_polynomials(self):
        debug = False
        oldkeys = list(self.best_polynomials.keys())
        oldkeys.sort(key=int) # Sort by numerical value
        for oldkey in oldkeys:
            if debug:
                print("Adding old polynomial at DB index %s: %s" %
                      (oldkey, self.best_polynomials[oldkey]))
            poly = Polynomials(self.best_polynomials[oldkey].splitlines())
            if not poly.lognorm:
                self.logger.error("Polynomial at DB index %s has no lognorm", oldkey)
                continue
            newkey = self._add_poly_heap(poly)
            if newkey is None:
                # Heap is full, and the poly was worse than the worst one on
                # the heap. Thus it did not get added and must be removed from
                # the DB
                if debug:
                    print("Deleting polynomial lognorm=%f, key=%s" % 
                          (poly.lognorm, oldkey))
                del(self.best_polynomials[oldkey])
            elif newkey != oldkey:
                # Heap is full, worst one in heap (with key=newkey) was
                # overwritten and its DB entry gets replaced with poly from
                # key=oldkey
                if debug:
                    print("Overwriting poly lognorm=%f, key=%s with poly "
                          "lognorm=%f, key=%s" %
                          (self.poly_heap[0][0], newkey, poly, oldkey))
                self.best_polynomials.clear(oldkey, commit=False)
                self.best_polynomials.update({newkey: poly}, commit=True)
            else:
                # Last case newkey == oldkey: nothing to do
                if debug:
                    print("Adding lognorm=%f, key=%s" % (poly.lognorm, oldkey))

    def run(self):
        if self.send_request(Request.GET_WILL_IMPORT_FINAL_POLYNOMIAL):
            self.logger.info("Skipping this phase, as we will import the final polynomial")
            return True

        super().run()

        if self.did_import() and "import_sopt" in self.params:
            self.logger.critical("The import and import_sopt parameters "
                                 "are mutually exclusive")
            return False

        if self.did_import():
            self.logger.info("Imported polynomial(s), skipping this phase")
            return True

        if "import_sopt" in self.params:
            self.import_files(self.params["import_sopt"])

        worstmsg = ", worst lognorm %f" % -self.poly_heap[0][0] \
                if self.poly_heap else ""
        self.logger.info("%d polynomials in queue from previous run%s", 
                         len(self.poly_heap), worstmsg)
        
        if self.is_done():
            self.logger.info("Already finished - nothing to do")
            return True
        
        # Submit all the WUs we need to reach admax
        while self.need_more_wus():
            self.submit_one_wu()
        
        # Wait for all the WUs to finish
        while self.get_number_outstanding_wus() > 0:
            self.wait()
        
        self._compare_heap_db()
        self.logger.info("Finished")
        return True
    
    def is_done(self):
        return not self.need_more_wus() and \
            self.get_number_outstanding_wus() == 0
    
    def get_achievement(self):
        return self.state["wu_received"] * self.params["adrange"] / (self.params["admax"] - self.params["admin"])

    def updateObserver(self, message):
        identifier = self.filter_notification(message)
        if not identifier:
            # This notification was not for me
            return False
        if self.handle_error_result(message):
            return True
        (filename, ) = message.get_output_files()
        self.process_polyfile(filename, commit=False)
        self.parse_stats(filename, commit=False)
        # Always mark ok to avoid warning messages about WUs that did not
        # find a poly
        self.verification(message.get_wu_id(), True, commit=True)
        return True
    
    @staticmethod
    def read_blocks(input):
        """ Return blocks of consecutive non-empty lines from input
        
        Whitespace is stripped; a line containing only whitespace is
        considered empty. An empty block is never returned.
        
        >>> list(Polysel1Task.read_blocks(['', 'a', 'b', '', 'c', '', '', 'd', 'e', '']))
        [['a', 'b'], ['c'], ['d', 'e']]
        """
        block = []
        for line in input:
            line = line.strip()
            if line:
                block.append(line)
            else:
                if block:
                    yield block
                block = []
        if block:
            yield block

    def import_one_file(self, filename):
        self.process_polyfile(filename)

    def process_polyfile(self, filename, commit=True):
        """ Read all size-optimized polynomials in a file and add them to the
        DB and priority queue if worthwhile.
        
        Different polynomials must be separated by a blank line.
        """
        try:
            polyfile = self.read_log_warning(filename)
        except (OSError, IOError) as e:
            if e.errno == 2: # No such file or directory
                self.logger.error("File '%s' does not exist", filename)
                return None
            else:
                raise
        totalparsed, totaladded = 0, 0
        for block in self.read_blocks(polyfile):
            parsed, added = self.parse_and_add_poly(block, filename)
            totalparsed += parsed
            totaladded += added
        have = len(self.poly_heap)
        nrkeep = self.params["nrkeep"]
        fullmsg = ("%d/%d" % (have, nrkeep)) if have < nrkeep else "%d" % nrkeep
        self.logger.info("Parsed %d polynomials, added %d to priority queue (has %s)",
                         totalparsed, totaladded, fullmsg)
        if totaladded:
            self.logger.info("Worst polynomial in queue now has lognorm %f",
                             -self.poly_heap[0][0])
                                     
    
    def read_log_warning(self, filename):
        """ Read lines from file. If a "# WARNING" line occurs, log it.
        """
        re_warning = re.compile("# WARNING")
        with open(filename, "r") as inputfile:
            for line in inputfile:
                if re_warning.match(line):
                    self.logger.warning("File %s contains: %s",
                                     filename, line.strip())
                yield line

    def parse_and_add_poly(self, text, filename):
        """ Parse a polynomial from an iterable of lines and add it to the
        priority queue and DB. Return a two-element list with the number of
        polynomials parsed and added, i.e., (0,0) or (1,0) or (1,1).
        """
        poly = self.parse_poly(text, filename)
        if poly is None:
            return (0, 0)
        if poly.getN() != self.params["N"]:
            self.logger.error("Polynomial is for the wrong number to be factored:\n%s",
                              poly)
            return (0, 0)
        if not poly.lognorm:
            self.logger.warning("Polynomial in file %s has no lognorm, skipping it",
                             filename)
            return (0, 0)
        if self._add_poly_heap_db(poly):
            return (1, 1)
        else:
            return (1, 0)

    def _add_poly_heap_db(self, poly):
        """ Add a polynomial to the heap and DB, if it's good enough.
        
        Returns True if the poly was added, False if not. """
        key = self._add_poly_heap(poly)
        if key is None:
            return False
        self.best_polynomials[key] = str(poly)
        return True

    def _add_poly_heap(self, poly):
        """ Add a polynomial to the heap
        
        If the heap is full (nrkeep), the worst polynomial (i.e., with the
        largest lognorm) is replaced if the new one is better.
        Returns the key (as a str) under which the polynomial was added,
        or None if it was not added.
        """
        assert len(self.poly_heap) <= self.params["nrkeep"]
        debug = False

        # Find DB index under which to store this new poly. If the heap
        # is not full, use the next bigger index.
        key = len(self.poly_heap)
        # Is the heap full?
        if key == self.params["nrkeep"]:
            # Should we store this poly at all, i.e., is it better than
            # the worst one in the heap?
            worstnorm = -self.poly_heap[0][0]
            if worstnorm <= poly.lognorm:
                if debug:
                    self.logger.debug("_add_poly_heap(): new poly lognorm %f, "
                          "worst in heap has %f. Not adding",
                          poly.lognorm, worstnorm)
                return None
            # Pop the worst poly from heap and re-use its DB index
            key = heapq.heappop(self.poly_heap)[1][0]
            if debug:
                self.logger.debug("_add_poly_heap(): new poly lognorm %f, "
                    "worst in heap has %f. Replacing DB index %s",
                     poly.lognorm, worstnorm, key)
        else:
            # Heap was not full
            if debug:
                self.logger.debug("_add_poly_heap(): heap was not full, adding "
                    "poly with lognorm %f at DB index %s", poly.lognorm, key)

        # The DB requires the key to be a string. In order to have
        # identical data in DB and heap, we store key as str everywhere.
        key = str(key)

        # Python heapq stores a minheap, so in order to have the worst
        # polynomial (with largest norm) easily accessible, we use
        # -lognorm as the heap key
        new_entry = (-poly.lognorm, (key, poly))
        heapq.heappush(self.poly_heap, new_entry)
        return key

    def parse_poly(self, text, filename):
        poly = None
        try:
            poly = Polynomials(text)
        except PolynomialParseException as e:
            if str(e) != "No polynomials found":
                self.logger.warning("Invalid polyselect file '%s': %s",
                                  filename, e)
                return None
        except UnicodeDecodeError as e:
            self.logger.error("Error reading '%s' (corrupted?): %s", filename, e)
            return None
        
        if not poly:
            return None
        return poly
    
    def get_raw_polynomials(self):
        # Extract polynomials from heap and return as list
        return [entry[1][1] for entry in self.poly_heap]

    def get_poly_rank(self, search_poly):
        """ Return how many polynomnials with lognorm less than the lognorm
        of the size-optimized version of search_poly there are in the
        priority queue.
        
        The size-optimized version of search_poly is identified by comparing
        the leading coefficients of both polynomials.
        """
        df = search_poly.polyf.degree
        dg = search_poly.polyg.degree
        # Search for the raw polynomial pair by comparing the leading
        # coefficients of both polynomials
        found = None
        for (index, (lognorm, (key, poly))) in enumerate(self.poly_heap):
            if search_poly.polyg.same_lc(poly.polyg):
               if not found is None:
                   self.logger.warning("Found more than one match for:\n%s", search_poly)
               else:
                   found = index
        if found is None:
            self.logger.warning("Could not find polynomial rank for %s", search_poly)
            return None
        # print("search_poly: %s" % search_poly)
        # print("Poly found in heap: %s" % self.poly_heap[found][1][1])
        search_lognorm = -self.poly_heap[found][0]
        rank = 0
        for (lognorm, (key, poly)) in self.poly_heap:
            if -lognorm < search_lognorm:
                rank += 1
        return rank

    def need_more_wus(self):
        return self.state["adnext"] < self.params["admax"]
    
    def submit_one_wu(self):
        adstart = self.state["adnext"]
        adend = adstart + self.params["adrange"]
        adend = adend - (adend % self.params["adrange"])
        assert adend > adstart
        adend = min(adend, self.params["admax"])
        outputfile = self.workdir.make_filename("%d-%d" % (adstart, adend), prefix=self.name)
        if self.test_outputfile_exists(outputfile):
            self.logger.info("%s already exists, won't generate again",
                             outputfile)
        else:
            p = cadoprograms.Polyselect(admin=adstart, admax=adend,
                                        stdout=str(outputfile),
                                        **self.progparams[0])
            self.submit_command(p, "%d-%d" % (adstart, adend), commit=False)
        self.state.update({"adnext": adend}, commit=True)

    def get_total_cpu_or_real_time(self, is_cpu):
        """ Return number of seconds of cpu time spent by polyselect """
        return float(self.state.get("stats_total_time", 0.)) if is_cpu else 0.


class Polysel2Task(ClientServerTask, HasStatistics, DoesImport, patterns.Observer):
    """ Finds a polynomial, uses client/server """
    @property
    def name(self):
        return "polyselect2"
    @property
    def title(self):
        return "Polynomial Selection (root optimized)"
    @property
    def programs(self):
        return ((cadoprograms.PolyselectRopt, (), {}),)
    @property
    def paramnames(self):
        return self.join_params(super().paramnames, {
            "N": int, "I": int, "qmin": int, "lpb1": int, "lpb0": int,
            "batch": [int], "import_ropt": [str]})
    @property
    def stat_conversions(self):
        return (
        (
            "stats_total_time",
            float,
            "0",
            Statistics.add_list,
            re.compile(re_cap_n_fp("# Stat: total phase took", 1, "s")),
            False
        ),
        (
            "stats_rootsieve_time",
            float,
            "0",
            Statistics.add_list,
            re.compile(re_cap_n_fp("# Stat: rootsieve took", 1, "s")),
            False
        )
    )
    @property
    def stat_formats(self):
        return (
            ["Total time: {stats_total_time[0]:g}"],
            ["Rootsieve time: {stats_rootsieve_time[0]:g}"],
            )

    def __init__(self, *, mediator, db, parameters, path_prefix):
        super().__init__(mediator=mediator, db=db, parameters=parameters,
                         path_prefix=path_prefix)
        self.bestpoly = None
        self.best_polys = []
        if "import" in self.params and "bestpoly" in self.state:
            self.logger.warning('Have "import" parameter, discarding '
                                'previously found best polynomial')
            self.state.clear(["bestpoly"])
        if "bestpoly" in self.state:
            self.bestpoly = Polynomials(self.state["bestpoly"].splitlines())
            self.best_polys = [self.bestpoly]
        self.state.setdefault("nr_poly_submitted", 0)
        # I don't understand why the area is based on one particular side.
        self.progparams[0].setdefault("area", 2.**(2*self.params["I"]-1) \
                * self.params["qmin"])
        # on Sep 26, 2018, changed Bf,Bg from lim1/lim0 to 2^lpb1/2^lpb0
        self.progparams[0].setdefault("Bf", float(2**self.params["lpb1"]))
        self.progparams[0].setdefault("Bg", float(2**self.params["lpb0"]))
        if not "batch" in self.params:
            t = self.progparams[0].get("threads", 1)
            # batch = 5 rounded up to a multiple of t
            self.params["batch"] = (4 // t + 1) * t
        self.poly_to_submit = None

    def run(self):
        super().run()
        
        if self.bestpoly is None:
            self.logger.info("No polynomial was previously found")
        else:
            self.logger.info("Best polynomial previously has Murphy_E = %g",
                             self.bestpoly.MurphyE)
        
        if self.did_import() and "import_ropt" in self.params:
            self.logger.critical("The import and import_ropt parameters "
                                 "are mutually exclusive")
            return False

        if self.did_import():
            self.logger.info("Imported polynomial, skipping this phase")
            return True

        if "import_ropt" in self.params:
            self.import_files(self.params["import_ropt"])

        # Get the list of polynomials to submit
        self.poly_to_submit = self.send_request(Request.GET_RAW_POLYNOMIALS)
        
        if self.is_done():
            self.logger.info("Already finished - nothing to do")
            self.print_rank()
            # If the poly file got lost somehow, write it again
            filename = self.get_state_filename("polyfilename")
            if filename is None or not filename.isfile():
                self.logger.warning("Polynomial file disappeared, writing again")
                self.write_poly_file()
            return True
        
        # Submit all the WUs we need
        while self.need_more_wus():
            self.submit_one_wu()
        
        # Wait for all the WUs to finish
        while self.get_number_outstanding_wus() > 0:
            self.wait()

        # Print best polynomials found
        if False:
           for i in range(len(self.best_polys)):
              self.logger.info("Best polynomial %d is\n%s", i,
                               str(self.best_polys[i]))
        else:
           n = len(self.best_polys)
           self.logger.info("Kept %d polynomials with MurphyE from %g to %g",
                            n, self.best_polys[0].MurphyE,
                            self.best_polys[n-1].MurphyE)

        # save best polynomials in cxxx.poly.0, cxxx.poly.1, ...
        # and run polyselect3
        n = len(self.best_polys)
        for i in range(n):
           filename = self.workdir.make_filename("poly." + str(i))
           self.best_polys[i].create_file(filename)
        # remove ropteffort since polyselect3 does not use it
        self.progparams[0].pop("ropteffort", None)
        filename = self.workdir.make_filename("poly")
        p = cadoprograms.Polyselect3(poly=filename, num=n,
                                     **self.progparams[0])
        process = cadocommand.Command(p)
        (rc, stdout, stderr) = process.wait()

        # select the polynomial pair with the largest Murphy-E
        best_i = -1
        best_MurphyF = 0.0
        for i in range(n):
           filename = self.workdir.make_filename("poly." + str(i))
           f = open(str(filename), "r")
           poly = Polynomials(f.read().splitlines())
           f.close()
           self.logger.info("Polynomial %s had MurphyE %g, refined to %g",
                            filename, poly.MurphyE, poly.MurphyF)
           if best_i == -1 or poly.MurphyF > best_MurphyF:
              best_i = i
              best_MurphyF = poly.MurphyF
              self.bestpoly = poly
        filename = self.workdir.make_filename("poly." + str(best_i))
        self.logger.info("Best polynomial is %s", filename)
        
        if self.bestpoly is None:
            self.logger.error ("No polynomial found. Consider increasing the "
                               "search range bound admax, or maxnorm")
            return False
        self.logger.info("Finished, best polynomial has Murphy_E = %g",
                         self.bestpoly.MurphyE)
        self.logger.info("Best polynomial is:\n%s", str(self.bestpoly))
        self.print_rank()
        self.write_poly_file()
        return True

    def is_done(self):
        return not self.bestpoly is None and not self.need_more_wus() and \
            self.get_number_outstanding_wus() == 0
    
    def need_more_wus(self):
        return self.state["nr_poly_submitted"] < len(self.poly_to_submit)
    
    def get_achievement(self):
        return (self.state["nr_poly_submitted"] - self.params["batch"] * self.get_number_outstanding_wus()) / len(self.poly_to_submit)

    def updateObserver(self, message):
        identifier = self.filter_notification(message)
        if not identifier:
            # This notification was not for me
            return False
        if self.handle_error_result(message):
            return True
        (filename, ) = message.get_output_files()
        self.process_polyfile(filename, commit=False)
        self.parse_stats(filename, commit=False)
        # Always mark ok to avoid warning messages about WUs that did not
        # find a poly
        # FIXME: wrong, we should always get an optimized poly for a raw one
        self.verification(message.get_wu_id(), True, commit=True)
        return True
    
    def import_one_file(self, filename):
        old_bestpoly = self.bestpoly
        self.process_polyfile(filename)
        if not self.bestpoly is old_bestpoly:
            self.write_poly_file()

    @staticmethod
    def read_blocks(input):
        """ Return blocks of consecutive non-empty lines from input
        
        Whitespace is stripped; a line containing only whitespace is
        considered empty. An empty block is never returned.
        
        >>> list(Polysel1Task.read_blocks(['', 'a', 'b', '', 'c', '', '', 'd', 'e', '']))
        [['a', 'b'], ['c'], ['d', 'e']]
        """
        block = []
        for line in input:
            line = line.strip()
            if line:
                block.append(line)
            else:
                if block:
                    yield block
                block = []
        if block:
            yield block

    def process_polyfile(self, filename, commit=True):
        try:
            polyfile = self.read_log_warning(filename)
        except (OSError, IOError) as e:
            if e.errno == 2: # No such file or directory
                self.logger.error("File '%s' does not exist", filename)
                return None
            else:
                raise
        for block in self.read_blocks(polyfile):
           poly = self.parse_poly(block, filename)
           if not poly is None:
               self.bestpoly = poly
               update = {"bestpoly": str(poly)}
               self.state.update(update, commit=commit)
    
    def read_log_warning(self, filename):
        """ Read lines from file. If a "# WARNING" line occurs, log it.
        """
        re_warning = re.compile("# WARNING")
        with open(filename, "r") as inputfile:
            for line in inputfile:
                if re_warning.match(line):
                    self.logger.warning("File %s contains: %s",
                                     filename, line.strip())
                yield line

    def parse_poly(self, text, filename):
        poly = None
        try:
            poly = Polynomials(text)
        except (OSError, IOError) as e:
            if e.errno == 2: # No such file or directory
                self.logger.error("File '%s' does not exist", filename)
                return None
            else:
                raise
        except PolynomialParseException as e:
            if str(e) != "No polynomials found":
                self.logger.warning("Invalid polyselect file '%s': %s",
                                  filename, e)
                return None
        except UnicodeDecodeError as e:
            self.logger.error("Error reading '%s' (corrupted?): %s", filename, e)
            return None
        
        if not poly:
            # This happens when all polynomials are parsed
            return None
        if poly.getN() != self.params["N"]:
            self.logger.error("Polynomial is for the wrong number to be factored:\n%s",
                              poly)
            return None
        if not poly.MurphyE:
            self.logger.warning("Polynomial in file %s has no Murphy E value",
                             filename)
        margin = 0.80 # we keep polynomials with MurphyE >= margin*bestMurphyE
        if len(self.best_polys) == 0 or poly.MurphyE >= margin * self.bestpoly.MurphyE:
           self.best_polys.append(poly)
        i = len(self.best_polys) - 1
        while i > 0 and self.best_polys[i].MurphyE > self.best_polys[i-1].MurphyE:
           t = self.best_polys[i]
           self.best_polys[i] = self.best_polys[i-1]
           self.best_polys[i-1] = t
           i = i - 1
        # remove polynomials with MurphyE < margin*bestMurphyE
        i = len(self.best_polys) - 1
        while self.best_polys[i].MurphyE < margin * self.best_polys[0].MurphyE:
           del self.best_polys[i]
           i = i - 1
        # in case poly.MurphyE = self.bestpoly.MurphyE (MurphyE is printed
        # only with 3 digits in the cxxx.poly file), we choose the polynomial
        # with the smallest skewness, to avoid non-determinism in polynomial
        # selection. Indeed, if we have two polynomials with the same MurphyE
        # value (when rounded on 3 digits), the one found first was chosen
        # before that change.
        if self.bestpoly is None or (poly.MurphyE > self.bestpoly.MurphyE or
            poly.MurphyE == self.bestpoly.MurphyE and poly.skew < self.bestpoly.skew):
            self.logger.info("New best polynomial from file %s:"
                             " Murphy E = %g" % (filename, poly.MurphyE))
            self.logger.debug("New best polynomial is:\n%s", poly)
            return poly
        else:
            self.logger.info("Best polynomial from file %s with E=%g is "
                             "no better than current best with E=%g",
                             filename, poly.MurphyE, self.bestpoly.MurphyE)
        return None
    
    def write_poly_file(self):
        filename = self.workdir.make_filename("poly")
        self.bestpoly.create_file(filename)
        self.state["polyfilename"] = filename.get_wdir_relative()
    
    def get_poly(self):
        if not "bestpoly" in self.state:
            return None
        return Polynomials(self.state["bestpoly"].splitlines())
    
    def get_poly_filename(self):
        return self.get_state_filename("polyfilename")

    def get_have_two_alg_sides(self):
        P = Polynomials(self.state["bestpoly"].splitlines())
        if (P.polyg.degree > 1):
            return True
        else:
            return False

    def submit_one_wu(self):
        assert self.need_more_wus()
        to_submit = len(self.poly_to_submit)
        nr = self.state["nr_poly_submitted"]
        inputfilename = self.workdir.make_filename("raw_%d" % nr, prefix=self.name)
        # Write one raw polynomial to inputfile
        batchsize = min(to_submit - nr, self.params["batch"])
        with inputfilename.open("w") as inputfile:
            for i in range(batchsize):
                inputfile.write(str(self.poly_to_submit[nr + i]))
                inputfile.write("\n")
        outputfile = self.workdir.make_filename("opt_%d" % nr, prefix=self.name)
        if self.test_outputfile_exists(outputfile):
            self.logger.info("%s already exists, won't generate again",
                             outputfile)
        else:
            p = cadoprograms.PolyselectRopt(inputpolys=str(inputfilename),
                                            stdout=str(outputfile),
                                            **self.progparams[0])
            self.submit_command(p, "%d" % nr, commit=False)
        self.state.update({"nr_poly_submitted": nr + batchsize}, commit=True)

    def get_total_cpu_or_real_time(self, is_cpu):
        """ Return number of seconds of cpu time spent by polyselect_ropt """
        return float(self.state.get("stats_total_time", 0.)) if is_cpu else 0.

    def print_rank(self):
        if not self.did_import():
            rank = self.send_request(Request.GET_POLY_RANK, self.bestpoly)
            if not rank is None:
                self.logger.info("Best overall polynomial was %d-th in list "
                                 "after size optimization", rank)
    def get_will_import(self):
        return "import" in self.params

class PolyselJLTask(ClientServerTask, DoesImport, patterns.Observer):
    """ Find a polynomial pair using Joux-Lercier for DL in GF(p), uses client/server """
    @property
    def name(self):
        return "polyselectJL"
    @property
    def title(self):
        return "Polynomial Selection (Joux-Lercier)"
    @property
    def programs(self):
        return ((cadoprograms.PolyselectJL, (), {}),)
    @property
    def paramnames(self):
        return self.join_params(super().paramnames, {
            "N": int, "modr": 0, "nrkeep": 20,
            "bound": int, "modm": int, "degree": int,
            "I": int,
            "lim1": int, "lim0": int,
            "lpb0": int, "lpb1": int,
            "qmin": 0, "ell": int, "fastSM" : False
            })
    
    def __init__(self, *, mediator, db, parameters, path_prefix):
        super().__init__(mediator=mediator, db=db, parameters=parameters,
                         path_prefix=path_prefix)
        if "import" in self.params:
            self.logger.warning('Have "import" parameter')
        assert self.params["nrkeep"] > 0
        self.state["rnext"] = self.state.get("rnext", 0)
        qmin = self.params["qmin"]
        if qmin == 0:
            qmin = max(self.params["lim0"], self.params["lim1"])
        self.progparams[0].setdefault("area", 2.**(2*self.params["I"]-1) \
                * qmin)
        self.progparams[0].setdefault("Bf", float(2**self.params["lpb1"]))
        self.progparams[0].setdefault("Bg", float(2**self.params["lpb0"]))
        if self.params["fastSM"]:
            self.progparams[0].setdefault("easySM", self.params["ell"])
        self.bestpoly = None
        if "bestpoly" in self.state:
            self.bestpoly = Polynomials(self.state["bestpoly"].splitlines())
            
    def run(self):
        super().run()
       
        if not "import" in self.params:
            if self.is_done():
                self.logger.info("Already finished - nothing to do")
                return True
            
            # Submit all the WUs we need to reach the final modr
            while self.need_more_wus():
                self.submit_one_wu()
            
            # Wait for all the WUs to finish
            while self.get_number_outstanding_wus() > 0:
                self.wait()
            
            self.logger.info("Finished")

        filename = self.workdir.make_filename("poly")
        self.bestpoly.create_file(filename)
        self.state["polyfilename"] = filename.get_wdir_relative()
        self.state["bestpoly"] = str(self.bestpoly)
        self.logger.info("Selected polynomial has MurphyE %f",
                self.bestpoly.MurphyE);
        return True
    
    def is_done(self):
        return not self.need_more_wus() and \
            self.get_number_outstanding_wus() == 0
    
    def get_achievement(self):
        return self.state["wu_received"] / self.params["modm"]

    def updateObserver(self, message):
        identifier = self.filter_notification(message)
        if not identifier:
            # This notification was not for me
            return False
        if self.handle_error_result(message):
            return True
        (filename, ) = message.get_output_files()
        self.process_polyfile(filename, commit=False)
        # Always mark ok to avoid warning messages about WUs that did not
        # find a poly
        self.verification(message.get_wu_id(), True, commit=True)
        return True
    
    @staticmethod
    def read_blocks(input):
        """ Return blocks of consecutive non-empty lines from input
        
        Whitespace is stripped; a line containing only whitespace is
        considered empty. An empty block is never returned.
        
        >>> list(Polysel1Task.read_blocks(['', 'a', 'b', '', 'c', '', '', 'd', 'e', '']))
        [['a', 'b'], ['c'], ['d', 'e']]
        """
        block = []
        for line in input:
            line = line.strip()
            if line:
                block.append(line)
            else:
                if block:
                    yield block
                block = []
        if block:
            yield block

    def import_one_file(self, filename):
        self.process_polyfile(filename)

    def process_polyfile(self, filename, commit=True):
        try:
            polyfile = self.read_log_warning(filename)
        except (OSError, IOError) as e:
            if e.errno == 2: # No such file or directory
                self.logger.error("File '%s' does not exist", filename)
                return None
            else:
                raise

        totalparsed = 0
        for block in self.read_blocks(polyfile):
            parsed = self.parse_and_add_poly(block, filename)
            totalparsed += parsed
        self.logger.info("Parsed %d polynomials", totalparsed)
    
    def read_log_warning(self, filename):
        """ Read lines from file. If a "# WARNING" line occurs, log it.
        """
        re_warning = re.compile("# WARNING")
        with open(filename, "r") as inputfile:
            for line in inputfile:
                if re_warning.match(line):
                    self.logger.warning("File %s contains: %s",
                                     filename, line.strip())
                yield line

    def parse_and_add_poly(self, text, filename):
        poly = self.parse_poly(text, filename)
        if poly is None:
            return 0
        if poly.getN() != self.params["N"]:
            self.logger.error("Polynomial is for the wrong prime:\n%s",
                              poly)
            return 0
        if not poly.MurphyE:
            self.logger.warning("Polynomial in file %s has no MurphyE, skipping it",
                             filename)
            return 0
        if self.bestpoly is None or (self.bestpoly.MurphyE < poly.MurphyE or
            self.bestpoly.MurphyE == poly.MurphyE and self.bestpoly.skew > poly.skew):
            self.bestpoly = poly
            self.logger.info("Best polynomial so far has MurphyE %f",
                    poly.MurphyE);
        return 1

    def parse_poly(self, text, filename):
        poly = None
        try:
            poly = Polynomials(text)
        except PolynomialParseException as e:
            if str(e) != "No polynomials found":
                self.logger.warning("Invalid polyselect file '%s': %s",
                                  filename, e)
                return None
        except UnicodeDecodeError as e:
            self.logger.error("Error reading '%s' (corrupted?): %s", filename, e)
            return None
        
        if not poly:
            return None
        return poly
    
    def get_poly_filename(self):
        return self.get_state_filename("polyfilename")

    def get_poly(self):
        if not "bestpoly" in self.state:
            return None
        return Polynomials(self.state["bestpoly"].splitlines())

    def get_have_two_alg_sides(self):
        return True

    def need_more_wus(self):
        return 1 + self.state["rnext"] < self.params["modm"]
    
    def submit_one_wu(self):
        modr = self.state["rnext"]
        df = self.params["degree"]
        dg = self.params["degree"]-1
        outputfile = self.workdir.make_filename("%d" % (modr,), prefix=self.name)
        if self.test_outputfile_exists(outputfile):
            self.logger.info("%s already exists, won't generate again",
                             outputfile)
        else:
            p = cadoprograms.PolyselectJL(modr=modr, df=df, dg=dg,
                                        stdout=str(outputfile),
                                        **self.progparams[0])
            self.submit_command(p, "%d" % (modr,), commit=False)
        self.state.update({"rnext": modr+1}, commit=True)


class PolyselGFpnTask(Task, DoesImport):
    """ Polynomial selection for DL in extension fields """
    @property
    def name(self):
        return "polyselgfpn"
    @property
    def title(self):
        return "Polynomial Selection (for GF(p^n))"
    @property
    def programs(self):
        override = ("p", "n", "out")
        return ((cadoprograms.PolyselectGFpn, (override), {}),)
    @property
    def paramnames(self):
        return self.join_params(super().paramnames,
                {"N": int, "gfpext": int, "import": None})

    def __init__(self, *, mediator, db, parameters, path_prefix):
        super().__init__(mediator=mediator, db=db, parameters=parameters,
                         path_prefix=path_prefix)
    
    def run(self):
        super().run()

        if not "polyfilename" in self.state:
            polyfilename = self.workdir.make_filename("poly")
            # Import mode
            if self.did_import():
                if not self.state["imported_poly"]:
                    raise Exception("Import failed?")
                with open(str(polyfilename), "w") as outfile:
                    outfile.write(self.state["imported_poly"])
                update = {
                        "poly": self.state["imported_poly"],
                        "polyfilename": polyfilename.get_wdir_relative()
                        }
                self.state.update(update)
                return True

            # Check that user does not ask for degree > 2
            if self.params["gfpext"] != 2:
                raise Exception("Polynomial selection not implemented " 
                    + "for extension degree > 2")

            # Call binary
            (stdoutpath, stderrpath) = \
                    self.make_std_paths(cadoprograms.PolyselectGFpn.name)
            p = cadoprograms.PolyselectGFpn(p=self.params["N"],
                    n=self.params["gfpext"], out=polyfilename,
                    stdout=str(stdoutpath),
                    stderr=str(stderrpath),
                    **self.merged_args[0])
            message = self.submit_command(p, "", log_errors=True)
            if message.get_exitcode(0) != 0:
                raise Exception("Program failed")
            with open(str(polyfilename), "r") as inputfile:
                poly = Polynomials(list(inputfile))
            update = {
                    "poly": str(poly),
                    "polyfilename": polyfilename.get_wdir_relative()
                    }
            self.state.update(update)
        return True

    def import_one_file(self, filename):
        with open(filename, "r") as inputfile:
            poly = Polynomials(list(inputfile))
        update = {"imported_poly": str(poly)}
        self.state.update(update)

    def get_poly(self):
        return Polynomials(self.state["poly"].splitlines());

    def get_poly_filename(self):
        return self.get_state_filename("polyfilename")

    def get_have_two_alg_sides(self):
        P = Polynomials(self.state["poly"].splitlines())
        return (P.polyf.degree > 1 and P.polyg.degree > 1)


class FactorBaseTask(Task):
    """ Generates the factor base for the polynomial(s) """
    @property
    def name(self):
        return "factorbase"
    @property
    def title(self):
        return "Generate Factor Base"
    @property
    def programs(self):
        return ((cadoprograms.MakeFB,
            ("out", "side", "lim"),
            {"poly": Request.GET_POLYNOMIAL_FILENAME}),)
    @property
    def paramnames(self):
        return self.join_params(super().paramnames,
                {"gzip": True, "I": int, "lim0": int, "lim1": int})

    def __init__(self, *, mediator, db, parameters, path_prefix):
        super().__init__(mediator=mediator, db=db, parameters=parameters,
                         path_prefix=path_prefix)
        # Invariant: if we have a result (in self.state["outputfile"]) then we
        # must also have a polynomial (in self.state["poly"] ) and the
        # lim1 value used in self.state["lim1"]
        if "outputfile" in self.state:
            assert "poly" in self.state
            assert "lim1" in self.state
            # The target file must correspond to the polynomial "poly"
        self.progparams[0].setdefault("maxbits", self.params["I"])
    
    def run(self):
        super().run()

        # Get best polynomial found by polyselect
        poly = self.send_request(Request.GET_POLYNOMIAL)
        if not poly:
            raise Exception("FactorBaseTask(): no polynomial "
                            "received from PolyselTask")
        twoalgsides = self.send_request(Request.GET_HAVE_TWO_ALG_SIDES)
        check_params = {key: self.params[key]
                        for key in ["lim1", "lim0"][0:1 + twoalgsides]}
        
        # Check if we have already computed the outputfile for this polynomial
        # and fbb. If any of the inputs mismatch, we remove outputfile from
        # state
        if "outputfile1" in self.state:
            prevpoly = Polynomials(self.state["poly"].splitlines())
            if poly != prevpoly:
                self.logger.warning("Received different polynomial, "
                                 "discarding old factor base file")
                del(self.state["outputfile1"])
                del(self.state["outputfile0"])
            else:
                for key in check_params:
                    if self.state[key] != check_params[key]:
                        self.logger.warning("Parameter %s changed, discarding old "
                                         "factor base file", key)
                        del(self.state["outputfile1"])
                        del(self.state["outputfile0"])
                    break
        # If outputfile is not in state, because we never produced it or because
        # input parameters changed, we remember our current input parameters
        if not "outputfile1" in self.state:
            check_params["poly"] = str(poly)
            self.state.update(check_params)
        
        if not "outputfile1" in self.state or self.have_new_input_files():
            
            # Make file name for factor base/free relations file
            # We use .gzip by default, unless set to no in parameters
            use_gz = ".gz" if self.params["gzip"] else ""
            outputfilename0 = self.workdir.make_filename("roots0" + use_gz)
            outputfilename1 = self.workdir.make_filename("roots1" + use_gz)

            # Run command to generate factor base file
            (stdoutpath, stderrpath) = \
                    self.make_std_paths(cadoprograms.MakeFB.name)
            if not twoalgsides:
                p = cadoprograms.MakeFB(out=str(outputfilename1),
                                    lim=self.params["lim1"],
                                    stdout=str(stdoutpath),
                                    stderr=str(stderrpath),
                                    **self.merged_args[0])
                message = self.submit_command(p, "", log_errors=True)
                if message.get_exitcode(0) != 0:
                    raise Exception("Program failed")
            else:
                p = cadoprograms.MakeFB(out=str(outputfilename0),
                                    side=0,
                                    lim=self.params["lim0"],
                                    stdout=str(stdoutpath),
                                    stderr=str(stderrpath),
                                    **self.merged_args[0])
                message = self.submit_command(p, "", log_errors=True)
                if message.get_exitcode(0) != 0:
                    raise Exception("Program failed")
                p = cadoprograms.MakeFB(out=str(outputfilename1),
                                    side=1,
                                    lim=self.params["lim1"],
                                    stdout=str(stdoutpath),
                                    stderr=str(stderrpath),
                                    **self.merged_args[0])
                message = self.submit_command(p, "", log_errors=True)
                if message.get_exitcode(0) != 0:
                    raise Exception("Program failed")
            
            self.state["outputfile1"] = outputfilename1.get_wdir_relative()
            if twoalgsides:
                self.state["outputfile0"] = outputfilename0.get_wdir_relative()
            self.logger.info("Finished")

        self.check_files_exist([self.get_filename1()], "output", shouldexist=True)
        if twoalgsides:
            self.check_files_exist([self.get_filename0()], "output", shouldexist=True)
        return True
    
    def get_filename0(self):
        assert self.send_request(Request.GET_HAVE_TWO_ALG_SIDES)
        return self.get_state_filename("outputfile0")

    def get_filename1(self):
        return self.get_state_filename("outputfile1")

class FreeRelTask(Task):
    """ Generates free relations for the polynomial(s) """
    @property
    def name(self):
        return "freerel"
    @property
    def title(self):
        return "Generate Free Relations"
    @property
    def programs(self):
        input = {"poly": Request.GET_POLYNOMIAL_FILENAME}
        if self.params["dlp"]:
            input["badideals"] = Request.GET_BADIDEALS_FILENAME
        return ((cadoprograms.FreeRel, ("renumber", "out"), input),)
    @property
    def paramnames(self):
        return self.join_params(super().paramnames,
                {"dlp": False, "gzip": True, "lcideals": None})

    wanted_regex = {
        'nfree': (r'# Free relations: (\d+)', int),
        'nprimes': (r'Renumbering struct: nprimes=(\d+)', int)
    }
    
    def __init__(self, *, mediator, db, parameters, path_prefix):
        super().__init__(mediator=mediator, db=db, parameters=parameters,
                         path_prefix=path_prefix)
        if self.params["dlp"]:
            # default for dlp is lcideals
            self.progparams[0].setdefault("lcideals", True)
        # Invariant: if we have a result (in self.state["freerelfilename"])
        # then we must also have a polynomial (in self.state["poly"]) and
        # the lpb0/lpb1 values used in self.state["lpb1"] / ["lpb0"]
        if "freerelfilename" in self.state:
            assert "poly" in self.state
            assert "lpb1" in self.state
            assert "lpb0" in self.state
            # The target file must correspond to the polynomial "poly"
    
    def run(self):
        super().run()

        # Get best polynomial found by polyselect
        poly = self.send_request(Request.GET_POLYNOMIAL)
        if not poly:
            raise Exception("FreerelTask(): no polynomial "
                            "received from PolyselTask")

        # Check if we have already computed the freerelfile for this polynomial
        # and lpb. If any of the inputs mismatch, we remove freerelfilename
        # from state
        if "freerelfilename" in self.state:
            discard = False
            prevpoly = Polynomials(self.state["poly"].splitlines())
            if poly != prevpoly:
                self.logger.warning("Received different polynomial, discarding "
                                 "old free relations file")
                discard = True
            elif self.state["lpb1"] != self.progparams[0]["lpb1"] or \
                 self.state["lpb0"] != self.progparams[0]["lpb0"]:
                self.logger.warning("Parameter lpb1/lpb0 changed, discarding old "
                                 "free relations file")
                discard = True
            if discard:
                del(self.state["freerelfilename"])
                del(self.state["renumberfilename"])
        # If outputfile is not in state, because we never produced it or because
        # input parameters changed, we remember our current input parameters
        if not "freerelfilename" in self.state:
            self.state.update({"poly": str(poly), "lpb1": self.progparams[0]["lpb1"],
                               "lpb0": self.progparams[0]["lpb0"]})

        if not "freerelfilename" in self.state or self.have_new_input_files():
            # Make file name for factor base/free relations file
            # We use .gzip by default, unless set to no in parameters
            use_gz = ".gz" if self.params["gzip"] else ""
            freerelfilename = self.workdir.make_filename("freerel" + use_gz)
            renumberfilename = self.workdir.make_filename("renumber" + use_gz)
            (stdoutpath, stderrpath) = \
                    self.make_std_paths(cadoprograms.FreeRel.name)
            # Run command to generate factor base/free relations file
            p = cadoprograms.FreeRel(renumber=renumberfilename,
                                     out=str(freerelfilename),
                                     stdout=str(stdoutpath),
                                     stderr=str(stderrpath),
                                     **self.merged_args[0])
            message = self.submit_command(p, "", log_errors=True)
            if message.get_exitcode(0) != 0:
                raise Exception("Program failed")
            stderr = message.read_stderr(0).decode("utf-8")
            update = self.parse_file(stderr.splitlines())
            update["freerelfilename"] = freerelfilename.get_wdir_relative()
            update["renumberfilename"] = renumberfilename.get_wdir_relative()
            self.state.update(update) 
            self.logger.info("Found %d free relations" % self.state["nfree"])
            self.logger.info("Finished")

        self.check_files_exist([self.get_freerel_filename(),
                                self.get_renumber_filename()], "output",
                               shouldexist=True)
        return True

    def parse_file(self, text):
        found = {}
        for line in text:
            for (key, (regex, datatype)) in self.wanted_regex.items():
                match = re.match(regex, line)
                if match:
                    if key in found:
                        raise Exception("Received two values for %s" % key)
                    found[key] = datatype(match.group(1))
        
        for key in self.wanted_regex:
            if not key in found:
                raise Exception("Received no value for %s" % key)
        return found
    
    def get_freerel_filename(self):
        return self.get_state_filename("freerelfilename")
    
    def get_renumber_filename(self):
        return self.get_state_filename("renumberfilename")
    
    def get_nrels(self):
        return self.state.get("nfree", None)
    
    def get_nprimes(self):
        return self.state.get("nprimes", None)


class SievingTask(ClientServerTask, DoesImport, FilesCreator, HasStatistics,
                  patterns.Observer):
    """ Does the sieving, uses client/server """
    @property
    def name(self):
        return "sieving"
    @property
    def title(self):
        return "Lattice Sieving"
    @property
    def programs(self):
        override = ("q0", "q1", "factorbase", "out", "stats_stderr")
        input = {"poly": Request.GET_POLYNOMIAL_FILENAME}
        return ((cadoprograms.Las, override, input),)
    @property
    def paramnames(self):
        return self.join_params(super().paramnames, {
            "qmin": 0, "qrange": int, "rels_wanted": 0, "lim0": int,
            "lim1": int, "gzip": True, "sqside": 1})

    def combine_bkmult(*lists):
        d={}
        dv=0
        for l in lists:
            assert len(l) == 1
            p=l[0].split(",")
            s=0
            if p[0].find(":") < 0:
                f=float(p[0])
                if f > dv:
                    dv=f
                s=1
            for pp in p[s:]:
                r=re.compile(r"(\d+[a-z]+):(.*)")
                m=r.match(pp)
                assert m is not None
                assert len(m.groups())==2
                key,m = m.groups()
                m=float(m)
                if key not in d or m > d[key]:
                    d[key]=m
        return [",".join([str(dv)] + ["%s:%f"%v for v in d.items()])]

    @property
    def stat_conversions(self):
        # Average J=1017 for 168 special-q's, max bucket fill 0.737035
        # Total cpu time 7.0s [precise timings available only for mono-thread]
        # Total 26198 reports [0.000267s/r, 155.9r/sq]
        return (
        (
            "stats_avg_J",
            (float, int),
            "0 0",
            Statistics.zip_combine_mean,
            re.compile(re_cap_n_fp("# Average J=", 1, r"\s*for (\d+) special-q's")),
            False
        ),
        (
            "stats_max_bucket_fill",
            (str,),
            "0",
            SievingTask.combine_bkmult,
            re.compile(r"#.*max bucket fill -bkmult ([\d\.]+(?:,\d[sl]:[\d\.]+)*)"),
            False
        ),
        (
            "stats_total_cpu_time",
            float,
            "0",
            Statistics.add_list,
            re.compile(re_cap_n_fp("# Total cpu time", 1, "s")),
            False
        ),
        (
            "stats_total_time",
            (float, ),
            "0",
            Statistics.add_list,
            re.compile(re_cap_n_fp("# Total elapsed time", 1, "s")),
            False
        )
    )
    @property
    def stat_formats(self):
        return (
            ["Average J: {stats_avg_J[0]:g} for {stats_avg_J[1]:d} special-q",
                ", max bucket fill -bkmult {stats_max_bucket_fill[0]}"],
            ["Total time: {stats_total_time[0]:g}s"],
        )
    
    def __init__(self, *, mediator, db, parameters, path_prefix):
        super().__init__(mediator=mediator, db=db, parameters=parameters,
                         path_prefix=path_prefix)
        qmin = self.params["qmin"]
        if "qnext" in self.state:
            self.state["qnext"] = max(self.state["qnext"], qmin)
        else:
            # qmin = 0 is a magic value (undefined)
            self.state["qnext"] = qmin if qmin > 0 else int(self.params["lim1"]/2) if self.params["sqside"] == 1 else int(self.params["lim0"]/2)
        
        self.state.setdefault("rels_found", 0)
        self.state["rels_wanted"] = self.params["rels_wanted"]
        if self.state["rels_wanted"] == 0:
            # For rsa140 with lpb[01]=29, using guess_factor = 0.91
            # gives an initial excess of about 13%, we estimate
            # guess_factor = 0.85 would be enough to get a square matrix.
            # We use 0.80 which might yield some extra filtering attempts
            # in some cases, but which should avoid too much initial excess
            # (the cado-nfs linear algebra is so fast that we should avoid
            # oversieving if we want to optimize the total wall-clock time,
            # assuming we use as many cores for sieving and linear algebra).
            guess_factor = 0.80
            n0 = 2 ** self.progparams[0]["lpb0"]
            n1 =  2 ** self.progparams[0]["lpb1"]
            n01 = int(guess_factor * (n0 / log (n0) + n1 / log (n1)))
            self.state["rels_wanted"] = n01
    
    def run(self):
        super().run()
        have_two_alg = self.send_request(Request.GET_HAVE_TWO_ALG_SIDES)
        fb1 = self.send_request(Request.GET_FACTORBASE1_FILENAME)
        if have_two_alg:
            fb0 = self.send_request(Request.GET_FACTORBASE0_FILENAME)

        self.logger.info("We want %d relation(s)", self.state["rels_wanted"])
        while self.get_nrels() < self.state["rels_wanted"]:
            q0 = self.state["qnext"]
            q1 = q0 + self.params["qrange"]
            q1 = q1 - (q1 % self.params["qrange"])
            assert q1 > q0
            # We use .gzip by default, unless set to no in parameters
            use_gz = ".gz" if self.params["gzip"] else ""
            outputfilename = \
                self.workdir.make_filename("%d-%d%s" % (q0, q1, use_gz))
            self.check_files_exist([outputfilename], "output",
                                   shouldexist=False)
            if not have_two_alg:
                p = cadoprograms.Las(q0=q0, q1=q1,
                                     factorbase1=fb1,
                                     out=outputfilename, stats_stderr=True,
                                     **self.merged_args[0])
            else:
                p = cadoprograms.Las(q0=q0, q1=q1,
                                     factorbase0=fb0,
                                     factorbase1=fb1,
                                     out=outputfilename, stats_stderr=True,
                                     **self.merged_args[0])
            self.submit_command(p, "%d-%d" % (q0, q1), commit=False)
            self.state.update({"qnext": q1}, commit=True)
        self.logger.info("Reached target of %d relations, now have %d",
                         self.state["rels_wanted"], self.get_nrels())
        self.logger.debug("Exit SievingTask.run(" + self.name + ")")
        return True
    
    def get_achievement(self):
        return self.state["rels_found"] / self.state["rels_wanted"]

    def updateObserver(self, message):
        identifier = self.filter_notification(message)
        if not identifier:
            # This notification was not for me
            return False
        if self.handle_error_result(message):
            return True
        output_files = message.get_output_files()
        if len(output_files) != 1:
            self.logger.warning("Received output with %d files: %s" % (len(output_files), ", ".join(output_files)))
            return False
        stderrfilename = message.get_stderrfile(0)
        ok = self.add_file(output_files[0], stderrfilename, commit=False)
        self.verification(message.get_wu_id(), ok, commit=True)
        return True

    def add_file(self, filename, stats_filename=None, commit=True):
        use_stats_filename = stats_filename
        if stats_filename is None:
            self.logger.info("No statistics output received for file '%s', "
                             "have to scan file", filename)
            use_stats_filename = filename
        rels = self.parse_rel_count(use_stats_filename)
        if rels is None:
            return False
        update = {"rels_found": self.get_nrels() + rels}
        self.state.update(update, commit=False)
        self.add_output_files({filename: rels}, commit=commit)
        if stats_filename:
            self.parse_stats(stats_filename, commit=commit)
        self.logger.info("Found %d relations in '%s', total is now %d/%d",
                         rels, filename, self.get_nrels(),
                         self.state["rels_wanted"])
        return True

    if tuple(sys.version_info)[0] < 3:
        re_rel = re.compile(bytes(r"(-?\d*),(\d*):(.*)"))
    else:
        re_rel = re.compile(bytes(r"(-?\d*),(\d*):(.*)","ascii"))
    def verify_relation(self, line, poly):
        """ Check that the primes listed for a relation divide the value of
            the polynomials """
        match = self.re_rel.match(line)
        if match:
            a, b, rest = match.groups()
            a, b = int(a), int(b)
            sides = rest.split(b":")
            assert len(sides) == 2
            for side, primes_as_str in enumerate(sides):
                value = poly.get_polynomial(side).eval_h(a, b)
                primes = [int(s, 16) for s in primes_as_str.split(b",")]
                for prime in primes:
                    # self.logger.debug("Checking if %d divides %d for a=%d, b=%d", prime, value, a, b)
                    if value % prime != 0:
                        self.logger.error("Relation %d,%d invalid: %d does not divide %d",
                                          a, b, prime, value)
                        return False
            return True
        return None

    def parse_rel_count(self, filename):
        (name, ext) = os.path.splitext(filename)
        try:
            if ext == ".gz":
                f = gzip.open(filename, "rb")
            else:
                size = os.path.getsize(filename)
                f = open(filename, "rb")
        except (OSError, IOError) as e:
            if e.errno == 2: # No such file or directory
                self.logger.error("File '%s' does not exist", filename)
                return None
            else:
                raise
        relations_to_check = 10
        poly = self.send_request(Request.GET_POLYNOMIAL)
        try:
            for line in f:
                if relations_to_check > 0:
                    result =  self.verify_relation(line, poly)
                    if result is True:
                        relations_to_check -= 1
                    elif result is False:
                        f.close()
                        return None
                    else: # Did not match: try again
                        pass
                match = re.match(br"# Total (\d+) reports ", line)
                if match:
                    rels = int(match.group(1))
                    f.close()
                    return rels
        except (IOError, TypeError, structerror, EOFError) as e:
            if isinstance(e, IOError) and str(e) == "Not a gzipped file" or \
                    isinstance(e, TypeError) and str(e).startswith("ord() expected a character") or \
                    isinstance(e, structerror) and str(e).startswith("unpack requires a bytes object") or \
                    isinstance(e, EOFError) and str(e).startswith("Compressed file ended before"):
                self.logger.error("Error reading '%s' (corrupted?): %s", filename, e)
                return None
            else:
                raise
        f.close()
        self.logger.error("Number of relations not found in file '%s'", 
                          filename)
        return None
    
    def import_one_file(self, filename):
        if filename in self.get_output_filenames():
            self.logger.info("Re-scanning file %s", filename)
            nrels = self.get_nrels() - self.get_nrels(filename)
            self.state.update({"rels_found": nrels}, commit=False)
            self.forget_output_filenames([filename], commit=True)
        filename_with_stats_extension = filename + ".stats.txt"
        if os.path.isfile(filename_with_stats_extension):
            self.add_file(filename, filename_with_stats_extension)
        else:
            self.add_file(filename)

    def get_statistics_as_strings(self):
        strings = ["Total number of relations: %d" % self.get_nrels()]
        strings += super().get_statistics_as_strings()
        return strings
    
    def get_nrels(self, filename=None):
        """ Return the number of relations found, either the total so far or
        for a given file
        """
        if filename is None:
            return self.state["rels_found"]
        else:
            # Fixme: don't access self.output_files directly
            return self.output_files[filename]
    
    def request_more_relations(self, target):
        wanted = self.state["rels_wanted"]
        if target > wanted:
            self.state["rels_wanted"] = target
            wanted = target
        nrels = self.get_nrels()
        if wanted > nrels:
            self.send_notification(Notification.WANT_TO_RUN, None)
            self.logger.info("New goal for number of relations is %d, "
                             "currently have %d. Need to sieve more",
                             wanted, nrels)
        else:
            self.logger.info("New goal for number of relations is %d, but "
                             "already have %d. No need to sieve more",
                             wanted, nrels)

    def get_total_cpu_or_real_time(self, is_cpu):
        """ Return number of seconds of cpu time spent by las """
        if is_cpu:
            return float(self.statistics.stats.get("stats_total_cpu_time", [0.])[0])
        else:
            return float(self.statistics.stats.get("stats_total_time", [0.])[0])


class Duplicates1Task(Task, FilesCreator, HasStatistics):
    """ Removes duplicate relations """
    @property
    def name(self):
        return "duplicates1"
    @property
    def title(self):
        return "Filtering - Duplicate Removal, splitting pass"
    @property
    def programs(self):
        return ((cadoprograms.Duplicates1,
            ("filelist", "prefix", "out", "nslices_log"),
            {}),)
    @property
    def paramnames(self):
        return self.join_params(super().paramnames, {"nslices_log": 1})
    @property
    def stat_conversions(self):
        # "End of read: 229176 relations in 0.9s -- 21.0 MB/s -- 253905.7 rels/s"
        # Without leading "# " !
        return (
        (
            "stats_dup1_time",
            float,
            "0",
            Statistics.add_list,
            re.compile(re_cap_n_fp(r"# Done: Read \d+ relations in", 1, "s")),
            False
        ),
    )
    @property
    def stat_formats(self):
        return (
            ["CPU time for dup1: {stats_dup1_time[0]}s"],
        )
    def __init__(self, *, mediator, db, parameters, path_prefix):
        super().__init__(mediator=mediator, db=db, parameters=parameters,
                         path_prefix=path_prefix)
        self.nr_slices = 2**self.params["nslices_log"]
        # Enforce the fact that our children *MUST* use the same
        # nslices_log value as the one we have.
        self.progparams[0]["nslices_log"]=self.params["nslices_log"]
        tablename = self.make_tablename("infiles")
        self.already_split_input = self.make_db_dict(tablename,
                                                     connection=self.db_connection)
        self.slice_relcounts = self.make_db_dict(self.make_tablename("counts"),
                                                 connection=self.db_connection)
        # Default slice counts to 0, in single DB commit
        self.slice_relcounts.setdefault(
            None, {str(i): 0 for i in range(0, self.nr_slices)})
    
    def run(self):
        super().run()

        # Check that previously split files were split into the same number
        # of pieces that we want now
        for (infile, parts) in self.already_split_input.items():
            if parts != self.nr_slices:
                # TODO: ask interactively (or by -recover) whether to delete
                # old output files and generate new ones, if input file is
                # still available
                # If input file is not available but the previously split
                # parts are, we could join them again... not sure if want
                raise Exception("%s was previously split into %d parts, "
                                "now %d parts requested",
                                infile, parts, self.nr_slices)
        
        # Check that previously split files do, in fact, exist.
        # FIXME: Do we want this? It may be slow when there are many files.
        # Reading the directory and comparing the lists would probably be
        # faster than individual lookups.
        self.check_files_exist(self.get_output_filenames(), "output",
                               shouldexist=True)
        
        siever_files = self.send_request(Request.GET_SIEVER_FILENAMES)
        newfiles = [f for f in siever_files
                    if not f in self.already_split_input]
        self.logger.debug ("new files to split are: %s", newfiles)
        
        if not newfiles:
            self.logger.info("No new files to split")
        else:
            self.logger.info("Splitting %d new files", len(newfiles))
            # TODO: can we recover from missing input files? Ask Sieving to
            # generate them again? Just ignore the missing ones?
            self.check_files_exist(newfiles, "input", shouldexist=True)
            # Split the new files
            if self.nr_slices == 1:
                # If we should split into only 1 part, we don't actually
                # split at all. We simply write the input file name
                # to the table of output files, so the next stages will
                # read the original siever output file, thus avoiding
                # having another copy of the data on disk. Since we don't
                # process the file at all, we need to ask the Siever task
                # for the relation count in the files
                # TODO: pass a list or generator expression in the request
                # here?
                total = self.slice_relcounts["0"]
                for f in newfiles:
                    total += self.send_request(Request.GET_SIEVER_RELCOUNT, f)
                self.slice_relcounts.update({"0": total}, commit=False)
                update1 = dict.fromkeys(newfiles, self.nr_slices)
                self.already_split_input.update(update1, commit=False)
                update2 = dict.fromkeys(newfiles, 0)
                self.add_output_files(update2, commit=True)
            else:
                # Make a task-specific subdirectory name under out working
                # directory
                outputdir = self.workdir.make_dirname(subdir="dup1")
                # Create this directory if it does not exist
                # self.logger.info("Creating directory %s", outputdir)
                outputdir.mkdir(parent=True)
                # Create a WorkDir instance for this subdirectory
                dup1_subdir = WorkDir(outputdir)
                # For each slice index [0, ..., nr_slices-1], create under the
                # subdirectory another directory for that slice's output files
                for i in range(0, self.nr_slices):
                    subdir = dup1_subdir.make_filename2(filename=str(i))
                    # self.logger.info("Creating directory %s", subdir)
                    subdir.mkdir(parent=True)
                run_counter = self.state.get("run_counter", 0)
                prefix = "dup1.%s" % run_counter
                (stdoutpath, stderrpath) = \
                        self.make_std_paths(cadoprograms.Duplicates1.name)
                if len(newfiles) <= 10:
                    p = cadoprograms.Duplicates1(*newfiles,
                                                 prefix=prefix,
                                                 out=outputdir,
                                                 stdout=str(stdoutpath),
                                                 stderr=str(stderrpath),
                                                 **self.progparams[0])
                else:
                    filelistname = self.make_filelist(newfiles, prefix="dup1")
                    p = cadoprograms.Duplicates1(filelist=filelistname,
                                                 prefix=prefix,
                                                 out=outputdir,
                                                 stdout=str(stdoutpath),
                                                 stderr=str(stderrpath),
                                                 **self.progparams[0])
                message = self.submit_command(p, "", log_errors=True)
                if message.get_exitcode(0) != 0:
                    raise Exception("Program failed")
                    # Check that the output files exist now
                    # TODO: How to recover from error? Presumably a dup1
                    # process failed, but that should raise a return code
                    # exception
                with stderrpath.open("r") as stderrfile:
                    stderr = stderrfile.read()
                outfilenames = self.parse_output_files(stderr)
                if not outfilenames:
                    self.logger.critical("No output files produced by %s",
                                         p.name)
                    return False
                self.logger.debug("Output file names: %s", outfilenames)
                self.check_files_exist(outfilenames.keys(), "output",
                                       shouldexist=True)
                self.state.update({"run_counter": run_counter + 1},
                                  commit=False)
                current_counts = self.parse_slice_counts(stderr)
                self.parse_stats(stdoutpath, commit=False)
                # Add relation count from the newly processed files to the
                # relations-per-slice dict
                update1 = {str(idx): self.slice_relcounts[str(idx)] + 
                                     current_counts[idx]
                           for idx in range(self.nr_slices)}
                self.slice_relcounts.update(update1, commit=False)
                # Add the newly processed input files to the list of already
                # processed input files
                update2 = dict.fromkeys(newfiles, self.nr_slices)
                self.already_split_input.update(update2, commit=False)
                # Add the newly produced output files and commit everything
                self.add_output_files(outfilenames, commit=True)
        totals = ["%d: %d" % (i, self.slice_relcounts[str(i)])
                  for i in range(0, self.nr_slices)]
        self.logger.info("Relations per slice: %s", ", ".join(totals))
        self.logger.debug("Exit Duplicates1Task.run(" + self.name + ")")
        return True
    
    @staticmethod
    def parse_output_files(stderr):
        files = {}
        for line in stderr.splitlines():
            match = re.match(r'# Opening output file for slice (\d+) : (.+)$',
                             line)
            if match:
                (slicenr, filename) = match.groups()
                files[filename] = int(slicenr)
        return files
    
    def parse_slice_counts(self, stderr):
        """ Takes lines of text and looks for slice counts as printed by dup1
        """
        counts = [None] * self.nr_slices
        for line in stderr.splitlines():
            match = re.match(r'# slice (\d+) received (\d+) relations', line)
            if match:
                (slicenr, nrrels) = map(int, match.groups())
                if not counts[slicenr] is None:
                    raise Exception("Received two values for relation count "
                                    "in slice %d" % slicenr)
                counts[slicenr] = nrrels
        for (slicenr, nrrels) in enumerate(counts):
            if nrrels is None:
                raise Exception("Received no value for relation count in "
                                "slice %d" % slicenr)
        return counts
    
    def get_nr_slices(self):
        return self.nr_slices
    
    def get_nrels(self, idx):
        return self.slice_relcounts[str(idx)]
    
    def request_more_relations(self, target):
        self.send_notification(Notification.WANT_MORE_RELATIONS, target)
        self.send_notification(Notification.WANT_TO_RUN, None)

class Duplicates2Task(Task, FilesCreator, HasStatistics):
    """ Removes duplicate relations """
    @property
    def name(self):
        return "duplicates2"
    @property
    def title(self):
        return "Filtering - Duplicate Removal, removal pass"
    @property
    def programs(self):
        input = { "renumber": Request.GET_RENUMBER_FILENAME}
        if self.params["dlp"]:
            input["badidealinfo"] = Request.GET_BADIDEALINFO_FILENAME
        return ((cadoprograms.Duplicates2, ("rel_count", "filelist"), input),)
    @property
    def paramnames(self):
        return self.join_params(super().paramnames, 
            {"dlp": False, "nslices_log": 1})

    @property
    def stat_conversions(self):
        # "End of read: 229176 relations in 0.9s -- 21.0 MB/s -- 253905.7 rels/s"
        # Without leading "# " !
        return (
        (
            "stats_dup2_time",
            float,
            "0",
            Statistics.add_list,
            re.compile(re_cap_n_fp(r"# Done: Read \d+ relations in", 1, "s")),
            True    # allow several !
        ),
    )
    @property
    def stat_formats(self):
        return (
            ["CPU time for dup2: {stats_dup2_time[0]}s"],
        )
    
    def __init__(self, *, mediator, db, parameters, path_prefix):
        super().__init__(mediator=mediator, db=db, parameters=parameters,
                         path_prefix=path_prefix)
        self.nr_slices = 2**self.params["nslices_log"]
        tablename = self.make_tablename("infiles")
        self.already_done_input = self.make_db_dict(tablename, connection=self.db_connection)
        self.slice_relcounts = self.make_db_dict(self.make_tablename("counts"), connection=self.db_connection)
        self.slice_relcounts.setdefault(
            None, {str(i): 0 for i in range(0, self.nr_slices)})
    
    def run(self):
        super().run()

        input_nrel = 0
        for i in range(0, self.nr_slices):
            files = self.send_request(Request.GET_DUP1_FILENAMES, i.__eq__)
            rel_count = self.send_request(Request.GET_DUP1_RELCOUNT, i)
            input_nrel += rel_count
            newfiles = [f for f in files if not f in self.already_done_input]
            if not newfiles:
                self.logger.info("No new files for slice %d, nothing to do", i)
                continue
            # If there are any new files in a slice, we remove duplicates on
            # the whole file set of the slice, as we currently cannot store
            # the duplicate removal state to be able to add more relations
            # in another pass
            # Forget about the previous output filenames of this slice
            # FIXME: Should we delete the files, too?
            self.forget_output_filenames(self.get_output_filenames(i.__eq__),
                                         commit=True)
            del(self.slice_relcounts[str(i)])
            name = "%s.slice%d" % (cadoprograms.Duplicates2.name, i)
            (stdoutpath, stderrpath) = \
                self.make_std_paths(name, do_increment=(i == 0))
             

            if len(files) <= 10:
                p = cadoprograms.Duplicates2(*files,
                                             rel_count=rel_count,
                                             stdout=str(stdoutpath),
                                             stderr=str(stderrpath),
                                             **self.merged_args[0])
            else:
                filelistname = self.make_filelist(files, prefix="dup1")
                p = cadoprograms.Duplicates2(rel_count=rel_count,
                                             filelist=filelistname,
                                             stdout=str(stdoutpath),
                                             stderr=str(stderrpath),
                                             **self.merged_args[0])
            message = self.submit_command(p, "", log_errors=True)
            if message.get_exitcode(0) != 0:
                raise Exception("Program failed")
            with stderrpath.open("r") as stderrfile:
                nr_rels = self.parse_remaining(stderrfile)
            # Mark input file names and output file names
            for f in files:
                self.already_done_input[f] = True
            outfilenames = {f:i for f in files}
            self.add_output_files(outfilenames, commit=False)
            # XXX How do we add the timings ?
            self.parse_stats(stdoutpath, commit=False)
            self.logger.info("%d unique relations remain on slice %d",
                             nr_rels, i)
            self.slice_relcounts[str(i)] = nr_rels
        self.update_ratio(input_nrel, self.get_nrels())
        self.logger.info("%d unique relations remain in total",
                         self.get_nrels())
        self.logger.debug("Exit Duplicates2Task.run(" + self.name + ")")
        return True
    
    @staticmethod
    def parse_remaining(text):
        # "     112889 remaining relations"
        for line in text:
            match = re.match(r'At the end:\s*(\d+) remaining relations', line)
            if match:
                remaining = int(match.group(1))
                return remaining
        raise Exception("Received no value for remaining relation count")

    def get_nrels(self):
        nrels = 0
        for i in range(0, self.nr_slices):
            nrels += self.slice_relcounts[str(i)]
        return nrels
    
    def update_ratio(self, input_nrel, output_nrel):
        last_input_nrel = self.state.get("last_input_nrel", 0)
        last_output_nrel = self.state.get("last_output_nrel", 0)
        new_in = input_nrel - last_input_nrel
        new_out = output_nrel - last_output_nrel
        if new_in < 0:
            self.logger.error("Negative number %d of new relations?", new_in)
            return
        if new_in == 0:
            return
        if new_out > new_in:
            self.logger.error("More new output relations (%d) than input (%d)?",
                              new_out, new_in)
            return
        ratio = new_out / new_in
        self.logger.info("Of %d newly added relations %d were unique "
                         "(ratio %f)", new_in, new_out, ratio)
        self.state.update({"last_input_nrel": input_nrel,
            "last_output_nrel": output_nrel, "unique_ratio": ratio})
    
    def request_more_relations(self, target):
        nrels = self.get_nrels()
        if target <= nrels:
            return
        additional_out = target - nrels
        ratio = self.state.get("unique_ratio", 1.)
        ratio = max(0.5, ratio) # avoid stupidly large values of rels_wanted
        additional_in = int(additional_out / ratio)
        newtarget = self.state["last_input_nrel"] + additional_in
        self.logger.info("Got request for %d (%d additional) output relations, "
                         "estimate %d (%d additional) needed in input",
                         target, additional_out, newtarget, additional_in)
        self.send_notification(Notification.WANT_MORE_RELATIONS, newtarget)
        self.send_notification(Notification.WANT_TO_RUN, None)


class PurgeTask(Task):
    """ Removes singletons and computes excess """
    @property
    def name(self):
        return "purge"
    @property
    def title(self):
        return "Filtering - Singleton removal"
    @property
    def programs(self):
        override = ("nrels", "out", "outdel", "nprimes", "filelist", "required_excess")
        return ((cadoprograms.Purge, override, {"_freerel": Request.GET_FREEREL_FILENAME}),)
    @property
    def paramnames(self):
        return self.join_params(super().paramnames, 
            {"dlp": False, "galois": "none", "gzip": True, "add_ratio": 0.01,
                "required_excess": 0.0})

    def __init__(self, *, mediator, db, parameters, path_prefix):
        super().__init__(mediator=mediator, db=db, parameters=parameters,
                         path_prefix=path_prefix)
        self.state.setdefault("input_nrels", 0)
        # We use a computed keep value for DLP
        self.keep = self.progparams[0].pop("keep", None)
    
    def run(self):
        super().run()

        # Enforce the fact that our children *MUST* use the same
        # required_excess value as the one we have.
        self.progparams[0]["required_excess"]=self.params["required_excess"]

        if not (self.params["galois"] in ["1/y", "_y", "autom3.1g", "autom3.2g"]):
            nfree = self.send_request(Request.GET_FREEREL_RELCOUNT)
            nunique = self.send_request(Request.GET_UNIQUE_RELCOUNT)
            if not nunique:
                self.logger.critical("No unique relation count received")
                return False
            input_nrels = nfree + nunique
        else:
            # Freerels and Galois are not yet fully compatible.
            input_nrels = self.send_request(Request.GET_GAL_UNIQUE_RELCOUNT)
            if not input_nrels:
                self.logger.critical("No Galois unique relation count received")
                return False

        nprimes = self.send_request(Request.GET_RENUMBER_PRIMECOUNT)
        # If the user didn't give col_minindex, let's compute it.
        col_minindex = int(self.progparams[0].get("col_minindex", -1))
        if col_minindex == -1:
            # Note: on RSA-120, reducing col_minindex from nprimes/20 to
            # nprimes/40 decreases the matrix size after purge by 3.1%,
            # and the final matrix by 1.4%, while not increasing the memory
            # usage of purge, and increasing the cpu time of purge by only 13%.
            col_minindex = int(nprimes / 40.0)
            # For small cases, we want to avoid degenerated cases, so let's
            # keep most of the ideals: memory is not an issue in that case.
            if (col_minindex < 10000):
                col_minindex = 500
            self.progparams[0].setdefault("col_minindex", col_minindex)
        
        if "purgedfile" in self.state and not self.have_new_input_files() and \
                input_nrels == self.state["input_nrels"]:
            self.logger.info("Already have a purged file, and no new input "
                             "relations available. Nothing to do")
            self.send_notification(Notification.HAVE_ENOUGH_RELATIONS, None)
            return True
        
        self.state.pop("purgedfile", None)
        self.state.pop("input_nrels", None)
        
        if self.params["galois"] == "none":
            self.logger.info("Reading %d unique and %d free relations, total %d"
                             % (nunique, nfree, input_nrels))
        else:
            self.logger.info("Reading %d Galois unique" % input_nrels)

        use_gz = ".gz" if self.params["gzip"] else ""
        purgedfile = self.workdir.make_filename("purged" + use_gz)
        if self.params["dlp"]:
            relsdelfile = self.workdir.make_filename("relsdel" + use_gz)
            nmaps = self.send_request(Request.GET_NMAPS)
            keep = sum(nmaps)
        else:
            relsdelfile = None
            keep = self.keep
        freerel_filename = self.merged_args[0].pop("_freerel", None)
        # Remark: "Galois unique" and "unique" are in the same files
        # because filter_galois works in place. Same request.
        unique_filenames = self.send_request(Request.GET_UNIQUE_FILENAMES)
        if self.params["galois"] == "none" and freerel_filename is not None:
            files = unique_filenames + [str(freerel_filename)]
        else:
            files = unique_filenames
        (stdoutpath, stderrpath) = self.make_std_paths(cadoprograms.Purge.name)
        
        if len(files) <= 10:
            p = cadoprograms.Purge(*files,
                                   nrels=input_nrels, out=purgedfile,
                                   outdel=relsdelfile, keep=keep,
                                   nprimes=nprimes,
                                   stdout=str(stdoutpath),
                                   stderr=str(stderrpath),
                                   **self.progparams[0])
        else:
            filelistname = self.make_filelist(files, prefix=self.name)
            p = cadoprograms.Purge(nrels=input_nrels,
                                   out=purgedfile,
                                   outdel=relsdelfile, keep=keep,
                                   nprimes=nprimes,
                                   filelist=filelistname,
                                   stdout=str(stdoutpath),
                                   stderr=str(stderrpath),
                                   **self.progparams[0])
        message = self.submit_command(p, "")
        stdout = message.read_stdout(0).decode('utf-8')
        stderr = message.read_stderr(0).decode('utf-8')
        if self.parse_output(stdout, input_nrels):
            stats = self.parse_stdout(stdout)
            self.logger.info("After purge, %d relations with %d primes remain "
                             "with weight %s and excess %s", *stats)
            output_version = self.state.get("output_version", 0) + 1
            update = {"purgedfile": purgedfile.get_wdir_relative(),
                      "input_nrels": input_nrels,
                      "output_version": output_version}
            if self.params["dlp"]:
                update["relsdelfile"] = relsdelfile.get_wdir_relative()
            self.state.update(update)
            self.logger.info("Have enough relations")
            self.send_notification(Notification.HAVE_ENOUGH_RELATIONS, None)
        else:
            stats = self.parse_stdout(stdout)
            self.logger.info("After purge, %d relations with %d primes remain "
                             "with excess %d", stats[0], stats[1], stats[3])
            excess = stats[3]
            self.logger.info("Not enough relations")
            if self.params["galois"] == "none":
                self.request_more_relations(nunique, excess)
            else:
                self.request_more_relations(input_nrels, excess)
        self.logger.debug("Exit PurgeTask.run(" + self.name + ")")
        return True
    
    def request_more_relations(self, nunique, excess):
        r"""
        Given 'nunique' relations and an excess of 'excess',
        estimate how many new (unique) relations we need.
        """

        additional = nunique * self.params["add_ratio"]
        # if the excess is negative, we need at least -excess new relations
        if excess < 0:
           additional = max(additional, -excess)
        required_excess = self.params["required_excess"]
        if required_excess > 0.0:
           # we might need more relations due to required_excess
           nprimes = nunique - excess # correct whatever the sign of excess
           # we have nprimes ideals, and we want an excess of at least
           # required_excess * nprimes
           target_excess = int(required_excess * nprimes)
           additional = max(additional, target_excess - excess)
        # Always request at least 10k more
        additional = max(additional, 10000)
        
        self.logger.info("Requesting %d additional relations", additional)
        self.send_notification(Notification.WANT_MORE_RELATIONS,
                               nunique + additional)
        self.send_notification(Notification.WANT_TO_RUN, None)
    
    def get_purged_filename(self):
        return self.get_state_filename("purgedfile")
    
    def get_relsdel_filename(self):
        return self.get_state_filename("relsdelfile")
    
    def parse_output(self, stdout, input_nrels):
        # If stdout ends with
        # (excess / ncols) = ... < .... See -required_excess argument.'
        # then we need more relations from filtering and return False
        input_nprimes = None
        have_enough = True
        # not_enough1 = re.compile(r"excess < (\d+.\d+) \* #primes")
        not_enough1 = re.compile(r"\(excess / ncols\) = \d+.?\d* < \d+.?\d*. "
                                 r"See -required_excess argument.")
        not_enough2 = re.compile(r"number of rows < number of columns \+ keep")
        nrels_nprimes = re.compile(r"\s*nrows=(\d+), ncols=(\d+); "
                                   r"excess=(-?\d+)")
        for line in stdout.splitlines():
            match = not_enough1.match(line)
            if match:
                have_enough = False
                break
            if not_enough2.match(line):
                have_enough = False
                break
            match = nrels_nprimes.match(line)
            if not match is None:
                (nrels, nprimes, excess) = map(int, match.groups())
                assert nrels - nprimes == excess
                # The first occurrence of the message counts input relations
                if input_nprimes is None:
                    assert input_nrels == nrels
                    input_nprimes = nprimes
        
        # At this point we should have:
        # input_nrels, input_nprimes: rels and primes among input
        # nrels, nprimes, excess: rels and primes when purging stopped
        if not input_nprimes is None:
            self.update_excess_per_input(input_nrels, nrels, nprimes)
        return have_enough
    
    def update_excess_per_input(self, input_nrels, nrels, nprimes):
        if input_nrels == 0:
            return # Nothing sensible that we can do
        last_input_nrels = self.state.get("last_input_nrels", 0)
        last_nrels = self.state.get("last_output_nrels", 0)
        last_nprimes = self.state.get("last_output_nprimes", 0)
        if last_input_nrels >= input_nrels:
            self.logger.warning("Previously stored input nrels (%d) is no "
                             "smaller than value from new run (%d)",
                             last_input_nrels, input_nrels)
            return
        if nrels <= last_nrels:
            self.logger.warning("Previously stored nrels (%d) is no "
                             "smaller than value from new run (%d)",
                             last_nrels, nrels)
            return
        if nprimes <= last_nprimes:
            self.logger.warning("Previously stored nprimes (%d) is no "
                             "smaller than value from new run (%d)",
                             last_nprimes, nprimes)
            return
        self.logger.info("Previous run had %d input relations and ended with "
                         "%d relations and %d primes, new run had %d input "
                         "relations and ended with %d relations and %d primes",
                         last_input_nrels, last_nrels, last_nprimes,
                         input_nrels, nrels, nprimes)
        update = {"last_output_nrels": nrels, "last_output_nprimes": nprimes,
                  "last_input_nrels": input_nrels}
        self.state.update(update)
    
    def parse_stdout(self, stdout):
        # Program stdout is expected in the form:
        #   Final values:
        #   nrows=23105 ncols=22945 excess=160
        #   weight=382433 weight*nows=8.84e+09
        # but we allow some extra whitespace
        r = {}
        keys = ("nrows", "ncols", "weight", "excess")
        final_values_line = "Final values:"
        had_final_values = False
        for line in stdout.splitlines():
            # Look for values only after we saw "Final values:" line
            if not had_final_values:
                if re.match(final_values_line, line):
                    had_final_values = True
                else:
                    continue
            for key in keys:
                # Match the key at the start of a line, or after a whitespace
                # Note: (?:) is non-capturing group
                match = re.search(r"(?:^|\s)%s\s*=\s*([-]?\d+)" % key, line)
                if match:
                    if key in r:
                        raise Exception("Found multiple values for %s" % key)
                    r[key] = int(match.group(1))
        if not had_final_values:
            raise Exception("%s: output of %s did not contain '%s'" %
                            (self.title, self.programs[0][0].name, final_values_line))
        for key in keys:
            if not key in r:
                raise Exception("%s: output of %s did not contain value for %s: %s"
                                % (self.title, self.programs[0][0].name, key, stdout))
        return [r[key] for key in keys]

class FilterGaloisTask(Task):
    """ Galois Filtering """
    @property
    def name(self):
        return "filtergalois"
    @property
    def title(self):
        return "Filtering - Galois"
    @property
    def programs(self):
        input = {"poly": Request.GET_POLYNOMIAL_FILENAME,
                 "renumber": Request.GET_RENUMBER_FILENAME}
        return ((cadoprograms.GaloisFilter, ("nrels",), input),)
    @property
    def paramnames(self):
        return self.join_params(super().paramnames, {"galois": "none"})

    def __init__(self, *, mediator, db, parameters, path_prefix):
        super().__init__(mediator=mediator, db=db, parameters=parameters,
                         path_prefix=path_prefix)

    def run(self):
        # This task must be run only if galois is recognized by filter_galois
        if not (self.params["galois"] in ["1/y", "_y", "autom3.1g", "autom3.2g"]):
            return True

        super().run()

        files = self.send_request(Request.GET_UNIQUE_FILENAMES)
        nrels = self.send_request(Request.GET_UNIQUE_RELCOUNT)

        (stdoutpath, stderrpath) = self.make_std_paths(cadoprograms.GaloisFilter.name)
        # TODO: if there are too many files, pass a filelist (cf PurgeTask)
        p = cadoprograms.GaloisFilter(*files,
                nrels=nrels,
                stdout=str(stdoutpath),
                stderr=str(stderrpath),
                **self.merged_args[0])
        message = self.submit_command(p, "", log_errors=True)
        if message.get_exitcode(0) != 0:
            raise Exception("Program failed")
        with stderrpath.open("r") as stderrfile:
            noutrels = self.parse_remaining(stderrfile)
        self.state["noutrels"] = noutrels

        self.logger.debug("Exit FilterGaloisTask.run(" + self.name + ")")
        return True

    def get_nrels(self):
        return self.state["noutrels"]

    def parse_remaining(self, text):
        # "Number of output relations: 303571"
        for line in text:
            match = re.match(r'Number of output relations:\s*(\d+)', line)
            if match:
                remaining = int(match.group(1))
                return remaining
        raise Exception("Received no value for output relation count")

    def request_more_relations(self, target):
        self.send_notification(Notification.WANT_TO_RUN, None)

class MergeDLPTask(Task):
    """ Merges relations """
    @property
    def name(self):
        return "mergedlp"
    @property
    def title(self):
        return "Filtering - Merging"
    @property
    def programs(self):
        input = {"purged": Request.GET_PURGED_FILENAME}
        return ((cadoprograms.MergeDLP, ("out", "keep"), input),
                (cadoprograms.ReplayDLP, ("ideals", "history", "index", "out"), input))
    @property
    def paramnames(self):
        return self.join_params(super().paramnames, {"gzip": True})
    
    def __init__(self, *, mediator, db, parameters, path_prefix):
        super().__init__(mediator=mediator, db=db, parameters=parameters,
                         path_prefix=path_prefix)
        self.progparams[0]["skip"] = 0

    def run(self):
        super().run()

        if not "mergedfile" in self.state or self.have_new_input_files():

            if "idealfile" in self.state:
                del(self.state["idealfile"])
            if "indexfile" in self.state:
                del(self.state["indexfile"])
            if "mergedfile" in self.state:
                del(self.state["mergedfile"])
            if "densefile" in self.state:
                del(self.state["densefile"])
            
            nmaps = self.send_request(Request.GET_NMAPS)
            keep = nmaps[0] + nmaps[1]
            # We use .gzip by default, unless set to no in parameters
            use_gz = ".gz" if self.params["gzip"] else ""
            historyfile = self.workdir.make_filename("history" + use_gz)
            (stdoutpath, stderrpath) = self.make_std_paths(cadoprograms.MergeDLP.name)
            p = cadoprograms.MergeDLP(out=historyfile,
                                   keep=keep,
                                   stdout=str(stdoutpath),
                                   stderr=str(stderrpath),
                                   **self.merged_args[0])
            message = self.submit_command(p, "", log_errors=True)
            if message.get_exitcode(0) != 0:
                raise Exception("Program failed")
            stdout = message.read_stdout(0).decode("utf-8")
            matsize = 0
            matweight = 0
            for line in stdout.splitlines():
                match = re.match(r'Final matrix has N=(\d+) nc=\d+ \(\d+\) W=(\d+)', line)
                if match:
                    matsize=int(match.group(1))
                    matweight=int(match.group(2))
            if (matsize == 0) or (matweight == 0):
                raise Exception("Could not read matrix size and weight")
            self.logger.info("Merged matrix has %d rows and total weight %d (%.1f entries per row on average)"
                    % (matsize, matweight, float(matweight)/float(matsize)))

            indexfile = self.workdir.make_filename("index" + use_gz)
            mergedfile = self.workdir.make_filename("sparse.bin")
            (stdoutpath, stderrpath) = self.make_std_paths(cadoprograms.Replay.name)
            idealfile = self.workdir.make_filename("ideal")
            p = cadoprograms.ReplayDLP(ideals=idealfile,
                                    history=historyfile, index=indexfile,
                                    out=mergedfile, stdout=str(stdoutpath),
                                    stderr=str(stderrpath),
                                    **self.merged_args[1])
            message = self.submit_command(p, "", log_errors=True)
            if message.get_exitcode(0) != 0:
                raise Exception("Program failed")
            
            if not idealfile.isfile():
                raise Exception("Output file %s does not exist" % idealfile)
            if not indexfile.isfile():
                raise Exception("Output file %s does not exist" % indexfile)
            if not mergedfile.isfile():
                raise Exception("Output file %s does not exist" % mergedfile)
            output_version = self.state.get("output_version", 0) + 1
            self.remember_input_versions(commit=False)
            update = {"indexfile": indexfile.get_wdir_relative(),
                      "mergedfile": mergedfile.get_wdir_relative(),
                      "idealfile": idealfile.get_wdir_relative(),
                      "output_version": output_version}
            densefilename = self.workdir.make_filename("dense.bin")
            if densefilename.isfile():
                update["densefile"] = densefilename.get_wdir_relative()
            self.state.update(update)
            
        self.logger.debug("Exit MergeDLPTask.run(" + self.name + ")")
        return True
    
    def get_index_filename(self):
        return self.get_state_filename("indexfile")
    
    def get_ideal_filename(self):
        return self.get_state_filename("idealfile")
    
    def get_merged_filename(self):
        return self.get_state_filename("mergedfile")
    
    def get_dense_filename(self):
        return self.get_state_filename("densefile")


class MergeTask(Task):
    """ Merges relations """
    @property
    def name(self):
        return "merge"
    @property
    def title(self):
        return "Filtering - Merging"
    @property
    def programs(self):
        input = {"purged": Request.GET_PURGED_FILENAME}
        return ((cadoprograms.Merge, ("out",), input),
                (cadoprograms.Replay, ("out", "history", "index"), input))
    @property
    def paramnames(self):
        return self.join_params(super().paramnames,  \
            {"skip": None, "keep": None, "gzip": True})
    
    def __init__(self, *, mediator, db, parameters, path_prefix):
        super().__init__(mediator=mediator, db=db, parameters=parameters,
                         path_prefix=path_prefix)
        skip = int(self.progparams[0].get("skip", 32))
        self.progparams[0].setdefault("skip", skip)
        self.progparams[0].setdefault("keep", skip + 128)

    def run(self):
        super().run()

        if "mergedfile" in self.state:
            fn = self.workdir.path_in_workdir(self.state["mergedfile"])
            if not fn.isfile():
                self.logger.warning("Output file %s disappeared, generating it again", fn)
                del(self.state["mergedfile"])
        if not "mergedfile" in self.state or self.have_new_input_files():
            if "indexfile" in self.state:
                del(self.state["indexfile"])
            if "densefile" in self.state:
                del(self.state["densefile"])
            
            # We use .gzip by default, unless set to no in parameters
            use_gz = ".gz" if self.params["gzip"] else ""
            historyfile = self.workdir.make_filename("history" + use_gz)
            (stdoutpath, stderrpath) = self.make_std_paths(cadoprograms.Merge.name)
            p = cadoprograms.Merge(out=historyfile,
                                   stdout=str(stdoutpath),
                                   stderr=str(stderrpath),
                                   **self.merged_args[0])
            message = self.submit_command(p, "", log_errors=True)
            if message.get_exitcode(0) != 0:
                raise Exception("Program failed")
            stdout = message.read_stdout(0).decode("utf-8")
            matsize = 0
            matweight = 0
            for line in stdout.splitlines():
                match = re.match(r'Final matrix has N=(\d+) nc=\d+ \(\d+\) W=(\d+)', line)
                if match:
                    matsize=int(match.group(1))
                    matweight=int(match.group(2))
            if (matsize == 0) or (matweight == 0):
                raise Exception("Could not read matrix size and weight")
            self.logger.info("Merged matrix has %d rows and total weight %d (%.1f entries per row on average)"
                    % (matsize, matweight, float(matweight)/float(matsize)))

            indexfile = self.workdir.make_filename("index" + use_gz)
            mergedfile = self.workdir.make_filename("sparse.bin")
            (stdoutpath, stderrpath) = self.make_std_paths(cadoprograms.Replay.name)
            p = cadoprograms.Replay(history=historyfile, index=indexfile,
                                    out=mergedfile, stdout=str(stdoutpath),
                                    stderr=str(stderrpath),
                                    **self.merged_args[1])
            message = self.submit_command(p, "", log_errors=True)
            if message.get_exitcode(0) != 0:
                raise Exception("Program failed")
            
            if not indexfile.isfile():
                raise Exception("Output file %s does not exist" % indexfile)
            if not mergedfile.isfile():
                raise Exception("Output file %s does not exist" % mergedfile)
            self.remember_input_versions(commit=False)
            output_version = self.state.get("output_version", 0) + 1
            update = {"indexfile": indexfile.get_wdir_relative(),
                      "mergedfile": mergedfile.get_wdir_relative(),
                      "output_version": output_version}
            densefilename = self.workdir.make_filename("dense.bin")
            if densefilename.isfile():
                update["densefile"] = densefilename.get_wdir_relative()
            self.state.update(update)
            
        self.logger.debug("Exit MergeTask.run(" + self.name + ")")
        return True
    
    def get_index_filename(self):
        return self.get_state_filename("indexfile")
    
    def get_merged_filename(self):
        return self.get_state_filename("mergedfile")
    
    def get_dense_filename(self):
        return self.get_state_filename("densefile")


class NumberTheoryTask(Task):
    """ Number theory tasks for dlp"""
    @property
    def name(self):
        return "numbertheory"
    @property
    def title(self):
        return "Number Theory for DLP"
    @property
    def programs(self):
        return ((cadoprograms.NumberTheory, ("badidealinfo", "badideals"),
                 {"poly": Request.GET_POLYNOMIAL_FILENAME}),)
    @property
    def paramnames(self):
        return self.join_params(super().paramnames, {"nsm0": -1, "nsm1": -1})
    
    def __init__(self, *, mediator, db, parameters, path_prefix):
        super().__init__(mediator=mediator, db=db, parameters=parameters,
                         path_prefix=path_prefix)

    def run(self):
        super().run()

        # Check if we already compute the bad ideals (we check only
        # one of the files, assuming everything was correct during the
        # first run).
        if "badidealsfile" in self.state:
            self.logger.info("NumberTheory task has already run, reusing the result.");
            return True

        # Create output files and start the computation
        badidealsfile = self.workdir.make_filename("badideals")
        badidealinfofile = self.workdir.make_filename("badidealinfo")
        (stdoutpath, stderrpath) = self.make_std_paths(cadoprograms.NumberTheory.name)
        p = cadoprograms.NumberTheory(badidealinfo=badidealinfofile,
                               badideals=badidealsfile,
                               stdout=str(stdoutpath),
                               stderr=str(stderrpath),
                               **self.merged_args[0])
        message = self.submit_command(p, "", log_errors=True)
        if message.get_exitcode(0) != 0:
            raise Exception("Program failed")

        stdout = message.read_stdout(0).decode("utf-8")
        update = {}
        for line in stdout.splitlines():
            match = re.match(r'# nmaps0 (\d+)', line)
            if match:
                update["nmaps0"] = int(match.group(1))
            match = re.match(r'# nmaps1 (\d+)', line)
            if match:
                update["nmaps1"] = int(match.group(1))
        # Allow user-given parameter to override what we compute:
        if self.params["nsm0"] != -1:
            update["nmaps0"] = self.params["nsm0"]
        if self.params["nsm1"] != -1:
            update["nmaps1"] = self.params["nsm1"]
        update["badidealinfofile"] = badidealinfofile.get_wdir_relative()
        update["badidealsfile"] = badidealsfile.get_wdir_relative()
        
        if not "nmaps0" in update:
            raise Exception("Stdout does not give nmaps0")
        if not "nmaps1" in update:
            raise Exception("Stdout does not give nmaps1")
        if not badidealsfile.isfile():
            raise Exception("Output file %s does not exist" % badidealsfile)
        if not badidealinfofile.isfile():
            raise Exception("Output file %s does not exist" % badidealinfofile)
        # Update the state entries atomically
        self.state.update(update)

        self.logger.debug("Exit NumberTheoryTask.run(" + self.name + ")")
        return True

    def get_badidealinfo_filename(self):
        return self.get_state_filename("badidealinfofile")
    
    def get_badideals_filename(self):
        return self.get_state_filename("badidealsfile")
    
    def get_nmaps(self):
        return (self.state["nmaps0"], self.state["nmaps1"])

class bwc_output_filter(RealTimeOutputFilter):
    def filter(self, data):
        super().filter(data)
        if ("ETA" or "Timings") in data:
            self.logger.info(data.rstrip())
            

# I've just ditched the statistics bit, cause I don't know to make its
# despair cry a little bit more useful.
class LinAlgDLPTask(Task):
    """ Runs the linear algebra step for DLP """
    @property
    def name(self):
        return "linalgdlp"
    @property
    def title(self):
        return "Linear Algebra"
    @property
    def programs(self):
        override = ("complete", "rhs", "matrix",  "wdir",
                "nullspace", "m", "n")
        return ((cadoprograms.BWC, override,
                 {"merged": Request.GET_MERGED_FILENAME,
                  "sm": Request.GET_SM_FILENAME}),)
    @property
    def paramnames(self):
        # the default value for m and n is to use the number of SMs for
        # n, and then m=2*n
        return self.join_params(super().paramnames,
                {"m": 0, "n": 0, "ell": int, "force_wipeout": False})
    
    def __init__(self, *, mediator, db, parameters, path_prefix):
        super().__init__(mediator=mediator, db=db, parameters=parameters,
                         path_prefix=path_prefix)
        self.state.setdefault("ran_already", False)
    
    def run(self):
        super().run()

        if self.state["ran_already"] and self.params["force_wipeout"]:
                self.logger.warning("Ran before, but force_wipeout is set. "
                                 "Wiping out working directory.")
                self.workdir.make_dirname(subdir="bwc").rmtree()
                self.state["ran_already"] = False
                self.state.pop("virtual_logs", None)

        if not "virtual_logs" in self.state or self.have_new_input_files():
            workdir = self.workdir.make_dirname(subdir="bwc")
            workdir.mkdir(parent=True)
            mergedfile = self.merged_args[0].pop("merged")
            smfile = self.merged_args[0].pop("sm")
            if mergedfile is None:
                self.logger.critical("No merged file received.")
                return False
            (stdoutpath, stderrpath) = self.make_std_paths(cadoprograms.BWC.name)
            matrix = mergedfile.realpath()
            wdir = workdir.realpath()
            self.state["ran_already"] = True
            nmaps = self.send_request(Request.GET_NMAPS)
            nsm = nmaps[0] + nmaps[1]
            if self.params["n"] == 0:
                self.logger.info("Using %d as default value for n to account for Schirokauer maps"
                        % nsm)
                n = nsm
            else:
                n = self.params["n"]
                if n < nsm:
                    self.logger.critical("n must be greater than or equal to the number of Schirokauer maps, which is %d (got n=%d)" % (nsm,n))
                    raise Exception("Program failed")
            if self.params["m"] == 0:
                m = 2*n
                self.logger.info("Using 2*n=%d as default value for m" % m)
            else:
                m = self.params["m"]
            if n == 0:
                self.logger.error("Error: homogeneous Linalg is not implemented")
                raise Exception("Program failed")

            p = cadoprograms.BWC(complete=True,
                                 matrix=matrix,  wdir=wdir,
                                 rhs=smfile,
                                 prime=self.params["ell"],
                                 nullspace="right",
                                 stdout=str(stdoutpath),
                                 stderr=str(stderrpath),
                                 m=m,
                                 n=n,
                                 **self.progparams[0])
            message = self.submit_command(p, "", log_errors=True)
            if message.get_exitcode(0) != 0:
                raise Exception("Program failed")
            virtual_logs_filename = self.workdir.make_filename("K.sols0-1.0.txt", subdir="bwc")
            if not virtual_logs_filename.isfile():
                raise Exception("Kernel file %s does not exist" % virtual_logs_filename)
            self.remember_input_versions(commit=False)
            output_version = self.state.get("output_version", 0) + 1
            update = {"virtual_logs": virtual_logs_filename.get_wdir_relative(),
                      "output_version": output_version}
            self.state.update(update, commit=True)
        self.logger.debug("Exit LinAlgTask.run(" + self.name + ")")
        return True

    def get_virtual_logs_filename(self):
        return self.get_state_filename("virtual_logs")
    
    def get_prefix(self):
        return "%s%s%s.%s" % (self.params["workdir"].rstrip(os.sep), os.sep,
                              self.params["name"], "dep")


class LinAlgTask(Task, HasStatistics):
    """ Runs the linear algebra step """
    @property
    def name(self):
        return "linalg"
    @property
    def title(self):
        return "Linear Algebra"
    @property
    def programs(self):
        return ((cadoprograms.BWC, ("complete", "matrix",  "wdir", "nullspace"),
                 {"merged": Request.GET_MERGED_FILENAME}),)
    @property
    def paramnames(self):
        return self.join_params(super().paramnames, {"force_wipeout": False})

    @property
    def stat_conversions(self):
        return (
        (
            "prep_wct",
            float,
            "0",
            Statistics.add_list,
            re.compile(re_cap_n_fp("Timings for prep: .wct.", 1)),
            False
        ),
        (
            "prep_cpu",
            float,
            "0",
            Statistics.add_list,
            re.compile(re_cap_n_fp("Timings for prep: .cpu.", 1)),
            False
        ),
        (
            "secure_wct",
            float,
            "0",
            Statistics.add_list,
            re.compile(re_cap_n_fp("Timings for secure: .wct.", 1)),
            False
        ),
        (
            "secure_cpu",
            float,
            "0",
            Statistics.add_list,
            re.compile(re_cap_n_fp("Timings for secure: .cpu.", 1)),
            False
        ),
        (
            "gather_wct",
            float,
            "0",
            Statistics.add_list,
            re.compile(re_cap_n_fp("Timings for gather: .wct.", 1)),
            False
        ),
        (
            "gather_cpu",
            float,
            "0",
            Statistics.add_list,
            re.compile(re_cap_n_fp("Timings for gather: .cpu.", 1)),
            False
        ),
        (
            "krylov_wct",
            float,
            "0",
            Statistics.add_list,
            re.compile(re_cap_n_fp(r"Timings for krylov: .wct.", 1)),
            True
        ),
        (
            "krylov_cpu",
            (int, float),
            "0",
            Statistics.add_list,
            re.compile(re_cap_n_fp(r"krylov done N=(\d+) ; CPU\d*:", 1)),
            True
        ),
        (
            "krylov_cpu_wait",
            float,
            "0",
            Statistics.add_list,
            re.compile(re_cap_n_fp(r"krylov done N=\d+ ; cpu-wait\d*:", 1)),
            True
        ),
        (
            "krylov_comm",
            float,
            "0",
            Statistics.add_list,
            re.compile(re_cap_n_fp(r"krylov done N=\d+ ; COMM\d*:", 1)),
            True
        ),
        (
            "krylov_comm_wait",
            float,
            "0",
            Statistics.add_list,
            re.compile(re_cap_n_fp(r"krylov done N=\d+ ; comm-wait\d*:", 1)),
            True
        ),
        (
            "lingen_wct",
            float,
            "0",
            Statistics.add_list,
            re.compile(re_cap_n_fp("Timings for lingen: .wct.", 1)),
            False
        ),
        (
            "lingen_cpu",
            float,
            "0",
            Statistics.add_list,
            re.compile(re_cap_n_fp("Timings for lingen: .cpu.", 1)),
            False
        ),
        (
            "mksol_wct",
            float,
            "0",
            Statistics.add_list,
            re.compile(re_cap_n_fp(r"Timings for mksol: .wct.", 1)),
            True
        ),
        (
            "mksol_cpu",
            (int, float),
            "0",
            Statistics.add_list,
            re.compile(re_cap_n_fp(r"mksol done N=(\d+) ; CPU\d*:", 1)),
            True
        ),
        (
            "mksol_cpu_wait",
            float,
            "0",
            Statistics.add_list,
            re.compile(re_cap_n_fp(r"mksol done N=\d+ ; cpu-wait\d*:", 1)),
            True
        ),
        (
            "mksol_comm",
            float,
            "0",
            Statistics.add_list,
            re.compile(re_cap_n_fp(r"mksol done N=\d+ ; COMM\d*:", 1)),
            True
        ),
        (
            "mksol_comm_wait",
            float,
            "0",
            Statistics.add_list,
            re.compile(re_cap_n_fp(r"mksol done N=\d+ ; comm-wait\d*:", 1)),
            True
        ),
    )
    @property
    def stat_formats(self):
        return (
            ["Krylov: WCT time {krylov_wct[0]}",
                ", iteration CPU time {krylov_cpu[1]:g}",
                ", COMM {krylov_comm[0]}",
                ", cpu-wait {krylov_cpu_wait[0]}",
                ", comm-wait {krylov_comm_wait[0]}",
                " ({krylov_cpu[0]:d} iterations)"
                ],
            ["Lingen CPU time {lingen_cpu[0]}", ", WCT time {lingen_wct[0]}"],
            ["Mksol: WCT time {mksol_wct[0]}",
                ", iteration CPU time {mksol_cpu[1]:g}",
                ", COMM {mksol_comm[0]}",
                ", cpu-wait {mksol_cpu_wait[0]}",
                ", comm-wait {mksol_comm_wait[0]}",
                " ({mksol_cpu[0]:d} iterations)"
                ],
        )

    def get_total_cpu_or_real_time(self, is_cpu):
        """ Return number of seconds of cpu time spent by bwc """
        what = "_cpu" if is_cpu else "_wct"
        s = 0
        for step in [ "prep", "secure", "gather", "lingen", "krylov", "mksol" ]:
            s = s + float(self.statistics.stats.get(step+what, [0.])[0])
        return s
    
    def __init__(self, *, mediator, db, parameters, path_prefix):
        super().__init__(mediator=mediator, db=db, parameters=parameters,
                         path_prefix=path_prefix)
        self.state.setdefault("ran_already", False)
    
    def run(self):
        super().run()

        if self.state["ran_already"] and self.params["force_wipeout"]:
                self.logger.warning("Ran before, but force_wipeout is set. "
                                 "Wiping out working directory.")
                self.workdir.make_dirname(subdir="bwc").rmtree()
                self.state["ran_already"] = False
                self.state.pop("dependency", None)

        if not "dependency" in self.state or self.have_new_input_files():
            workdir = self.workdir.make_dirname(subdir="bwc")
            workdir.mkdir(parent=True)
            mergedfile = self.merged_args[0].pop("merged")
            if mergedfile is None:
                self.logger.critical("No merged file received.")
                return False
            (stdoutpath, stderrpath) = self.make_std_paths(cadoprograms.BWC.name)
            matrix = mergedfile.realpath()
            wdir = workdir.realpath()
            self.state["ran_already"] = True
            self.remember_input_versions(commit=True)
            with bwc_output_filter(self.logger, str(stdoutpath)) as outfilter:
                p = cadoprograms.BWC(complete=True,
                                     matrix=matrix,  wdir=wdir, nullspace="left",
                                     stdout=outfilter,
                                     stderr=str(stderrpath),
                                     **self.progparams[0])
                message = self.submit_command(p, "", log_errors=True)
            if message.get_exitcode(0) != 0:
                raise Exception("Program failed")
            dependencyfilename = self.workdir.make_filename("W", subdir="bwc")
            if not dependencyfilename.isfile():
                raise Exception("Kernel file %s does not exist" % dependencyfilename)
            self.logger.debug("Parsing stats from %s" % stdoutpath)
            self.parse_stats(stdoutpath, commit=False)

            # for some reason, submit_command does not properly catch the
            # time taken by bwc. Is it related to bwc being a perl
            # script, or maybe is it related to the output filter ? At
            # any rate, we're better off resetting the real time to what
            # we've read from the output.
            real = self.get_total_cpu_or_real_time(False)
            self.state.update({"realtime_bwc": real}, commit=True)

            output_version = self.state.get("output_version", 0) + 1
            update = {"dependency": dependencyfilename.get_wdir_relative(),
                      "output_version": output_version}
            self.state.update(update, commit=True)
        self.logger.debug("Exit LinAlgTask.run(" + self.name + ")")
        return True

    def get_dependency_filename(self):
        return self.get_state_filename("dependency")
    
    def get_prefix(self):
        return "%s%s%s.%s" % (self.params["workdir"].rstrip(os.sep), os.sep,
                              self.params["name"], "dep")


class CharactersTask(Task):
    """ Computes Quadratic Characters """
    @property
    def name(self):
        return "characters"
    @property
    def title(self):
        return "Quadratic Characters"
    @property
    def programs(self):
        input = {"poly": Request.GET_POLYNOMIAL_FILENAME,
                 "wfile": Request.GET_DEPENDENCY_FILENAME,
                 "purged": Request.GET_PURGED_FILENAME,
                 "index": Request.GET_INDEX_FILENAME,
                 "heavyblock": Request.GET_DENSE_FILENAME}
        return ((cadoprograms.Characters, ("out",), input),)
    @property
    def paramnames(self):
        return super().paramnames

    def __init__(self, *, mediator, db, parameters, path_prefix):
        super().__init__(mediator=mediator, db=db, parameters=parameters,
                         path_prefix=path_prefix)
    
    def run(self):
        super().run()

        if not "kernel" in self.state or self.have_new_input_files():
            kernelfilename = self.workdir.make_filename("kernel")
            (stdoutpath, stderrpath) = \
                    self.make_std_paths(cadoprograms.Characters.name)
            p = cadoprograms.Characters(out=kernelfilename,
                    stdout=str(stdoutpath),
                    stderr=str(stderrpath),
                    **self.merged_args[0])
            message = self.submit_command(p, "", log_errors=True)
            if message.get_exitcode(0) != 0:
                raise Exception("Program failed")
            if not kernelfilename.isfile():
                raise Exception("Output file %s does not exist" % kernelfilename)
            self.remember_input_versions(commit=False)
            update = {"kernel": kernelfilename.get_wdir_relative()}
            self.state.update(update)
        self.logger.debug("Exit CharactersTask.run(" + self.name + ")")
        return True
    
    def get_kernel_filename(self):
        return self.get_state_filename("kernel")


class SqrtTask(Task):
    """ Runs the square root """
    @property
    def name(self):
        return "sqrt"
    @property
    def title(self):
        return "Square Root"
    @property
    def programs(self):
        input = {"poly": Request.GET_POLYNOMIAL_FILENAME,
                 "purged": Request.GET_PURGED_FILENAME,
                 "index": Request.GET_INDEX_FILENAME,
                 "kernel": Request.GET_KERNEL_FILENAME}
        return ((cadoprograms.Sqrt, ("ab", "prefix", "side0", "side1", "gcd", "dep"),
                 input), )
    @property
    def paramnames(self):
        return self.join_params(super().paramnames, {"N": int, "gzip": True, "first_dep": [int]})
    
    def __init__(self, *, mediator, db, parameters, path_prefix):
        super().__init__(mediator=mediator, db=db, parameters=parameters,
                         path_prefix=path_prefix)
        self.factors = self.make_db_dict(self.make_tablename("factors"), connection=self.db_connection)
        self.add_factor(self.params["N"])
        if "first_dep" in self.params:
            self.state["next_dep"] = self.params["first_dep"]

    def run(self):
        super().run()

        if not self.is_done() or self.have_new_input_files():
            prefix = self.send_request(Request.GET_LINALG_PREFIX)
            if self.params["gzip"]:
                prefix += ".gz"
            (stdoutpath, stderrpath) = \
                self.make_std_paths(cadoprograms.Sqrt.name)
            self.logger.info("Creating file of (a,b) values")
            p = cadoprograms.Sqrt(ab=True,
                    prefix=prefix, stdout=str(stdoutpath),
                    stderr=str(stderrpath), **self.merged_args[0])
            message = self.submit_command(p, "", log_errors=True)
            if message.get_exitcode(0) != 0:
                raise Exception("Program failed")
            
            t = self.progparams[0].get("threads", 1)
            while not self.is_done():
                dep = self.state.get("next_dep", 0)
                #if t == 1:
                   #self.logger.info("Trying dependency %d", dep)
                #else:
                   #self.logger.info("Trying dependencies %d to %d",
                                    #dep, dep+t-1)
                (stdoutpath, stderrpath) = \
                    self.make_std_paths(cadoprograms.Sqrt.name)
                p = cadoprograms.Sqrt(ab=False, side1=True,
                        side0=True, gcd=True, dep=dep, prefix=prefix,
                        stdout=str(stdoutpath), stderr=str(stderrpath), 
                        **self.merged_args[0])
                message = self.submit_command(p, "dep%d" % dep, log_errors=True)
                if message.get_exitcode(0) != 0:
                    raise Exception("Program failed")
                with stdoutpath.open("r") as stdoutfile:
                    stdout = stdoutfile.read()
                lines = stdout.splitlines()
                for line in lines:
                    if line == "Failed":
                        continue # try next lines (if any) in multi-thread mode
                    self.add_factor(int(line))
                self.state.update({"next_dep": dep+t})
            self.remember_input_versions(commit=True)
            self.logger.info("finished")
        self.logger.info("Factors: %s" % " ".join(self.get_factors()))
        self.logger.debug("Exit SqrtTask.run(" + self.name + ")")
        return True
    
    def is_done(self):
        for (factor, isprime) in self.factors.items():
            if not isprime:
                return False
        return True
    
    def add_factor(self, factor):
        assert factor > 0
        if str(factor) in self.factors:
            return
        for oldfac in list(map(int, self.factors.keys())):
            g = gcd(factor, oldfac)
            if 1 < g and g < factor:
                self.add_factor(g)
                self.add_factor(factor // g)
                break
            if 1 < g and g < oldfac:
                # We get here only if newfac is a proper factor of oldfac
                assert factor == g
                del(self.factors[str(oldfac)])
                self.add_factor(g)
                self.add_factor(oldfac // g)
                break
        else:
            # We get here if the new factor is coprime to all previously
            # known factors
            isprime = SqrtTask.miller_rabin_tests(factor, 10)
            self.factors[str(factor)] = isprime
    
    def get_factors(self):
        return self.factors.keys()
    
    @staticmethod
    def miller_rabin_pass(number, base):
        """
        >>> SqrtTask.miller_rabin_pass(3, 2)
        True
        >>> SqrtTask.miller_rabin_pass(9, 2)
        False
        >>> SqrtTask.miller_rabin_pass(91, 2)
        False
        >>> SqrtTask.miller_rabin_pass(1009, 2)
        True
        >>> SqrtTask.miller_rabin_pass(10000000019, 2)
        True
        >>> SqrtTask.miller_rabin_pass(10000000019*10000000021, 2)
        False
        
        # Check some pseudoprimes. First a few Fermat pseudoprimes which
        # Miller-Rabin should recognize as composite
        >>> SqrtTask.miller_rabin_pass(341, 2)
        False
        >>> SqrtTask.miller_rabin_pass(561, 2)
        False
        >>> SqrtTask.miller_rabin_pass(645, 2)
        False
        
        # Now some strong pseudo-primes
        >>> SqrtTask.miller_rabin_pass(2047, 2)
        True
        >>> SqrtTask.miller_rabin_pass(703, 3)
        True
        >>> SqrtTask.miller_rabin_pass(781, 5)
        True
        """
        po2 = 0
        exponent = number - 1
        while exponent % 2 == 0:
            exponent >>= 1
            po2 += 1
        
        result = pow(base, exponent, number)
        if result == 1:
            return True
        for i in range(0, po2 - 1):
            if result == number - 1:
                return True
            result = pow(result, 2, number)
        return result == number - 1
    
    @staticmethod
    def miller_rabin_tests(number, passes):
        if number <= 3:
            return number >= 2
        if number % 2 == 0:
            return False
        for i in range(0, passes):
            # random.randrange(n) produces random integer in [0, n-1].
            # We want [2, n-2]
            base = random.randrange(number - 3) + 2
            if not SqrtTask.miller_rabin_pass(number, base):
                return False
        return True

    @staticmethod
    def nextprime(N):
        """ Return the smallest strong probable prime no smaller than N
        >>> prps = [SqrtTask.nextprime(i) for i in range(30)]
        >>> prps == [2, 2, 2, 3, 5, 5, 7, 7, 11, 11, 11, 11, 13, 13, 17, 17, \
                     17, 17, 19, 19, 23, 23, 23, 23, 29, 29, 29, 29, 29, 29]
        True
        """
        if N <= 2:
            return 2
        if N % 2 == 0:
            N += 1
        while not SqrtTask.miller_rabin_tests(N, 5):
            N += 2     
        return N

class SMTask(Task):
    """ Computes Schirokauer Maps """
    @property
    def name(self):
        return "sm"
    @property
    def title(self):
        return "Schirokauer Maps"
    @property
    def programs(self):
        override = ("nsm", "out")
        input = {"poly": Request.GET_POLYNOMIAL_FILENAME,
                 "purged": Request.GET_PURGED_FILENAME,
                 "index": Request.GET_INDEX_FILENAME}
        return ((cadoprograms.SM, override, input),)
    @property
    def paramnames(self):
        return super().paramnames

    def __init__(self, *, mediator, db, parameters, path_prefix):
        super().__init__(mediator=mediator, db=db, parameters=parameters,
                         path_prefix=path_prefix)
    
    def run(self):
        super().run()

        if not "sm" in self.state or self.have_new_input_files():
            nmaps = self.send_request(Request.GET_NMAPS)
            if nmaps[0]+nmaps[1] == 0:
                self.logger.info("Number of SM is 0: skipping this part.")
                return True
            smfilename = self.workdir.make_filename("sm")

            (stdoutpath, stderrpath) = \
                    self.make_std_paths(cadoprograms.SM.name)
            p = cadoprograms.SM(nsm=str(nmaps[0])+","+str(nmaps[1]),
                    out=smfilename,
                    stdout=str(stdoutpath),
                    stderr=str(stderrpath),
                    **self.merged_args[0])
            message = self.submit_command(p, "", log_errors=True)
            if message.get_exitcode(0) != 0:
                raise Exception("Program failed")
            if not smfilename.isfile():
                raise Exception("Output file %s does not exist" % smfilename)
            self.state["sm"] = smfilename.get_wdir_relative()
        self.logger.debug("Exit SMTask.run(" + self.name + ")")
        return True
    
    def get_sm_filename(self):
        return self.get_state_filename("sm")

class ReconstructLogTask(Task):
    """ Logarithms Reconstruction Task """
    @property
    def name(self):
        return "reconstructlog"
    @property
    def title(self):
        return "Logarithms Reconstruction"
    @property
    def programs(self):
        input = {
                "ker": Request.GET_KERNEL_FILENAME,
                "poly": Request.GET_POLYNOMIAL_FILENAME,
                "renumber": Request.GET_RENUMBER_FILENAME,
                "purged": Request.GET_PURGED_FILENAME,
                "ideals": Request.GET_IDEAL_FILENAME,
                "relsdel": Request.GET_RELSDEL_FILENAME,
                }
        override = ("dlog", "nrels")
        return ((cadoprograms.ReconstructLog, override, input),)
    @property
    def paramnames(self):
        return self.join_params(super().paramnames, {"checkdlp": True})

    def __init__(self, *, mediator, db, parameters, path_prefix):
        super().__init__(mediator=mediator, db=db, parameters=parameters,
                         path_prefix=path_prefix)
    
    def run(self):
        super().run()

        if (not "dlog" in self.state) or self.have_new_input_files():
            dlogfilename = self.workdir.make_filename("dlog")
            nmaps = self.send_request(Request.GET_NMAPS)

            nfree = self.send_request(Request.GET_FREEREL_RELCOUNT)
            nunique = self.send_request(Request.GET_UNIQUE_RELCOUNT)

            (stdoutpath, stderrpath) = \
                    self.make_std_paths(cadoprograms.ReconstructLog.name)
            p = cadoprograms.ReconstructLog(
                    dlog=dlogfilename,
                    nsm=str(nmaps[0])+","+str(nmaps[1]),
                    nrels=nfree+nunique,
                    stdout=str(stdoutpath),
                    stderr=str(stderrpath),
                    **self.merged_args[0])
            message = self.submit_command(p, "", log_errors=True)
            if message.get_exitcode(0) != 0:
                raise Exception("Program failed")
            if not dlogfilename.isfile():
                raise Exception("Output file %s does not exist" % dlogfilename)
            self.state["dlog"] = dlogfilename.get_wdir_relative()
            self.remember_input_versions()
        self.logger.debug("Exit ReconstructLogTask.run(" + self.name + ")")
        return True
    
    def get_dlog_filename(self):
        return self.get_state_filename("dlog")
    
    def get_log2log3(self):
        if self.params["checkdlp"]:
            filename = self.get_state_filename("dlog").get_wdir_relative()
            fullfile = self.params["workdir"].rstrip(os.sep) + os.sep + filename
            log2 = None
            log3 = None
            myfile = open(fullfile, "rb")
            data = myfile.read()
            for line in data.splitlines():
                match = re.match(br'(\w+) 2 0 rat (\d+)', line)
                if match:
                    log2 = match.group(2)
                match = re.match(br'(\w+) 3 0 rat (\d+)', line)
                if match:
                    log3 = match.group(2)
                if log2 != None and log3 != None:
                    myfile.close()
                    return [ log2, log3 ]
            raise Exception("Could not find log2 and log3 in %s" % filename)
        else:
            return [ 0, 0 ]

# TODO: This is a bit ugly. We're leaning on the functionality that
# descent.py infers the complete set of file names from the prefix (or
# from the database, if it so wishes). However, the cadofactor way would
# be to pass each and every needed file name as provided by the mediator.
class DescentTask(Task):
    """ Individual logarithm Task """
    @property
    def name(self):
        return "descent"
    @property
    def title(self):
        return "Individual logarithm"
    @property
    def programs(self):
        input = {
                "prefix": Request.GET_WORKDIR_JOBNAME,
                "datadir": Request.GET_WORKDIR_PATH,
                }
        override = ("cadobindir",)
        return ((cadoprograms.Descent, override, input),)
    @property
    def paramnames(self):
        return self.join_params(super().paramnames,
                {"target": str, "gfpext": int, "execpath": str})

    def __init__(self, *, mediator, db, parameters, path_prefix):
        super().__init__(mediator=mediator, db=db, parameters=parameters,
                         path_prefix=path_prefix)
    
    def run(self):
        super().run()

        (stdoutpath, stderrpath) = \
                self.make_std_paths(cadoprograms.Descent.name)
        p = cadoprograms.Descent(
                cadobindir=self.params["execpath"],
                stdout=str(stdoutpath),
                stderr=str(stderrpath),
                **self.merged_args[0])
        message = self.submit_command(p, "", log_errors=True)
        if message.get_exitcode(0) != 0:
            raise Exception("Program failed")

        stdout = message.read_stdout(0).decode("utf-8")
        for line in stdout.splitlines():
            match = re.match(r'log\(target\)=(\d+)', line)
            if match:
                self.state["logtarget"] = match.group(1)
                break
        return True

    # XXX I'm not sure that self.state really is the place to store
    # logtarget. Especially given that we're storing it detached from the
    # target, which surely looks odd.
    def get_logtarget(self):
        return self.state["logtarget"]
    
class StartServerTask(DoesLogging, cadoparams.UseParameters, HasState):
    """ Starts HTTP server """
    @property
    def name(self):
        return "server"
    @property
    def title(self):
        return "Server Launcher"
    @property
    def paramnames(self):
        return {"name": str, "workdir": None, "address": None, "port": 0,
                "threaded": False, "ssl": True, "whitelist": None,
                "only_registered": True, "forgetport": False,
                "timeout_hint": None}
    @property
    def param_nodename(self):
        return self.name

    # The whitelist parameter here is an iterable of strings in CIDR notation.
    # The whitelist parameter we get from params (i.e., from the parameter file)
    # is a string with comma-separated CIDR strings. The two are concatenated
    # to form the server whitelist.
    def __init__(self, *, default_workdir, parameters, path_prefix, db, whitelist=None):
        super().__init__(db=db, parameters=parameters, path_prefix=path_prefix)
        # self.logger.info("path_prefix = %s, parameters = %s", path_prefix, parameters)
        self.params = self.parameters.myparams(self.paramnames)
        serveraddress = self.params.get("address", None)
        serverport = self.params["port"]
        basedir = self.params.get("workdir", default_workdir).rstrip(os.sep) + os.sep
        uploaddir = basedir + self.params["name"] + ".upload/"
        threaded = self.params["threaded"]
        # By default, allow access only to files explicitly registered by tasks,
        # i.e., those files required by clients when downloading input files for
        # their workunits. By setting only_registered=False, access to all files
        # under the server working directory is allowed.
        only_registered = self.params["only_registered"]
        if self.params["ssl"]:
            cafilename = basedir + self.params["name"] + ".server.cert"
        else:
            cafilename = None

        servertimeout_hint = self.params.get("timeout_hint")

        server_whitelist = []
        if not whitelist is None:
            server_whitelist += whitelist
        if "whitelist" in self.params:
            server_whitelist += [h.strip() for h in self.params["whitelist"].split(",")]

        # If we should auto-assign an available port, try to use the same one
        # as last time, if we had run before. This can be overridden with
        # server.forgetport=yes
        if self.params["forgetport"] and "port" in self.state:
            del(self.state["port"])

        if serverport == 0 and "port" in self.state:
            serverport = self.state["port"]

        # If (1) any clients are to be started on localhost, but (2) the server
        # is listening on a network-visible address, then we need to whitelist
        # the network-visible address(es) of the current host as well, because
        # the client's connection will come from (one of) the network-visible
        # addresses of the current host.
        # For test (1), it should suffice to look for "localhost" or
        # "127.0.0.1" in the existing whitelist, as the host names on which to
        # start clients are inserted verbatim.
        # For (2), we check that serveraddress is either None (i.e., the
        # wildcard address which is network-visible), or anything other than
        # "localhost"
        if (serveraddress is None or socket.getfqdn(serveraddress) != "localhost") \
                and set(server_whitelist) & {"localhost", "127.0.0.1"}:
            hostname = socket.gethostname()
            if not hostname in server_whitelist:
                try:
                    foo=socket.gethostbyname(hostname)
                    self.logger.info("Adding %s to whitelist to allow clients on localhost to connect", hostname)
                    server_whitelist.append(hostname)
                except socket.gaierror as e:
                    self.logger.info("Not adding %s to whitelist (cannot be resolved), clients will only be allowed to connect on 127.0.0.1", hostname)
        if not server_whitelist:
            server_whitelist = None

        self.registered_filenames = self.make_db_dict('server_registered_filenames')
        self.server = wuserver.ServerLauncher(serveraddress, serverport,
            threaded, db, self.registered_filenames,
            uploaddir, bg=True, only_registered=only_registered, cafile=cafilename,
            whitelist=server_whitelist,
            timeout_hint=servertimeout_hint)
        self.state["port"] = self.server.get_port()

    def run(self):
        self.server.serve()

    def shutdown(self):
        self.server.shutdown()        

    def stop_serving_wus(self):
        self.server.stop_serving_wus()

    def get_url(self, **kwargs):
        return self.server.get_url(**kwargs)

    def get_cert_sha1(self):
        return self.server.get_cert_sha1()

    def register_filename(self, d):
        for key in d:
            if not key in self.registered_filenames:
                self.logger.debug("Registering file name %s with target %s",
                                  key, d[key])
                self.registered_filenames[key] = d[key]
            elif d[key] != self.registered_filenames[key]:
                # It was already registered with a different target. This will
                # happen if, e.g., the user chooses a different build directory
                # between runs. It's still fragile, as the server will try to
                # serve the old file(s) until a new workunit is generated and
                # overrides the target.
                # The proper solution would be to make Program classes
                # Templates, so Tasks can instantiate them at __init__() and
                # register the resolved paths once. The registered_filenames
                # dict could then be memory-backed. Tasks would also have to
                # register their own files which may need to be served in
                # __init__().
                self.logger.warning("Filename %s, to be registered for "
                                    "target %s, was previously registered for "
                                    "target %s. Overriding with new target.",
                                    key, d[key], self.registered_filenames[key])
                self.registered_filenames[key] = d[key]
            else:
                # Was already registered with the same target. Nothing to do
                pass

class StartClientsTask(Task):
    """ Starts clients on slave machines """
    @property
    def name(self):
        return "slaves"
    @property
    def title(self):
        return "Client Launcher"
    @property
    def programs(self):
        return ((cadoprograms.CadoNFSClient, ("clientid", "certsha1"), {}),)
    @property
    def paramnames(self):
        return {'hostnames': str, 'scriptpath': None, "nrclients": [int], "run": True}
    @property
    def param_nodename(self):
        return None
    
    def __init__(self, *, mediator, db, parameters, path_prefix):
        super().__init__(mediator=mediator, db=db, parameters=parameters,
                         path_prefix=path_prefix)
        self.used_ids = {}
        self.pids = self.make_db_dict(self.make_tablename("client_pids"), connection=self.db_connection)
        self.hosts = self.make_db_dict(self.make_tablename("client_hosts"), connection=self.db_connection)
        assert set(self.pids) == set(self.hosts)
        # Invariants: the keys of self.pids and of self.hosts are the same set.
        # The keys of self.used_ids are a subset of the keys of self.pids.
        # A clientid is in self.used_ids if we know that clientid to be
        # currently running.
        
        if 'scriptpath' in self.params:
            self.progparams[0]['execpath'] = self.params['scriptpath']
        
        # If hostnames are of the form @file, read host names from file,
        # one host name per line
        match = re.match(r"@(.*)", self.params["hostnames"])
        if match:
            with open(match.group(1)) as f:
                self.hosts_to_launch = [line.strip() for line in f]
        else:
            self.hosts_to_launch = [host.strip() for host in
                    self.params["hostnames"].split(",")]

        if "nrclients" in self.params:
            self.hosts_to_launch = self.make_multiplicity(self.hosts_to_launch,
                   self.params["nrclients"])

    @staticmethod
    def make_multiplicity(names, multi):
        """ Produce a list in which each unique entry of the list "names"
        occurs "multi" times. The order of elements in names is preserved.
        
        >>> names = ['a', 'b', 'a', 'c', 'c', 'a', 'a']
        >>> StartClientsTask.make_multiplicity(names, 1)
        ['a', 'b', 'c']
        >>> StartClientsTask.make_multiplicity(names, 2)
        ['a', 'a', 'b', 'b', 'c', 'c']
        """
        result = []
        # Use OrderedDict to get unique names, preserving order
        for name in OrderedDict.fromkeys(names, None):
            result.extend([name] * multi)
        return result

    def get_hosts_to_launch(self):
        """ Get list host names on which clients should run """
        return self.hosts_to_launch

    def is_alive(self, clientid):
        # Simplistic: just test if process with that pid exists and accepts
        # signals from us. TODO: better testing here, probably with ps|grep
        # or some such
        (rc, stdout, stderr) = self.kill_client(clientid, signal=0)
        return (rc == 0)
    
    def _add_cid(self, clientid, pid, host):
        """ Add a client id atomically to both the "pids" and "hosts"
        dictionaries
        """
        self.pids.update({clientid: pid}, commit=False)
        self.hosts.update({clientid: host}, commit=True)

    def _del_cid(self, clientid):
        """ Remove a client id atomically from both the "pids" and "hosts"
        dictionaries
        """
        self.pids.clear([clientid], commit=False)
        self.hosts.clear([clientid], commit=True)
    
    def launch_clients(self, servertask):
        """ This now takes server as a servertask object, so that we can
        get an URL which is special-cased for localhost """
        url = servertask.get_url()
        url_loc = servertask.get_url(origin="localhost")
        certsha1 = servertask.get_cert_sha1()
        for host in self.hosts_to_launch:
            if host == "localhost":
                self.launch_one_client(host.strip(), url_loc, certsha1=certsha1)
            else:
                self.launch_one_client(host.strip(), url, certsha1=certsha1)
        running_clients = [(cid, self.hosts[cid], pid) for (cid, pid) in
            self.pids.items()]
        s = ", ".join(["%s (Host %s, PID %d)" % t for t in running_clients])
        self.logger.info("Running clients: %s" % s)
        # Check for old clients which we did not mean to start this run
        for cid in set(self.pids) - set(self.used_ids):
            if self.is_alive(cid):
                self.logger.warning("Client id %s (Host %s, PID %d), launched "
                                 "in a previous run and not meant to be "
                                 "launched this time, is still running",
                                 cid, self.hosts[cid], self.pids[cid])
            else:
                self.logger.warning("Client id %s (Host %s, PID %d), launched "
                                 "in a previous run and not meant to be "
                                 "launched this time, seems to have died. "
                                 "I'll forget about this client.",
                                 cid, self.hosts[cid], self.pids[cid])
                self._del_cid(cid)
    
    def make_unique_id(self, host):
        # Make a unique client id for host
        clientid = host
        i = 1
        while clientid in self.used_ids:
            assert clientid in self.pids
            assert clientid in self.hosts
            i += 1
            clientid = "%s+%d" % (host, i)
        return clientid
    
    # Cases:
    # Client was never started. Start it, add to state
    # Client was started, but does not exist any more. Remove from state,
    #   then start and add again
    # Client was started, and does still exists. Nothing to do.
    
    def launch_one_client(self, host, server, *, clientid=None, certsha1=None):
        if clientid is None:
            clientid = self.make_unique_id(host)
        # Check if client is already running
        if clientid in self.pids:
            assert self.hosts[clientid] == host
            if self.is_alive(clientid):
                self.logger.info("Client %s on host %s with PID %d already "
                                 "running",
                                 clientid, host, self.pids[clientid])
                self.used_ids[clientid] = True
                return
            else:
                self.logger.info("Client %s on host %s with PID %d seems to have died",
                                 clientid, host, self.pids[clientid])
                self._del_cid(clientid)
        
        self.logger.info("Starting client id %s on host %s", clientid, host)
        cado_nfs_client = cadoprograms.CadoNFSClient(server=server,
                                         clientid=clientid, daemon=True,
                                         certsha1=certsha1,
                                         **self.progparams[0])
        if host == "localhost":
            process = cadocommand.Command(cado_nfs_client)
        else:
            process = cadocommand.RemoteCommand(cado_nfs_client, host, self.parameters)
        (rc, stdout, stderr) = process.wait()
        if rc != 0:
            self.logger.warning("Starting client on host %s failed.", host)
            if stdout:
                self.logger.warning("Stdout: %s", stdout.decode("utf-8").strip())
            if stderr:
                self.logger.warning("Stderr: %s", stderr.decode("utf-8").strip())
            return
        match = None
        if not stdout is None:
            match = re.match(r"PID: (\d+)", stdout.decode("utf-8"))
        if not match:
            self.logger.warning("Client did not print PID")
            if not stdout is None:
                self.logger.warning("Stdout: %s", stdout.decode("utf-8").strip())
            if not stderr is None:
                self.logger.warning("Stderr: %s", stderr.decode("utf-8").strip())
            return
        self.used_ids[clientid] = True
        self._add_cid(clientid, int(match.group(1)), host)

    def kill_all_clients(self):
        # Need the list() to make a copy as dict will change in loop body
        for clientid in list(self.pids):
            (rc, stdout, stderr) = self.kill_client(clientid)
            if rc == 0:
                self.logger.info("Stopped client %s (Host %s, PID %d)",
                                 clientid, self.hosts[clientid], self.pids[clientid])
                self._del_cid(clientid)
            else:
                self.logger.warning("Stopping client %s (Host %s, PID %d) failed",
                                    clientid, self.hosts[clientid], self.pids[clientid])
                if stdout:
                    self.logger.warning("Stdout: %s", stdout.decode("utf-8").strip())
                if stderr:
                    self.logger.warning("Stderr: %s", stderr.decode("utf-8").strip())
                # Assume that the client is already dead and remove it from
                # the list of running clients
                self._del_cid(clientid)
    
    def kill_client(self, clientid, signal=None):
        pid = self.pids[clientid]
        host = self.hosts[clientid]
        kill = cadoprograms.Kill(pid, signal=signal)
        if host == "localhost":
            process = cadocommand.Command(kill)
        else:
            process = cadocommand.RemoteCommand(kill, host, self.parameters)
        return process.wait()

class Message(object):
    def __init__(self, sender, key, value=None):
        self.sender = sender
        self.key = key
        self.value = value
    def get_sender(self):
        return self.sender
    def get_key(self):
        return self.key
    def get_value(self):
        return self.value
    @classmethod
    def reverse_lookup(cls, reference):
        for key in dir(cls):
            if getattr(cls, key) == reference:
                return key


class Notification(Message):
    FINISHED_POLYNOMIAL_SELECTION = object()
    WANT_MORE_RELATIONS = object()
    HAVE_ENOUGH_RELATIONS = object()
    REGISTER_FILENAME = object()
    UNREGISTER_FILENAME = object()
    WANT_TO_RUN = object()
    SUBSCRIBE_WU_NOTIFICATIONS = object()

class Request(Message):
    # Lacking a proper enum before Python 3.4, we generate dummy objects
    # which have separate identity and can be used as dict keys
    GET_RAW_POLYNOMIALS = object()
    GET_POLYNOMIAL = object()
    GET_POLYNOMIAL_FILENAME = object()
    GET_HAVE_TWO_ALG_SIDES = object()
    GET_WILL_IMPORT_FINAL_POLYNOMIAL = object()
    GET_POLY_RANK = object()
    GET_FACTORBASE_FILENAME = object()
    GET_FACTORBASE0_FILENAME = object()
    GET_FACTORBASE1_FILENAME = object()
    GET_FREEREL_FILENAME = object()
    GET_RENUMBER_FILENAME = object()
    GET_FREEREL_RELCOUNT = object()
    GET_RENUMBER_PRIMECOUNT = object()
    GET_SIEVER_FILENAMES = object()
    GET_SIEVER_RELCOUNT = object()
    GET_DUP1_FILENAMES = object()
    GET_DUP1_RELCOUNT = object()
    GET_GAL_UNIQUE_RELCOUNT = object()
    GET_UNIQUE_RELCOUNT = object()
    GET_UNIQUE_FILENAMES = object()
    GET_PURGED_FILENAME = object()
    GET_MERGED_FILENAME = object()
    GET_INDEX_FILENAME = object()
    GET_IDEAL_FILENAME = object()
    GET_DENSE_FILENAME = object()
    GET_DEPENDENCY_FILENAME = object()
    GET_LINALG_PREFIX = object()
    GET_KERNEL_FILENAME = object()
    GET_VIRTUAL_LOGS_FILENAME = object()
    GET_RELSDEL_FILENAME = object()
    GET_SM_FILENAME = object()
    GET_UNITS_DIRNAME = object()
    GET_BADIDEALS_FILENAME = object()
    GET_BADIDEALINFO_FILENAME = object()
    GET_SMEXP = object()
    GET_NMAPS = object()
    GET_WU_RESULT = object()
    GET_WORKDIR_JOBNAME = object()
    GET_WORKDIR_PATH = object()
    GET_DLOG_FILENAME = object()

class CompleteFactorization(HasState, wudb.DbAccess, 
        DoesLogging, cadoparams.UseParameters, patterns.Mediator):
    """ The complete factorization / dlp, aggregate of the individual tasks """
    @property
    def name(self):
        return "tasks"
    @property
    def param_nodename(self):
        return self.name
    @property
    def paramnames(self):
        # This isn't a Task subclass so we don't really need to define
        # paramnames, but we do it out of habit
        return {"name": str, "workdir": str, "N": int, "ell": 0, "dlp": False,
                "gfpext": 1, "jlpoly" : False, "trybadwu": False,
                "target": ""}
    @property
    def title(self):
        return "Complete Factorization / Discrete logarithm"
    @property
    def programs(self):
        return []
    
    def __init__(self, db, parameters, path_prefix):
        self.db=db
        super().__init__(db=db, parameters=parameters, path_prefix=path_prefix)
        self.params = self.parameters.myparams(self.paramnames)
        self.db_listener = self.make_db_listener()

        # Init WU BD
        self.wuar = self.make_wu_access()
        self.wuar.create_tables()
        if self.params["trybadwu"]:
            # Test behaviour when a WU is in the DB that does not belong to
            # any task. It should get cancelled with an error message.
            self.wuar.create(["WORKUNIT FAKE_WU_%s\nCOMMAND true" % time.time()])

        # Start with an empty list of tasks that want to run. Tasks will add
        # themselves during __init__().
        self.tasks_that_want_to_run = list()

        # Init client lists
        self.clients = []
        whitelist = set()
        for (path, key) in self.parameters.get_parameters().find(['slaves'], 'hostnames'):
            self.clients.append(StartClientsTask(mediator=self,
                                                 db=db,
                                                 parameters=self.parameters,
                                                 path_prefix=path))
            hostnames = self.clients[-1].get_hosts_to_launch()
            whitelist |= set(hostnames)

        whitelist = list(whitelist) if whitelist else None
        # Init server task
        self.servertask = StartServerTask(default_workdir=self.params["workdir"],
                parameters=parameters, path_prefix=path_prefix, db=db,
                whitelist=whitelist)

        parampath = self.parameters.get_param_path()
        polyselpath = parampath + ['polyselect']
        sievepath = parampath + ['sieve']
        filterpath = parampath + ['filter']
        linalgpath = parampath + ['linalg']
        reconstructlogpath = parampath + ['reconstructlog']
        descentpath = parampath + ['descent']
        sqrtpath = parampath + ['sqrt']
        numbertheorypath = parampath + ['numbertheory']
        
        ## tasks that are common to factorization and dlp
        self.fb = FactorBaseTask(mediator=self,
                                 db=db,
                                 parameters=self.parameters,
                                 path_prefix=sievepath)
        self.freerel = FreeRelTask(mediator=self,
                                   db=db,
                                   parameters=self.parameters,
                                   path_prefix=sievepath)
        self.sieving = SievingTask(mediator=self,
                                   db=db,
                                   parameters=self.parameters,
                                   path_prefix=sievepath)
        self.dup1 = Duplicates1Task(mediator=self,
                                    db=db,
                                    parameters=self.parameters,
                                    path_prefix=filterpath)
        self.dup2 = Duplicates2Task(mediator=self,
                                    db=db,
                                    parameters=self.parameters,
                                    path_prefix=filterpath)
        self.purge = PurgeTask(mediator=self,
                               db=db,
                               parameters=self.parameters,
                               path_prefix=filterpath)
        ## For DLP in extension fields, we can not use the classical
        ## polynomial selection, but otherwise we do:
        if self.params["gfpext"] == 1:
            if self.params["jlpoly"]:
                self.polyselJL = PolyselJLTask(mediator=self,
                                           db=db,
                                           parameters=self.parameters,
                                           path_prefix=polyselpath)
            else:
                self.polysel1 = Polysel1Task(mediator=self,
                                           db=db,
                                           parameters=self.parameters,
                                           path_prefix=polyselpath)
                self.polysel2 = Polysel2Task(mediator=self,
                                           db=db,
                                           parameters=self.parameters,
                                           path_prefix=polyselpath)
        else:
            self.polyselgfpn = PolyselGFpnTask(mediator=self,
                    db=db,
                    parameters=self.parameters,
                    path_prefix=polyselpath)

        if self.params["dlp"]:
            ## Tasks specific to dlp
            self.numbertheory = NumberTheoryTask(mediator=self,
                             db=db,
                             parameters=self.parameters,
                             path_prefix=numbertheorypath)
            self.filtergalois = FilterGaloisTask(mediator=self,
                             db=db,
                             parameters=self.parameters,
                             path_prefix=filterpath)
            self.sm = SMTask(mediator=self,
                             db=db,
                             parameters=self.parameters,
                             path_prefix=filterpath)
            self.merge = MergeDLPTask(mediator=self,
                                   db=db,
                                   parameters=self.parameters,
                                   path_prefix=filterpath)
            self.linalg = LinAlgDLPTask(mediator=self,
                                     db=db,
                                     parameters=self.parameters,
                                     path_prefix=linalgpath)
            self.reconstructlog = ReconstructLogTask(mediator=self,
                                     db=db,
                                     parameters=self.parameters,
                                     path_prefix=reconstructlogpath)
            if self.params["target"]:
                self.descent = DescentTask(mediator=self,
                                         db=db,
                                         parameters=self.parameters,
                                         path_prefix=descentpath)
        else:
            ## Tasks specific to factorization
            self.merge = MergeTask(mediator=self,
                                   db=db,
                                   parameters=self.parameters,
                                   path_prefix=filterpath)
            self.linalg = LinAlgTask(mediator=self,
                                     db=db,
                                     parameters=self.parameters,
                                     path_prefix=linalgpath)
            self.characters = CharactersTask(mediator=self,
                                             db=db,
                                             parameters=self.parameters,
                                             path_prefix=linalgpath)
            self.sqrt = SqrtTask(mediator=self,
                                 db=db,
                                 parameters=self.parameters,
                                 path_prefix=sqrtpath)
        
        # Defines an order on tasks in which tasks that want to run should be
        # run
        if self.params["dlp"]:
            if self.params["gfpext"] == 1:
                if self.params["jlpoly"]:
                    self.tasks = (self.polyselJL,)
                else:
                    self.tasks = (self.polysel1, self.polysel2)
            else:
                self.tasks = (self.polyselgfpn,)
            self.tasks = self.tasks + (self.numbertheory, self.fb,
                          self.freerel, self.sieving,
                          self.dup1, self.dup2,
                          self.filtergalois, self.purge, self.merge,
                          self.sm, self.linalg, self.reconstructlog)
            if self.params["target"]:
                self.tasks = self.tasks + (self.descent,)
        else:
            self.tasks = (self.polysel1, self.polysel2, self.fb, self.freerel,
                          self.sieving, self.dup1, self.dup2, self.purge,
                          self.merge, self.linalg, self.characters, self.sqrt)

        reverse_lookup=defaultdict(list)
        self.parameter_help=""
        for t in self.tasks:
            self.parameter_help += t.collect_usable_parameters(reverse_lookup)

        for (path, key, value) in parameters.get_unused_parameters():
            self.logger.warning("Parameter %s = %s was not used anywhere",
                                ".".join(path + [key]), value)
            if key in reverse_lookup.keys():
                l = reverse_lookup[key]
                if len(l) == 1:
                    self.logger.warning("Perhaps you meant %s.%s ?" % (l[0], key))
                else:
                    self.logger.warning("Perhaps you meant one of the following ?")
                    for x in l:
                        self.logger.warning("  %s.%s ?" % (x, key))
                    prefix = ".".join(os.path.commonprefix([x.split(".") for x in l]))
                    self.logger.warning("(If you wish to set all of these consistently, you may set %s.%s)" % (prefix, key))


        self.request_map = {
            Request.GET_FACTORBASE0_FILENAME: self.fb.get_filename0,
            Request.GET_FACTORBASE1_FILENAME: self.fb.get_filename1,
            Request.GET_FREEREL_FILENAME: self.freerel.get_freerel_filename,
            Request.GET_RENUMBER_FILENAME: self.freerel.get_renumber_filename,
            Request.GET_FREEREL_RELCOUNT: self.freerel.get_nrels,
            Request.GET_RENUMBER_PRIMECOUNT: self.freerel.get_nprimes,
            Request.GET_SIEVER_FILENAMES: self.sieving.get_output_filenames,
            Request.GET_SIEVER_RELCOUNT: self.sieving.get_nrels,
            Request.GET_DUP1_FILENAMES: self.dup1.get_output_filenames,
            Request.GET_DUP1_RELCOUNT: self.dup1.get_nrels,
            Request.GET_UNIQUE_RELCOUNT: self.dup2.get_nrels,
            Request.GET_UNIQUE_FILENAMES: self.dup2.get_output_filenames,
            Request.GET_PURGED_FILENAME: self.purge.get_purged_filename,
            Request.GET_MERGED_FILENAME: self.merge.get_merged_filename,
            Request.GET_INDEX_FILENAME: self.merge.get_index_filename,
            Request.GET_DENSE_FILENAME: self.merge.get_dense_filename,
            Request.GET_WU_RESULT: self.db_listener.send_result,
            Request.GET_WORKDIR_JOBNAME: self.fb.workdir.get_workdir_jobname,
            Request.GET_WORKDIR_PATH: self.fb.workdir.get_workdir_path,
        }

        ## Set requests related to polynomial selection
        if self.params["gfpext"] == 1:
            if self.params["jlpoly"]:
                self.request_map[Request.GET_POLYNOMIAL] = self.polyselJL.get_poly
                self.request_map[Request.GET_POLYNOMIAL_FILENAME] = self.polyselJL.get_poly_filename
                self.request_map[Request.GET_HAVE_TWO_ALG_SIDES] = self.polyselJL.get_have_two_alg_sides
            else:
                self.request_map[Request.GET_RAW_POLYNOMIALS] = self.polysel1.get_raw_polynomials
                self.request_map[Request.GET_POLY_RANK] = self.polysel1.get_poly_rank
                self.request_map[Request.GET_POLYNOMIAL] = self.polysel2.get_poly
                self.request_map[Request.GET_POLYNOMIAL_FILENAME] = self.polysel2.get_poly_filename
                self.request_map[Request.GET_HAVE_TWO_ALG_SIDES] = self.polysel2.get_have_two_alg_sides
                self.request_map[Request.GET_WILL_IMPORT_FINAL_POLYNOMIAL] = self.polysel2.get_will_import
        else:
            self.request_map[Request.GET_POLYNOMIAL] = self.polyselgfpn.get_poly
            self.request_map[Request.GET_POLYNOMIAL_FILENAME] = self.polyselgfpn.get_poly_filename
            self.request_map[Request.GET_HAVE_TWO_ALG_SIDES] = self.polyselgfpn.get_have_two_alg_sides

        ## add requests specific to dlp or factoring
        if self.params["dlp"]:
            self.request_map[Request.GET_IDEAL_FILENAME] = self.merge.get_ideal_filename
            self.request_map[Request.GET_GAL_UNIQUE_RELCOUNT] = self.filtergalois.get_nrels
            self.request_map[Request.GET_BADIDEALS_FILENAME] = self.numbertheory.get_badideals_filename
            self.request_map[Request.GET_BADIDEALINFO_FILENAME] = self.numbertheory.get_badidealinfo_filename
            self.request_map[Request.GET_NMAPS] = self.numbertheory.get_nmaps
            self.request_map[Request.GET_SM_FILENAME] = self.sm.get_sm_filename
            self.request_map[Request.GET_RELSDEL_FILENAME] = self.purge.get_relsdel_filename
            self.request_map[Request.GET_DLOG_FILENAME] = self.reconstructlog.get_dlog_filename
            self.request_map[Request.GET_KERNEL_FILENAME] = self.linalg.get_virtual_logs_filename
            self.request_map[Request.GET_VIRTUAL_LOGS_FILENAME] = self.linalg.get_virtual_logs_filename
        else:
            self.request_map[Request.GET_KERNEL_FILENAME] = self.characters.get_kernel_filename
            self.request_map[Request.GET_DEPENDENCY_FILENAME] = self.linalg.get_dependency_filename
            self.request_map[Request.GET_LINALG_PREFIX] = self.linalg.get_prefix

    def run(self):
        had_interrupt = False
        if self.params["dlp"]:
            self.logger.info("Computing Discrete Logs in GF(%s)", self.params["N"])
        else:
            self.logger.info("Factoring %s", self.params["N"])
        self.start_elapsed_time()

        self.servertask.run()
        last_task = None
        last_status = True
        try:
            tasks=[]
            for i in range(len(self.tasks)):
                tasks.append(self.tasks[i])
            self.start_all_clients()
            i=0
            while last_status:
                last_status, last_task = self.run_next_task()
                if i<len(self.tasks):
                    self.tasks[i].print_stats()
                    i+=1
            for task in self.tasks:
                task.print_stats()

        except KeyboardInterrupt:
            self.logger.fatal("Received KeyboardInterrupt. Terminating")
            had_interrupt = True

        except TaskException as e:
           self.stop_all_clients()
           raise e

        self.stop_all_clients()
        self.servertask.shutdown()
        elapsed = self.end_elapsed_time()

        if had_interrupt:
            return None

        cputotal = self.get_sum_of_cpu_or_real_time(True)
        # Do we want the sum of real times over all sub-processes for
        # something?
        # realtotal = self.get_sum_of_cpu_or_real_time(False)
        if self.params["dlp"]:
            self.logger.info("Total cpu/elapsed time for entire discrete log: %g/%g",
                         cputotal, elapsed)
        else:
            self.logger.info("Total cpu/elapsed time for entire factorization: %g/%g",
                         cputotal, elapsed)

        if last_task and not last_status:
            self.logger.fatal("Premature exit within %s. Bye.", last_task)
            return None

        # Print the defining polynomial of the finite field used for
        # representing elements.
        # This assumes that the last line of the poly file contains this
        # information. This is currently the case for polyselect_gfpn.c
        # but of course, this won't be the case for a user-defined poly
        # file that has been imported (anyway, in that case, the user
        # should know what she is doing).
        if self.params["dlp"] and self.params["gfpext"] > 1:
            polyfile = self.request_map[Request.GET_POLYNOMIAL_FILENAME]()
            with open(str(polyfile), "r") as ff:
                s = ff.read().splitlines()[-1].split()[-1]
                self.logger.info("The polynomial defining the finite field is %s", s)

        if self.params["dlp"]:
            ret = [ self.params["N"], self.params["ell"]] + self.reconstructlog.get_log2log3()
            if self.params["target"]:
                ret = ret + [self.descent.get_logtarget()]
            return ret
        else:
            return self.sqrt.get_factors()
    
    def start_all_clients(self):
        for clients in self.clients:
            clients.launch_clients(self.servertask)
    
    def stop_all_clients(self):
        for clients in self.clients:
            clients.kill_all_clients()

    def start_elapsed_time(self):
        if "starttime" in self.state:
            self.logger.warning("The start time of the last cado-nfs.py "
                                "run was recorded, but not its end time, "
                                "maybe because it died unexpectedly.")
            self.logger.warning("Elapsed time of last run is not known and "
                                "will not be counted towards total.")
        self.state["starttime"] = time.time()
        
    def end_elapsed_time(self):
        if not "starttime" in self.state:
            self.logger.error("Missing starttime in end_elapsed_time(). "
                              "This should not have happened.")
            return
        elapsed = time.time() - self.state["starttime"]
        elapsed += self.state.get("elapsed", 0)
        self.state.__delitem__("starttime", commit=False)
        self.state.update({"elapsed": elapsed}, commit=True)
        return elapsed

    
    def run_next_task(self):
        for task in self.tasks:
            if task in self.tasks_that_want_to_run:
                #self.logger.info("Next task that wants to run: %s", task.title)
                self.tasks_that_want_to_run.remove(task)
                return [task.run(), task.title]
        return [False, None]

    def get_sum_of_cpu_or_real_time(self, is_cpu):
        total = 0
        for task in self.tasks:
            task_time = task.get_total_cpu_or_real_time(is_cpu)
            total += task_time
            # self.logger.info("Task %s reports %s time of %g, new total: %g",
            #         task.name, "cpu" if is_cpu else "real", task_time, total)
        return total

    def register_filename(self, d):
        return self.servertask.register_filename(d)
    
    def relay_notification(self, message):
        """ The relay for letting Tasks talk to us and each other """
        assert isinstance(message, Notification)
        sender = message.get_sender()
        key = message.get_key()
        value = message.get_value()
        self.logger.message("Received notification from %s, key = %s, value = %s",
                            sender, Notification.reverse_lookup(key), value)
        if key is Notification.WANT_MORE_RELATIONS:
            if sender is self.purge:
                self.dup2.request_more_relations(value)
                if self.params["dlp"]:
                    self.filtergalois.request_more_relations(value)
            elif sender is self.dup2:
                self.dup1.request_more_relations(value)
            elif sender is self.dup1:
                self.sieving.request_more_relations(value)
            else:
                raise Exception("Got WANT_MORE_RELATIONS from unknown sender")
        elif key is Notification.HAVE_ENOUGH_RELATIONS:
            if sender is self.purge:
                self.servertask.stop_serving_wus()
                self.sieving.cancel_available_wus()
                self.stop_all_clients()
            else:
                raise Exception("Got HAVE_ENOUGH_RELATIONS from unknown sender")
        elif key is Notification.REGISTER_FILENAME:
            if isinstance(sender, ClientServerTask):
                self.register_filename(value)
            else:
                raise Exception("Got REGISTER_FILENAME, but not from a ClientServerTask")
        elif key is Notification.WANT_TO_RUN:
            if sender in self.tasks_that_want_to_run:
                raise Exception("Got request from %s to run, but it was in run queue already",
                                sender)
            else:
                self.tasks_that_want_to_run.append(sender)
        elif key is Notification.SUBSCRIBE_WU_NOTIFICATIONS:
            return self.db_listener.subscribeObserver(sender)
        else:
            raise KeyError("Notification from %s has unknown key %s" % (sender, key))
    
    def answer_request(self, request):
        assert isinstance(request, Request)
        sender = request.get_sender()
        key = request.get_key()
        value = request.get_value()
        self.logger.message("Received request from %s, key = %s, values = %s",
                            sender, Request.reverse_lookup(key), value)
        if not key in self.request_map:
            raise KeyError("Unknown Request key %s from sender %s" %
                           (key, sender))
        if value is None:
            result = self.request_map[key]()
        else:
            result = self.request_map[key](value)
        self.logger.message("Completed request from %s, key = %s, values = %s, result = %s",
                            sender, Request.reverse_lookup(key), value, result)
        return result
    
    def handle_message(self, message):
        if isinstance(message, Notification):
            self.relay_notification(Notification)
        elif isinstance(message, Request):
            return self.answer_request(message)
        else:
            raise TypeError("Message is neither Notification nor Request")<|MERGE_RESOLUTION|>--- conflicted
+++ resolved
@@ -163,13 +163,9 @@
     re_pol_f = re.compile(r"c(\d+)\s*:\s*(-?\d+)")
     re_pol_g = re.compile(r"Y(\d+)\s*:\s*(-?\d+)")
     re_polys = re.compile(r"poly(\d+)\s*:") # FIXME: do better?
-<<<<<<< HEAD
     re_Murphy = re.compile(re_cap_n_fp(r"\s*#\s*MurphyE'\s*\((.*)\)\s*=", 1))
-=======
-    re_Murphy = re.compile(re_cap_n_fp(r"\s*#\s*MurphyE\s*\((.*)\)\s*=", 1))
     # MurphyF is the refined value of MurphyE produced by polyselect3
     re_MurphyF = re.compile(re_cap_n_fp(r"\s*#\s*MurphyF\s*\((.*)\)\s*=", 1))
->>>>>>> 3fae791a
     re_skew = re.compile(re_cap_n_fp(r"skew:", 1))
     re_best = re.compile(r"# Best polynomial found \(revision (.*)\):")
     # the 'lognorm' variable now represents the expected E-value
