#!/usr/bin/env python3

# Make Python 2.7 use the print() syntax from Python 3
from __future__ import print_function

import sys
import sqlite3
import threading
import traceback
from datetime import datetime
from workunit import Workunit
if sys.version_info.major == 3:
    from queue import Queue
else:
    from Queue import Queue

debug = 1

def diag(level, text, var = None):
    if debug > level:
        if var is None:
            print (text, file=sys.stderr)
        else:
            print (text + str(var), file=sys.stderr)

def join3(l, pre = None, post = None, sep = ", "):
    """ join3 ( ('a', 'b', 'c'), pre = "+", post = "-", sep = ", ") = '+a-, +b-, +c-' 
    If any parameter is None, it is interpreted as the empty string """
    if pre is None:
        pre = ""
    if post is None:
        post = ""
    if sep is None:
        sep = "";
    return sep.join([pre + k + post for k in l])

def dict_join3(d, sep=None, op=None, pre=None, post=None):
    """ dict_join3 ( {"a": "1", "b": "2"}, sep = "," op = "=", pre="-", post="+") = "-a=1+,-b=2+"
    If any parameter is None, it is interpreted as the empty string """
    if pre is None:
        pre = ""
    if post is None:
        post = ""
    if sep is None:
        sep = "";
    if op is None:
        op = ""
    return sep.join([pre + op.join(k) + post for k in l.items()])

# Dummy class for defining "constants"
class WuStatus:
    AVAILABLE = 0
    ASSIGNED = 1
    RECEIVED_OK = 2
    RECEIVED_ERROR = 3
    VERIFIED_OK = 4
    VERIFIED_ERROR = 5
    CANCELLED = 6

    @classmethod
    def check(cls, status):
        """ Check whether status is equal to one of the constants """
        assert status in (WuStatus.AVAILABLE, WuStatus.ASSIGNED, WuStatus.RECEIVED_OK, 
            WuStatus.RECEIVED_ERROR, WuStatus.VERIFIED_OK, WuStatus.VERIFIED_ERROR, 
            WuStatus.CANCELLED)

# If we try to update the status in any way other than progressive 
# (AVAILABLE -> ASSIGNED -> ...), we raise this exception
class StatusUpdateError(Exception):
    pass

<<<<<<< HEAD
class MyCursor(sqlite3.Cursor): # {
=======
class MyCursor(sqlite3.Cursor):
>>>>>>> 982c39d0
    """ This class represents a DB cursor and provides convenience functions 
        around SQL queries. In particular it is meant to provide an  
        (1) an interface to SQL functionality via method calls with parameters, 
        and 
        (2) hiding some particularities of the SQL variant of the underlying 
            DBMS as far as possible """
        
    # This is used in where queries; it converts from named arguments such as 
    # "eq" to a binary operator such as "="
    name_to_operator = {"lt": "<", "le": "<=", "eq": "=", "ge": ">=", "gt" : ">", "ne": "!="}
    
    def __init__(self, conn):
        # Enable foreign key support
<<<<<<< HEAD
        sqlite3.Cursor.__init__(self, conn)
        self._exec("PRAGMA foreign_keys = ON;")

    @staticmethod
    def join3(l, pre = None, post = None, sep = ", "):
        """ For a list l = ('a', 'b', 'c'), string pre = "+", 
            string post = "-", and set = ", ", 
            returns the string '+a-, +b-, +c-' 
            If any parameter is None, it is interpreted as the empty string"""
        
        if pre is None:
            pre = ""
        if post is None:
            post = ""
        if sep is None:
            sep = "";
        return sep.join([pre + k + post for k in l])

    @staticmethod
    def _fieldlist(l, r = "=", s = ", "):
        """ For a list l = ('a', 'b', 'c') returns the string 'a = ?, b = ?, c = ?',
            or with a different string r in place of the "=", or a different 
            string s in place of the ", " """
        return s.join([k + " " + r + " ?" for k in l])
=======
        super(MyCursor, self).__init__(conn)
        self._exec("PRAGMA foreign_keys = ON;")
>>>>>>> 982c39d0

    @staticmethod
    def _without_None(d):
        """ Return a copy of the dictionary d, but without entries whose values 
            are None """
        return {k[0]:k[1] for k in d.items() if k[1] is not None}
<<<<<<< HEAD
=======

    @staticmethod
    def as_string(d):
        if d is None:
            return ""
        else:
            return ", " + dict_join3(d, sep=", ", op=" AS ")
>>>>>>> 982c39d0
    
    @classmethod
    def where_str(cls, name, **args):
        where = ""
        values = []
        for opname in args:
            if args[opname] is None:
                continue
            if where == "":
                where = " " + name + " "
            else:
                where = where + " AND "
            where = where + join3(args[opname].keys(), post = " " + cls.name_to_operator[opname] + " ?", sep = " AND ")
            values = values + list(args[opname].values())
        return (where, values)

    def _exec(self, command, values = None):
        """ Wrapper around self.execute() that prints arguments 
            for debugging and retries in case of "database locked" exception """
        if debug > 1:
            # FIXME: should be the caller's class name, as _exec could be 
            # called from outside this class
            classname = self.__class__.__name__
            parent = sys._getframe(1).f_code.co_name
            diag (1, classname + "." + parent + "(): command = " + command)
            if not values is None:
                diag (1, classname + "." + parent + "(): values = ", values)
        i = 0
        while True:
            try:
                if values is None:
                    self.execute(command)
                else:
                    self.execute(command, values)
                break
            except sqlite3.OperationalError as e:
                if i == 10 or str(e) != "database is locked":
                    raise

    def create_table(self, table, layout):
        """ Creates a table with fields as described in the layout parameter """
        command = "CREATE TABLE IF NOT EXISTS " + table + \
<<<<<<< HEAD
            "( " + ", ".join([" ".join(col) for col in layout]) + " );"
=======
            "( " + ", ".join(" ".join(k) for k in layout) + " );"
>>>>>>> 982c39d0
        self._exec (command)
    
    def create_index(self, table, d):
        """ Creates an index with fields as described in the d dictionary """
        for (name, columns) in d.items():
            column_names = [col[0] for col in columns]
            command = "CREATE INDEX IF NOT EXISTS " + name + " ON " + \
                table + "( " + ", ".join(column_names) + " );"
            self._exec (command)
    
    def insert(self, table, d):
        """ Insert a new entry, where d is a dictionary containing the 
            field:value pairs. Returns the row id of the newly created entry """
        # INSERT INTO table (field_1, field_2, ..., field_n) 
        # 	VALUES (value_1, value_2, ..., value_n)

        # Fields is a copy of d but with entries removed that have value None.
        # This is done primarily to avoid having "id" listed explicitly in the 
        # INSERT statement, because the DB fills in a new value automatically 
        # if "id" is the primary key. But I guess not listing field:NULL items 
        # explicitly in an INSERT is a good thing in general
        fields = self._without_None(d)

        sqlformat = ", ".join(("?",) * len(fields)) # sqlformat = "?, ?, ?, " ... "?"
        command = "INSERT INTO " + table + \
            " (" + ", ".join(fields.keys()) + ") VALUES (" + sqlformat + ");"
        values = list(fields.values())
        self._exec(command, values)
<<<<<<< HEAD
        id = self.lastrowid
        return id
=======
        rowid = self.lastrowid
        return rowid
>>>>>>> 982c39d0

    def update(self, table, d, **conditions):
        """ Update fields of an existing entry. conditions specifies the where 
            clause to use for to update, entries in the dictionary d are the 
            fields and their values to update """
        # UPDATE table SET column_1=value1, column2=value_2, ..., 
        # column_n=value_n WHERE column_n+1=value_n+1, ...,
        setstr = " SET " + join3(d.keys(), post = " = ?", sep = ", ")
        (wherestr, wherevalues) = self.__class__.where_str("WHERE", **conditions)
        command = "UPDATE " + table + setstr + wherestr
<<<<<<< HEAD
        values = list(setvalues) + wherevalues
        self._exec(command, values)
    
    def where(self, table, limit = None, order = None, **conditions):
=======
        values = list(d.values()) + wherevalues
        self._exec(command, values)
    
    def where(self, joinsource, col_alias = None, limit = None, order = None, 
              **conditions):
>>>>>>> 982c39d0
        """ Get a up to "limit" table rows (limit == 0: no limit) where 
            the key:value pairs of the dictionary "conditions" are set to the 
            same value in the database table """

        # Table/Column names cannot be substituted, so include in query directly.
        (WHERE, values) = self.__class__.where_str("WHERE", **conditions)

        if order is None:
            ORDER = ""
        else:
            if not order[1] in ("ASC", "DESC"):
                raise Exception
            ORDER = " ORDER BY " + str(order[0]) + " " + order[1]

        if limit is None:
            LIMIT = ""
        else:
            LIMIT = " LIMIT " + str(int(limit))

<<<<<<< HEAD
        command = "SELECT * FROM " + table + WHERE + ORDER + LIMIT + ";"
=======
        AS = self.as_string(col_alias);

        command = "SELECT *" + AS + " FROM " + joinsource + WHERE + \
            ORDER + LIMIT + ";"
>>>>>>> 982c39d0
        self._exec(command, values)
        

    def where_as_dict(self, joinsource, col_alias = None, limit = None, 
                      order = None, **conditions):
        self.where(joinsource, col_alias=col_alias, limit=limit, 
                      order=order, **conditions)
        # cursor.description is a list of lists, where the first element of 
        # each inner list is the column name
<<<<<<< HEAD
        desc = [k[0] for k in self.description]
        row = self.fetchone()
        while row is not None:
            diag (2, "MyCursor.where(): row = ", row)
=======
        result = []
        desc = [k[0] for k in self.description]
        row = self.fetchone()
        while row is not None:
            diag (2, "MyCursor.where_as_dict(): row = ", row)
>>>>>>> 982c39d0
            result.append(dict(zip(desc, row)))
            row = self.fetchone()
        return result


class DbTable(object):
    """ A class template defining access methods to a database table """
    def __init__(self):
        self.tablename = type(self).name
        self.fields = type(self).fields
        self.primarykey = type(self).primarykey
        self.references = type(self).references

    @staticmethod
    def _subdict(d, l):
        """ Returns a dictionary of those key:value pairs of d for which key 
            exists l """
        if d is None:
            return None
        return {k:d[k] for k in d.keys() if k in l}

    def _get_colnames(self):
        return [k[0] for k in self.fields]

    def getname(self):
        return self.tablename

    def getpk(self):
        return self.primarykey

    def dictextract(self, d):
        """ Return a dictionary with all those key:value pairs of d
            for which key is in self._get_colnames() """
        return self._subdict(d, self._get_colnames())

    def create(self, cursor):
<<<<<<< HEAD
        cursor.create_table(self.tablename, self.fields)
        cursor.create_index(self.tablename, self.index)

    def insert(self, cursor, d):
        """ Insert a new row into this table. The column:value pairs are 
            specified key:value pairs of the dictionary d. 
            The database's row id for the new entry is returned """
        return cursor.insert(self.tablename, self.dictextract(d))
=======
        fields = list(self.fields)
        if self.references:
            # If this table references another table, we use the primary
            # key of the referenced table as the foreign key name
            r = self.references # referenced table
            fk = (r.primarykey, "INTEGER", "REFERENCES " + 
                  r.getname() + " (" + r.primarykey + ") ")
            fields.append(fk)
        cursor.create_table(self.tablename, fields)
        cursor.create_index(self.tablename, self.index)

    def insert(self, cursor, values, foreign=None):
        """ Insert a new row into this table. The column:value pairs are 
            specified key:value pairs of the dictionary d. 
            The database's row id for the new entry is stored in d[primarykey] """
        d = self.dictextract(values)
        assert self.primarykey not in d or d[self.primarykey] is None
        # If a foreign key is specified in foreign, add it to the column
        # that is marked as being a foreign key
        if foreign:
            r = self.references.primarykey
            assert not r in d or d[r] is None
            d[r] = foreign
        values[self.primarykey] = cursor.insert(self.tablename, d)

    def insert_list(self, cursor, values, foreign=None):
        for v in values:
            self.insert(cursor, v, foreign)
>>>>>>> 982c39d0

    def update(self, cursor, d, **conditions):
        """ Update an existing row in this table. The column:value pairs to 
            be written are specified key:value pairs of the dictionary d """
<<<<<<< HEAD
        cursor.update(cursor, self.tablename, d, **conditions)

    def where(self, cursor, limit = None, order = None, **conditions):
        assert order is None or order[0] in self._get_colnames()
        return cursor.where(self.tablename, limit=limit, order=order, **conditions)
# }
=======
        cursor.update(self.tablename, d, **conditions)

    def where(self, cursor, limit = None, order = None, **conditions):
        assert order is None or order[0] in self._get_colnames()
        return cursor.where_as_dict(self.tablename, limit=limit, 
                                    order=order, **conditions)

>>>>>>> 982c39d0

class WuTable(DbTable):
    name = "workunits"
    fields = (
        ("wurowid", "INTEGER PRIMARY KEY ASC", "UNIQUE NOT NULL"), 
        ("wuid", "TEXT", "UNIQUE NOT NULL"), 
        ("status", "INTEGER", "NOT NULL"), 
        ("wu", "TEXT", "NOT NULL"), 
        ("timecreated", "TEXT", ""), 
        ("timeassigned", "TEXT", ""), 
        ("assignedclient", "TEXT", ""), 
        ("timeresult", "TEXT", ""), 
        ("resultclient", "TEXT", ""), 
        ("errorcode", "INTEGER", ""), 
        ("failedcommand", "INTEGER", ""), 
        ("timeverified", "TEXT", ""),
        ("retryof", "TEXT", ""),
        ("priority", "INTEGER", "")
    )
    primarykey = fields[0][0]
    references = None
    index = {"wuidindex": (fields[1],), "statusindex" : (fields[2],)}

class FilesTable(DbTable):
    name = "files"
    fields = (
        ("filesrowid", "INTEGER PRIMARY KEY ASC", "UNIQUE NOT NULL"), 
        ("filename", "TEXT", ""), 
        ("path", "TEXT", "UNIQUE NOT NULL")
    )
    primarykey = fields[0][0]
    references = WuTable()
    index = {"wuindex": (fields[1],)}


class Mapper(object):
    """ This class translates between application objects, i.e., Python 
        directories, and the relational data layout in an SQL DB, i.e.,
        one or more tables which possibly have foreign key relationships 
        that map to hierarchical data structures. For now, only one 
        foreign key / subdirectory."""

    def __init__(self, table, subtables = None):
        self.table = table
        self.subtables = {}
        if subtables:
            for s in subtables.keys():
                self.subtables[s] = Mapper(subtables[s])

    def __sub_dict(self, d):
        """ For each key "k" that has a subtable assigned in "self.subtables",
        pop the entry with key "k" from "d", and store it in a new directory
        which is returned. I.e., the directory d is separated into 
        two parts: the part which corresponds to subtables and is the return 
        value, and the rest which is left in the input dictionary. """
        sub_dict = {}
        for s in self.subtables.keys():
            # Don't store s:None entries even if they exist in d
            t = d.pop(s, None)
            if not t is None:
                sub_dict[s] = t
        return sub_dict

    def getname(self):
        return self.table.getname()

    def getpk(self):
        return self.table.getpk()

    def create(self, cursor):
        self.table.create(cursor)
        for t in self.subtables.values():
            t.create(cursor)

    def insert(self, cursor, wus, foreign=None):
        pk = self.getpk()
        for wu in wus:
            # Make copy so sub_dict does not change caller's data
            wuc = wu.copy()
            # Split off entries that refer to subtables
            sub_dict = self.__sub_dict(wuc)
            # We add the entries in wuc only if it does not have a primary 
            # key yet. If it does have a primary key, we add only the data 
            # for the subtables
            if not pk in wuc:
                self.table.insert(cursor, wuc, foreign=foreign)
                # Copy primary key into caller's data
                wu[pk] = wuc[pk]
            for subtable_name in sub_dict.keys():
                self.subtables[subtable_name].insert(
                    cursor, sub_dict[subtable_name], foreign=wu[pk])

    def update(self, cursor, wus):
        pk = self.getpk()
        for wu in wus:
            assert not wu[pk] is None
            wuc = wu.copy()
            sub_dict = self.__sub_dict(wuc)
            rowid = wuc.pop(pk, None)
            if rowid:
                self.table.update(cursor, wuc, {wp: rowid})
            for s in sub.keys:
                self.subtables[s].update(cursor, sub_dict[s])
    
    def where(self, cursor, limit = None, order = None, **cond):
        pk = self.getpk()
        joinsource = self.table.name
        for s in self.subtables.keys():
            # FIXME: this probably breaks with more than 2 tables
            joinsource = joinsource + " LEFT JOIN " + \
                self.subtables[s].getname() + \
                " USING ( " + pk + " )"
        # FIXME: don't get result rows as dict! Leave as tuple and
        # take them apart positionally
        rows = cursor.where_as_dict(joinsource, limit=limit, order=order, 
                                    **cond)
        wus = []
        for r in rows:
            # Collapse rows with identical primary key
            if len(wus) == 0 or r[pk] != wus[-1][pk]:
                wus.append(self.table.dictextract(r))
                for s in self.subtables.keys():
                    wus[-1][s] = None

            for (sn, sm) in self.subtables.items():
                spk = sm.getpk()
                if spk in r and not r[spk] is None:
                    if wus[-1][sn] == None:
                        # If this sub-array is empty, init it
                        wus[-1][sn] = [sm.table.dictextract(r)]
                    elif r[spk] != wus[-1][sn][-1][spk]:
                        # If not empty, and primary key of sub-table is not
                        # same as in previous entry, add it
                        wus[-1][sn].append(sm.table.dictextract(r))
        return wus

class WuAccess(object): # {
    """ This class maps between the WORKUNIT and FILES tables 
        and a dictionary 
        {"wuid": string, ..., "timeverified": string, "files": list}
        where list is None or a list of dictionaries of the from
        {"id": int, "wuid": string, "filename": string, "path": string
        Operations on instances of WuAcccess are directly carried 
        out on the database persistent storage, i.e., they behave kind 
        of as if the WuAccess instance were itself a persistent 
        storage device """
    
    def __init__(self, conn):
        self.conn = conn
<<<<<<< HEAD
        self.wutable = WuTable()
        self.filestable = FilesTable()

    def __str__(self):
        s = "Workunit " + str(self.data["wuid"]) + ":\n"
        for (k,v) in self.data.items():
            if k != "wuid" and k != "files":
                s = s + "  " + k + ": " + repr(v) + "\n"
        if "files" in self.data:
            s = s + "  Associated files:\n"
            if self.data["files"] is None:
                s = s + "    None\n"
            else:
                for f in self.data["files"]:
                    s = s + "    " + str(f) + "\n"
        return s

    def tuple_keys(self):
        return self.wutable._get_colnames() + ["files"]

    def as_tuple(self):
        return (self.data[k] for k in self.wutable._get_colnames())
            
    def as_dict(self):
        return self.data

    def add_files(self, cursor, files):
        if len(files) > 0 and self.data["files"] is None:
            self.data["files"] = []
        for f in files:
            d = {"filename": f[0], "path": f[1]}
            d["wurowid"] = self.data["id"]
            d["id"] = self.filestable.insert(cursor, d)
            del d["wurowid"]
            self.data["files"].append(d)

    def _from_db_row(self, wu_row, files_rows):
        """ Return a WuActiveRecord instance with the data from the workunit table row
            wu_row, and files table rows files_rows """
        # Create an instance
        wu = type(self)(self.conn)
        # Fill in data from the workunit row
        wu.data = self.wutable.dictextract(wu_row)
        assert not "files" in wu.data
        if len(files_rows) > 0:
            wu.data["files"] = []
        else:
            wu.data["files"] = None
        for f in files_rows:
            fileentry = self.filestable.dictextract(f)
            assert fileentry["wurowid"] == wu.data["id"]
            del(fileentry["wurowid"])
            wu.data["files"].append(fileentry)
        return wu
=======
        self.mapper = Mapper(WuTable(), {"files": FilesTable()})
>>>>>>> 982c39d0

    @staticmethod
    def to_str(wus):
        r = []
        for wu in wus:
            s = "Workunit " + str(wu["wuid"]) + ":\n"
            for (k,v) in wu.items():
                if k != "wuid" and k != "files":
                    s = s + "  " + k + ": " + repr(v) + "\n"
            if "files" in wu:
                s = s + "  Associated files:\n"
                if wu["files"] is None:
                    s = s + "    None\n"
                else:
                    for f in wu["files"]:
                        s = s + "    " + str(f) + "\n"
            r.append(s)
        return '\n'.join(r)

    @staticmethod
    def _checkstatus(wu, status):
        diag (2, "WuAccess._checkstatus(" + str(wu) + ", " + str(status) + ")")
        if wu["status"] != status:
            msg = "WU " + str(wu["wuid"]) + " has status " + str(wu["status"]) \
                + ", expected " + str(status)
            diag (0, "WuAccess._checkstatus(): " + msg)
            # FIXME: this raise has no effect other than returning from the 
            # method. Why?
            # raise wudb.StatusUpdateError(msg)
            raise Exception(msg)

    def check(self, data):
        status = data["status"]
        WuStatus.check(status)
        wu = Workunit(data["wu"])
        assert wu.get_id() == data["wuid"]
        if status > WuStatus.RECEIVED_ERROR:
            return
        if status == WuStatus.RECEIVED_ERROR:
            assert data["errorcode"] != 0
            return
        if status == WuStatus.RECEIVED_OK:
            assert data["errorcode"] == 0
            return
        assert data["errorcode"] is None
        assert data["timeresult"] is None
        assert data["resultclient"] is None
        if status == WuStatus.ASSIGNED:
            return
        assert data["timeassigned"] is None
        assert data["assignedclient"] is None
        if status == WuStatus.AVAILABLE:
            return
        assert data["timecreated"] is None
        # etc.
    
    # Here come the application-visible functions that implement the 
    # "business logic": creating a new workunit from the text of a WU file,
    # assigning it to a client, receiving a result for the WU, marking it as
    # verified, or marking it as cancelled

    def add_files(self, cursor, files, wuid = None, rowid = None):
        # Exactly one must be given
        assert not wuid is None or not rowid is None
        assert wuid is None or rowid is None
        # FIXME: allow selecting row to update directly via wuid, without 
        # doing query for rowid first
        pk = self.mapper.getpk()
        if rowid is None:
            wu = get_by_wuid(cursor, wuid)
            if wu:
                rowid = wu[pk]
            else:
                return False
        d = ({"filename": f[0], "path": f[1]} for f in files)
        # These two should behave identically
        if True:
            self.mapper.insert(cursor, [{pk:rowid, "files": d},])
        else:
            self.mapper.subtables["files"].insert(cursor, d, foreign=rowid)

    def create_tables(self):
        cursor = self.conn.cursor(MyCursor)
<<<<<<< HEAD
        self.wutable.create(cursor)
        self.filestable.create(cursor)
        
        cursor.execute("PRAGMA journal_mode=WAL;")
=======
        cursor._exec("PRAGMA journal_mode=WAL;")
        self.mapper.create(cursor)
>>>>>>> 982c39d0
        self.conn.commit()
        cursor.close()

    def create1(self, cursor, wutext, priority = None):
        d = {
            "wuid": Workunit(wutext).get_id(),
            "wu": wutext,
            "status": WuStatus.AVAILABLE,
            "timecreated": str(datetime.now())
            }
        if not priority is None:
            d["priority"] = priority
        # Insert directly into wu table
        self.mapper.table.insert(cursor, d)

    def create(self, wus, priority = None):
<<<<<<< HEAD
        """ Create a new workunit from wu which contains the text of the 
            workunit file """
=======
        """ Create new workunits from wus which contains the texts of the 
            workunit files """
>>>>>>> 982c39d0
        cursor = self.conn.cursor(MyCursor)
        if isinstance(wus, str):
            self.create1(cursor, wus, priority)
        else:
            for wu in wus:
                self.create1(cursor, wu, priority)
<<<<<<< HEAD
        else:
            cursor.close()
            raise Exception
=======
>>>>>>> 982c39d0
        self.conn.commit()
        cursor.close()

    def assign(self, clientid):
        """ Finds an available workunit and assigns it to clientid.
            Returns the text of the workunit, or None if no available 
            workunit exists """
        cursor = self.conn.cursor(MyCursor)
<<<<<<< HEAD
        r = self.where(cursor, limit = 1, order=("priority", "DESC"), eq={"status": WuStatus.AVAILABLE})
=======
        r = self.mapper.table.where(cursor, limit = 1, 
                                    order=("priority", "DESC"), 
                                    eq={"status": WuStatus.AVAILABLE})
        assert len(r) <= 1
>>>>>>> 982c39d0
        if len(r) == 1:
            self._checkstatus(r[0], WuStatus.AVAILABLE)
            if debug > 0:
                self.check(r[0])
            d = {"status": WuStatus.ASSIGNED, 
                 "assignedclient": clientid,
                 "timeassigned": str(datetime.now())}
<<<<<<< HEAD
            self.update_wu(cursor, d)
            self.conn.commit()
        cursor.close()
=======
            pk = self.mapper.getpk()
            self.mapper.table.update(cursor, d, eq={pk:r[0][pk]})
            self.conn.commit()
            cursor.close()
            return r[0]["wu"]
        else:
            cursor.close()
            return None

    def get_by_wuid(self, cursor, wuid):
        r = self.mapper.where(cursor, eq={"wuid": wuid})
        assert len(r) <= 1
>>>>>>> 982c39d0
        if len(r) == 1:
            return r[0]
        else:
            return None

<<<<<<< HEAD
    def result(self, wuid, clientid, files, errorcode = None, failedcommand = None):
        cursor = self.conn.cursor(MyCursor)
        if not self.get_by_wuid(cursor, wuid):
=======
    def result(self, wuid, clientid, files, errorcode = None, 
               failedcommand = None):
        cursor = self.conn.cursor(MyCursor)
        data = self.get_by_wuid(cursor, wuid)
        if data is None:
>>>>>>> 982c39d0
            cursor.close()
            return False
        self._checkstatus(data, WuStatus.ASSIGNED)
        if debug > 0:
            self.check(data)
        d = {"resultclient": clientid,
             "errorcode": errorcode,
             "failedcommand": failedcommand, 
             "timeresult": str(datetime.now())}
        if errorcode is None or errorcode == 0:
           d["status"] = WuStatus.RECEIVED_OK
        else:
            d["status"] = WuStatus.RECEIVED_ERROR
<<<<<<< HEAD
        self.update_wu(cursor, d)
        self.add_files(cursor, files)
=======
        pk = self.mapper.getpk()
        self.mapper.table.update(cursor, d, eq={pk:data[pk]})
        self.add_files(cursor, files, rowid = data[pk])
>>>>>>> 982c39d0
        self.conn.commit()
        cursor.close()

    def verification(self, wuid, ok):
        cursor = self.conn.cursor(MyCursor)
<<<<<<< HEAD
        if not self.get_by_wuid(cursor, wuid):
=======
        data = self.get_by_wuid(cursor, wuid)
        if data is None:
>>>>>>> 982c39d0
            cursor.close()
            return False
        # FIXME: should we do the update by wuid and skip these checks?
        self._checkstatus(data, WuStatus.RECEIVED_OK)
        if debug > 0:
            self.check(data)
        d = {["timeverified"]: str(datetime.now())}
        if ok:
            d["status"] = WuStatus.VERIFIED_OK
        else:
            d["status"] = WuStatus.VERIFIED_ERROR
<<<<<<< HEAD
        self.update_wu(cursor, d)
=======
        pk = self.mapper.getpk()
        self.mapper.table.update(cursor, d, eq={pk:data[pk]})
>>>>>>> 982c39d0
        self.conn.commit()
        cursor.close()

    def cancel(self, wuid):
        cursor = self.conn.cursor(MyCursor)
<<<<<<< HEAD
        if not self.get_by_wuid(cursor, wuid):
            cursor.close()
            raise Exception
        self.data = r[0].data
        d = {"status": WuStatus.CANCELLED}
        self.update_wu(cursor, d)
=======
        d = {"status": WuStatus.CANCELLED}
        self.mapper.table.update(cursor, d, eq={"wuid": wuid})
>>>>>>> 982c39d0
        self.conn.commit()
        cursor.close()

    def query(self, limit = None, **conditions):
        cursor = self.conn.cursor(MyCursor)
<<<<<<< HEAD
        r = self.where(cursor, limit=limit, **conditions)
=======
        r = self.mapper.where(cursor, limit=limit, **conditions)
>>>>>>> 982c39d0
        cursor.close()
        return r


class DbWorker(threading.Thread):
    """Thread executing WuAccess requests from a given tasks queue"""
    def __init__(self, dbfilename, taskqueue):
        threading.Thread.__init__(self)
        self.dbfilename = dbfilename
        self.taskqueue = taskqueue
        self.start()
    
    def run(self):
        # One DB connection per thread. Created inside the new thread to make
        # sqlite happy
        self.connection = sqlite3.connect(self.dbfilename)
        while True:
            # We expect a 4-tuple in the task queue. The elements of the tuple:
            # a 2-array, where element [0] receives the result of the DB call, 
            #  and [1] is an Event variable to notify the caller when the 
            #  result is available
            # fn_name, the name (as a string) of the WuAccess method to call
            # args, a tuple of positional arguments
            # kargs, a dictionary of keyword arguments
            (result_tuple, fn_name, args, kargs) = self.taskqueue.get()
            if fn_name == "terminate":
                break
            ev = result_tuple[1]
<<<<<<< HEAD
            wuar = WuActiveRecord(self.connection)
=======
            wuar = WuAccess(self.connection)
>>>>>>> 982c39d0
            # Assign to tuple in-place, so result is visible to caller. 
            # No slice etc. here which would create a copy of the array
            try: result_tuple[0] = getattr(wuar, fn_name)(*args, **kargs)
            except Exception as e: 
                traceback.print_exc()
            ev.set()
            self.taskqueue.task_done()
        self.connection.close()

class DbRequest(object):
    """ Class that represents a request to a given WuAccess function.
        Used mostly so that DbThreadPool's __getattr__ can return a callable 
        that knows which of WuAccess's methods should be called by the 
        worker thread """
    def __init__(self, taskqueue, func):
        self.taskqueue = taskqueue
        self.func = func
    
    def do_task(self, *args, **kargs):
        """Add a task to the queue, wait for its completion, and return the result"""
        ev = threading.Event()
        result = [None, ev]
        self.taskqueue.put((result, self.func, args, kargs))
        ev.wait()
        return result[0]

class DbThreadPool(object):
    """Pool of threads consuming tasks from a queue"""
    def __init__(self, dbfilename, num_threads = 1):
        self.taskqueue = Queue(num_threads)
        self.pool = []
        for _ in range(num_threads): 
            self.pool.append(DbWorker(dbfilename, self.taskqueue))

    def terminate(self):
        for t in self.pool:
            self.taskqueue.put((None, "terminate", None, None))
        self.wait_completion

    def wait_completion(self):
        """Wait for completion of all the tasks in the queue"""
        self.taskqueue.join()
    
    def __getattr__(self, name):
        """ Delegate calls to methods of WuAccess to a worker thread.
            If the called method exists in WuAccess, creates a new 
            DbRequest instance that remembers the name of the method that we 
            tried to call, and returns the DbRequest instance's do_task 
            method which will process the method call via the thread pool. 
            We need to go through a new object's method since we cannot make 
            the caller pass the name of the method to call to the thread pool 
            otherwise """
        if hasattr(WuAccess, name):
            task = DbRequest(self.taskqueue, name)
            return task.do_task
        else:
            raise AttributeError(name)


# One entry in the WU DB, including the text with the WU contents 
# (FILEs, COMMANDs, etc.) and info about the progress on this WU (when and 
# to whom assigned, received, etc.)

    # wuid is the unique wuid of the workunit
    # status is a status code as defined in WuStatus
    # data is the str containing the text of the workunit
    # timecreated is the string containing the date and time of when the WU was added to the db
    # timeassigned is the ... of when the WU was assigned to a client
    # assignedclient is the clientid of the client to which the WU was assigned
    # timeresult is the ... of when a result for this WU was received
    # resultclient is the clientid of the client that uploaded a result for this WU
    # errorcode is the exit status code of the first failed command, or 0 if none failed
    # timeverified is the ... of when the result was marked as verified


def selftest():
    assert join3 ( ('a', 'b', 'c'), pre = "+", post = "-", sep = ", ") == '+a-, +b-, +c-' 
    assert dict_join3 ( {"a": "1", "b": "2"}, sep = ",", op = "=", pre="-", post="+") == "-a=1+,-b=2+"

if __name__ == '__main__': # {
    import argparse

    use_pool = False

    parser = argparse.ArgumentParser()
    parser.add_argument('-create', action="store_true", required=False, 
                        help='Create the database tables if they do not exist')
    parser.add_argument('-add', action="store_true", required=False, 
                        help='Add new work units. Contents of WU(s) are ' + 
                        'read from stdin, separated by blank line')
    parser.add_argument('-assign', required = False, nargs = 1, 
                        metavar = 'clientid', 
                        help = 'Assign an available WU to clientid')
    parser.add_argument('-prio', required = False, nargs = 1, metavar = 'N', 
                        help = 'If used with -add, newly added WUs ' + 
                        'receive priority N')
    parser.add_argument('-result', required = False, nargs = 4, 
                        metavar = ('clientid', 'wuid', 'filename', 'filepath'), 
                        help = 'Return a result for wu from client')
    parser.add_argument('-test', action="store_true", required=False, 
                        help='Run some self tests')

    for arg in ("avail", "assigned", "receivedok", "receivederr", "all", 
                "dump"):
        parser.add_argument('-' + arg, action="store_true", required = False)
    for arg in ("dbname", "debug"):
        parser.add_argument('-' + arg, required = False, nargs = 1)
    # Parse command line, store as dictionary
    args = vars(parser.parse_args())
    # print(args)

    dbname = "wudb"
    if args["dbname"]:
        dbname = args["dbname"]

    if args["test"]:
        selftest()

    if args["debug"]:
        debug = int(args["debug"][0])
    prio = 0
    if args["prio"]:
        prio = int(args["prio"][0])
    
    if use_pool:
        db_pool = DbThreadPool(dbname)
    else:
        conn = sqlite3.connect(dbname)
        db_pool = WuAccess(conn)
    
    if args["create"]:
        db_pool.create_tables()
    if args["add"]:
        s = ""
        wus = []
        for line in sys.stdin:
            if line == "\n":
                wus.append(s)
                s = ""
            else:
                s = s + line
        if s != "":
            wus.append(s)
        db_pool.create(wus, priority=prio)
    # Functions for queries
    if args["avail"]:
        wus = db_pool.query(eq={"status": WuStatus.AVAILABLE})
        print("Available workunits: ")
        if wus is None:
            print(wus)
        else:
            print (len(wus))
            if args["dump"]:
                print(WuAccess.to_str(wus))
    if args["assigned"]:
        wus = db_pool.query(eq={"status": WuStatus.ASSIGNED})
        print("Assigned workunits: ")
        if wus is None:
            print(wus)
        else:
            print (len(wus))
            if args["dump"]:
                print(WuAccess.to_str(wus))
    if args["receivedok"]:
        wus = db_pool.query(eq={"status": WuStatus.RECEIVED_OK})
        print("Received ok workunits: ")
        if wus is None:
            print(wus)
        else:
            print (len(wus))
            if args["dump"]:
                print(WuAccess.to_str(wus))
    if args["receivederr"]:
        wus = db_pool.query(eq={"status": WuStatus.RECEIVED_ERROR})
        print("Received with error workunits: ")
        if wus is None:
            print(wus)
        else:
            print (len(wus))
            if args["dump"]:
                print(WuAccess.to_str(wus))
    if args["all"]:
        wus = db_pool.query()
        print("Existing workunits: ")
        if wus is None:
            print(wus)
        else:
            print (len(wus))
            if args["dump"]:
                print(WuAccess.to_str(wus))
    # Functions for testing
    if args["assign"]:
        clientid = args["assign"][0]
        wus = db_pool.assign(clientid)

    if args["result"]:
        (wuid, clientid, filename, filepath) = args["result"]
        db_pool.result(wuid, clientid, [(filename, filepath)])
    
    if use_pool:
        db_pool.terminate()
    else:
        conn.close()
# }

# Local Variables:
# version-control: t
# End:<|MERGE_RESOLUTION|>--- conflicted
+++ resolved
@@ -69,11 +69,7 @@
 class StatusUpdateError(Exception):
     pass
 
-<<<<<<< HEAD
-class MyCursor(sqlite3.Cursor): # {
-=======
 class MyCursor(sqlite3.Cursor):
->>>>>>> 982c39d0
     """ This class represents a DB cursor and provides convenience functions 
         around SQL queries. In particular it is meant to provide an  
         (1) an interface to SQL functionality via method calls with parameters, 
@@ -87,43 +83,14 @@
     
     def __init__(self, conn):
         # Enable foreign key support
-<<<<<<< HEAD
-        sqlite3.Cursor.__init__(self, conn)
-        self._exec("PRAGMA foreign_keys = ON;")
-
-    @staticmethod
-    def join3(l, pre = None, post = None, sep = ", "):
-        """ For a list l = ('a', 'b', 'c'), string pre = "+", 
-            string post = "-", and set = ", ", 
-            returns the string '+a-, +b-, +c-' 
-            If any parameter is None, it is interpreted as the empty string"""
-        
-        if pre is None:
-            pre = ""
-        if post is None:
-            post = ""
-        if sep is None:
-            sep = "";
-        return sep.join([pre + k + post for k in l])
-
-    @staticmethod
-    def _fieldlist(l, r = "=", s = ", "):
-        """ For a list l = ('a', 'b', 'c') returns the string 'a = ?, b = ?, c = ?',
-            or with a different string r in place of the "=", or a different 
-            string s in place of the ", " """
-        return s.join([k + " " + r + " ?" for k in l])
-=======
         super(MyCursor, self).__init__(conn)
         self._exec("PRAGMA foreign_keys = ON;")
->>>>>>> 982c39d0
 
     @staticmethod
     def _without_None(d):
         """ Return a copy of the dictionary d, but without entries whose values 
             are None """
         return {k[0]:k[1] for k in d.items() if k[1] is not None}
-<<<<<<< HEAD
-=======
 
     @staticmethod
     def as_string(d):
@@ -131,7 +98,6 @@
             return ""
         else:
             return ", " + dict_join3(d, sep=", ", op=" AS ")
->>>>>>> 982c39d0
     
     @classmethod
     def where_str(cls, name, **args):
@@ -174,11 +140,7 @@
     def create_table(self, table, layout):
         """ Creates a table with fields as described in the layout parameter """
         command = "CREATE TABLE IF NOT EXISTS " + table + \
-<<<<<<< HEAD
-            "( " + ", ".join([" ".join(col) for col in layout]) + " );"
-=======
             "( " + ", ".join(" ".join(k) for k in layout) + " );"
->>>>>>> 982c39d0
         self._exec (command)
     
     def create_index(self, table, d):
@@ -207,13 +169,8 @@
             " (" + ", ".join(fields.keys()) + ") VALUES (" + sqlformat + ");"
         values = list(fields.values())
         self._exec(command, values)
-<<<<<<< HEAD
-        id = self.lastrowid
-        return id
-=======
         rowid = self.lastrowid
         return rowid
->>>>>>> 982c39d0
 
     def update(self, table, d, **conditions):
         """ Update fields of an existing entry. conditions specifies the where 
@@ -224,18 +181,11 @@
         setstr = " SET " + join3(d.keys(), post = " = ?", sep = ", ")
         (wherestr, wherevalues) = self.__class__.where_str("WHERE", **conditions)
         command = "UPDATE " + table + setstr + wherestr
-<<<<<<< HEAD
-        values = list(setvalues) + wherevalues
-        self._exec(command, values)
-    
-    def where(self, table, limit = None, order = None, **conditions):
-=======
         values = list(d.values()) + wherevalues
         self._exec(command, values)
     
     def where(self, joinsource, col_alias = None, limit = None, order = None, 
               **conditions):
->>>>>>> 982c39d0
         """ Get a up to "limit" table rows (limit == 0: no limit) where 
             the key:value pairs of the dictionary "conditions" are set to the 
             same value in the database table """
@@ -255,14 +205,10 @@
         else:
             LIMIT = " LIMIT " + str(int(limit))
 
-<<<<<<< HEAD
-        command = "SELECT * FROM " + table + WHERE + ORDER + LIMIT + ";"
-=======
         AS = self.as_string(col_alias);
 
         command = "SELECT *" + AS + " FROM " + joinsource + WHERE + \
             ORDER + LIMIT + ";"
->>>>>>> 982c39d0
         self._exec(command, values)
         
 
@@ -272,18 +218,11 @@
                       order=order, **conditions)
         # cursor.description is a list of lists, where the first element of 
         # each inner list is the column name
-<<<<<<< HEAD
-        desc = [k[0] for k in self.description]
-        row = self.fetchone()
-        while row is not None:
-            diag (2, "MyCursor.where(): row = ", row)
-=======
         result = []
         desc = [k[0] for k in self.description]
         row = self.fetchone()
         while row is not None:
             diag (2, "MyCursor.where_as_dict(): row = ", row)
->>>>>>> 982c39d0
             result.append(dict(zip(desc, row)))
             row = self.fetchone()
         return result
@@ -320,16 +259,6 @@
         return self._subdict(d, self._get_colnames())
 
     def create(self, cursor):
-<<<<<<< HEAD
-        cursor.create_table(self.tablename, self.fields)
-        cursor.create_index(self.tablename, self.index)
-
-    def insert(self, cursor, d):
-        """ Insert a new row into this table. The column:value pairs are 
-            specified key:value pairs of the dictionary d. 
-            The database's row id for the new entry is returned """
-        return cursor.insert(self.tablename, self.dictextract(d))
-=======
         fields = list(self.fields)
         if self.references:
             # If this table references another table, we use the primary
@@ -358,19 +287,10 @@
     def insert_list(self, cursor, values, foreign=None):
         for v in values:
             self.insert(cursor, v, foreign)
->>>>>>> 982c39d0
 
     def update(self, cursor, d, **conditions):
         """ Update an existing row in this table. The column:value pairs to 
             be written are specified key:value pairs of the dictionary d """
-<<<<<<< HEAD
-        cursor.update(cursor, self.tablename, d, **conditions)
-
-    def where(self, cursor, limit = None, order = None, **conditions):
-        assert order is None or order[0] in self._get_colnames()
-        return cursor.where(self.tablename, limit=limit, order=order, **conditions)
-# }
-=======
         cursor.update(self.tablename, d, **conditions)
 
     def where(self, cursor, limit = None, order = None, **conditions):
@@ -378,7 +298,6 @@
         return cursor.where_as_dict(self.tablename, limit=limit, 
                                     order=order, **conditions)
 
->>>>>>> 982c39d0
 
 class WuTable(DbTable):
     name = "workunits"
@@ -528,64 +447,7 @@
     
     def __init__(self, conn):
         self.conn = conn
-<<<<<<< HEAD
-        self.wutable = WuTable()
-        self.filestable = FilesTable()
-
-    def __str__(self):
-        s = "Workunit " + str(self.data["wuid"]) + ":\n"
-        for (k,v) in self.data.items():
-            if k != "wuid" and k != "files":
-                s = s + "  " + k + ": " + repr(v) + "\n"
-        if "files" in self.data:
-            s = s + "  Associated files:\n"
-            if self.data["files"] is None:
-                s = s + "    None\n"
-            else:
-                for f in self.data["files"]:
-                    s = s + "    " + str(f) + "\n"
-        return s
-
-    def tuple_keys(self):
-        return self.wutable._get_colnames() + ["files"]
-
-    def as_tuple(self):
-        return (self.data[k] for k in self.wutable._get_colnames())
-            
-    def as_dict(self):
-        return self.data
-
-    def add_files(self, cursor, files):
-        if len(files) > 0 and self.data["files"] is None:
-            self.data["files"] = []
-        for f in files:
-            d = {"filename": f[0], "path": f[1]}
-            d["wurowid"] = self.data["id"]
-            d["id"] = self.filestable.insert(cursor, d)
-            del d["wurowid"]
-            self.data["files"].append(d)
-
-    def _from_db_row(self, wu_row, files_rows):
-        """ Return a WuActiveRecord instance with the data from the workunit table row
-            wu_row, and files table rows files_rows """
-        # Create an instance
-        wu = type(self)(self.conn)
-        # Fill in data from the workunit row
-        wu.data = self.wutable.dictextract(wu_row)
-        assert not "files" in wu.data
-        if len(files_rows) > 0:
-            wu.data["files"] = []
-        else:
-            wu.data["files"] = None
-        for f in files_rows:
-            fileentry = self.filestable.dictextract(f)
-            assert fileentry["wurowid"] == wu.data["id"]
-            del(fileentry["wurowid"])
-            wu.data["files"].append(fileentry)
-        return wu
-=======
         self.mapper = Mapper(WuTable(), {"files": FilesTable()})
->>>>>>> 982c39d0
 
     @staticmethod
     def to_str(wus):
@@ -669,15 +531,8 @@
 
     def create_tables(self):
         cursor = self.conn.cursor(MyCursor)
-<<<<<<< HEAD
-        self.wutable.create(cursor)
-        self.filestable.create(cursor)
-        
-        cursor.execute("PRAGMA journal_mode=WAL;")
-=======
         cursor._exec("PRAGMA journal_mode=WAL;")
         self.mapper.create(cursor)
->>>>>>> 982c39d0
         self.conn.commit()
         cursor.close()
 
@@ -694,25 +549,14 @@
         self.mapper.table.insert(cursor, d)
 
     def create(self, wus, priority = None):
-<<<<<<< HEAD
-        """ Create a new workunit from wu which contains the text of the 
-            workunit file """
-=======
         """ Create new workunits from wus which contains the texts of the 
             workunit files """
->>>>>>> 982c39d0
         cursor = self.conn.cursor(MyCursor)
         if isinstance(wus, str):
             self.create1(cursor, wus, priority)
         else:
             for wu in wus:
                 self.create1(cursor, wu, priority)
-<<<<<<< HEAD
-        else:
-            cursor.close()
-            raise Exception
-=======
->>>>>>> 982c39d0
         self.conn.commit()
         cursor.close()
 
@@ -721,14 +565,10 @@
             Returns the text of the workunit, or None if no available 
             workunit exists """
         cursor = self.conn.cursor(MyCursor)
-<<<<<<< HEAD
-        r = self.where(cursor, limit = 1, order=("priority", "DESC"), eq={"status": WuStatus.AVAILABLE})
-=======
         r = self.mapper.table.where(cursor, limit = 1, 
                                     order=("priority", "DESC"), 
                                     eq={"status": WuStatus.AVAILABLE})
         assert len(r) <= 1
->>>>>>> 982c39d0
         if len(r) == 1:
             self._checkstatus(r[0], WuStatus.AVAILABLE)
             if debug > 0:
@@ -736,11 +576,6 @@
             d = {"status": WuStatus.ASSIGNED, 
                  "assignedclient": clientid,
                  "timeassigned": str(datetime.now())}
-<<<<<<< HEAD
-            self.update_wu(cursor, d)
-            self.conn.commit()
-        cursor.close()
-=======
             pk = self.mapper.getpk()
             self.mapper.table.update(cursor, d, eq={pk:r[0][pk]})
             self.conn.commit()
@@ -753,23 +588,16 @@
     def get_by_wuid(self, cursor, wuid):
         r = self.mapper.where(cursor, eq={"wuid": wuid})
         assert len(r) <= 1
->>>>>>> 982c39d0
         if len(r) == 1:
             return r[0]
         else:
             return None
 
-<<<<<<< HEAD
-    def result(self, wuid, clientid, files, errorcode = None, failedcommand = None):
-        cursor = self.conn.cursor(MyCursor)
-        if not self.get_by_wuid(cursor, wuid):
-=======
     def result(self, wuid, clientid, files, errorcode = None, 
                failedcommand = None):
         cursor = self.conn.cursor(MyCursor)
         data = self.get_by_wuid(cursor, wuid)
         if data is None:
->>>>>>> 982c39d0
             cursor.close()
             return False
         self._checkstatus(data, WuStatus.ASSIGNED)
@@ -783,25 +611,16 @@
            d["status"] = WuStatus.RECEIVED_OK
         else:
             d["status"] = WuStatus.RECEIVED_ERROR
-<<<<<<< HEAD
-        self.update_wu(cursor, d)
-        self.add_files(cursor, files)
-=======
         pk = self.mapper.getpk()
         self.mapper.table.update(cursor, d, eq={pk:data[pk]})
         self.add_files(cursor, files, rowid = data[pk])
->>>>>>> 982c39d0
         self.conn.commit()
         cursor.close()
 
     def verification(self, wuid, ok):
         cursor = self.conn.cursor(MyCursor)
-<<<<<<< HEAD
-        if not self.get_by_wuid(cursor, wuid):
-=======
         data = self.get_by_wuid(cursor, wuid)
         if data is None:
->>>>>>> 982c39d0
             cursor.close()
             return False
         # FIXME: should we do the update by wuid and skip these checks?
@@ -813,38 +632,21 @@
             d["status"] = WuStatus.VERIFIED_OK
         else:
             d["status"] = WuStatus.VERIFIED_ERROR
-<<<<<<< HEAD
-        self.update_wu(cursor, d)
-=======
         pk = self.mapper.getpk()
         self.mapper.table.update(cursor, d, eq={pk:data[pk]})
->>>>>>> 982c39d0
         self.conn.commit()
         cursor.close()
 
     def cancel(self, wuid):
         cursor = self.conn.cursor(MyCursor)
-<<<<<<< HEAD
-        if not self.get_by_wuid(cursor, wuid):
-            cursor.close()
-            raise Exception
-        self.data = r[0].data
-        d = {"status": WuStatus.CANCELLED}
-        self.update_wu(cursor, d)
-=======
         d = {"status": WuStatus.CANCELLED}
         self.mapper.table.update(cursor, d, eq={"wuid": wuid})
->>>>>>> 982c39d0
         self.conn.commit()
         cursor.close()
 
     def query(self, limit = None, **conditions):
         cursor = self.conn.cursor(MyCursor)
-<<<<<<< HEAD
-        r = self.where(cursor, limit=limit, **conditions)
-=======
         r = self.mapper.where(cursor, limit=limit, **conditions)
->>>>>>> 982c39d0
         cursor.close()
         return r
 
@@ -873,11 +675,7 @@
             if fn_name == "terminate":
                 break
             ev = result_tuple[1]
-<<<<<<< HEAD
-            wuar = WuActiveRecord(self.connection)
-=======
             wuar = WuAccess(self.connection)
->>>>>>> 982c39d0
             # Assign to tuple in-place, so result is visible to caller. 
             # No slice etc. here which would create a copy of the array
             try: result_tuple[0] = getattr(wuar, fn_name)(*args, **kargs)
