--- conflicted
+++ resolved
@@ -195,15 +195,10 @@
  * Returns strlen(src) + MIN(dsize, strlen(initial dst)).
  * If retval >= dsize, truncation occurred.
  */
-<<<<<<< HEAD
-static inline size_t strlcat(char *dst, const char *src, size_t size) ATTRIBUTE((__warn_unused_result__));
-static inline size_t strlcat(char *dst, const char *src, size_t dsize)
-=======
 static inline size_t
 strlcat(char *dst, const char *src, size_t dsize) ATTRIBUTE_WARN_UNUSED_RESULT;
 static inline size_t
 strlcat(char *dst, const char *src, size_t dsize)
->>>>>>> 1b28eaa7
 {
 	const char *odst = dst;
 	const char *osrc = src;
