/**
 * @file ropt_stage2.c
 * Root sieve.
 */


#include "cado.h" // IWYU pragma: keep
#include <stdio.h>      // fprintf stderr
#include <stdlib.h>
#include <math.h>
#include <gmp.h>
#include "ropt_stage2.h"
#include "mpz_poly.h"
#include "auxiliary.h"  // print_poly_fg
#include "ropt_arith.h" // compute_fuv_mp
#include "ropt_param.h"    // SUP_ALPHA
#include "ropt_tree.h"  // node ...
#include "ropt_str.h"    // ropt_s2param_t
#include "size_optimization.h"
#include "timing.h"             // for milliseconds

//#define TIMING_ROPT_STAGE2
/**
 * Print sieve array for debugging.
 */
#if 0
void
print_sievearray ( double **A,
                   long A0,
                   long A1,
                   long B0,
                   long B1,
                   unsigned long K_ST,
                   unsigned long J_ST,
                   unsigned long MOD )
{
  long i, j;

  for (i = 0; i < B1 - B0 + 1; i ++) {
    for (j = 0; j < A1 - A0 + 1; j ++) {
      if (j % 16 == 0) {
        printf ("\n");
        printf ("[%3ld*%lu+%lu, %4ld*%lu+%lu]=[%4ld, %4ld]: ",
                i + B0, MOD, K_ST, j + A0, MOD,
                J_ST, (i + B0)*MOD+K_ST, (j + A0)*MOD+J_ST);
      }
      if (j % 4 == 0)
        printf (" ");
      printf ("%1.1f ", A[i][j]);
    }
    printf ("\n");
  }
  printf ("\n");
}
#endif


/**
 * Init the sieve array.
 */
static inline void
sievearray_init ( sievearray_t sievearray,
                  unsigned int i,
                  unsigned int j )
{
  /* sage: sum ([p/(p^2-1)*log(p) for p in prime_range(200)])
     4.2774597204802731 */
  float tmpf = SUP_ALPHA;
  int16_t tmpu = (int16_t) ceil (tmpf * 1000.0);
  unsigned long len = i * j, k;

  /* allocate matrix A. */
  sievearray->len_i = i;
  sievearray->len_j = j;
  sievearray->array = (int16_t *) malloc ( len * sizeof (int16_t) );

  if ( sievearray->array != NULL ) {
    for (k = 0; k < len; k++)
      sievearray->array[k] = tmpu;
  }
  else {
    fprintf(stderr, "Error, cannot allocate memory in %s\n", __func__);
    exit (1);
  }
}


/**
 * Re-set sieve array.
 */
static inline void
sievearray_reset ( sievearray_t sievearray )
{
  float tmpf = SUP_ALPHA;
  int16_t tmpu = (int16_t) ceil (tmpf * 1000.0);
  unsigned long k, len = sievearray->len_i * sievearray->len_j;

  if (sievearray->array != NULL) {
    for (k = 0; k < len; k++)
      sievearray->array[k] = tmpu;
  }
  else {
    fprintf (stderr, "Error, null memory in %s.\n", __func__);
    exit (1);
  }
}


/**
 * Free sieve array.
 */
static inline void
sievearray_free ( sievearray_t sievearray )
{
  free (sievearray->array);
}


/**
 * Root sieve on ARRAY along the j-line.
 */
static inline long
rootsieve_run_line ( int16_t *sa,
                     long j_bound,
                     long j,
                     unsigned int pe,
                     int16_t sub )
{
  long pel = (long) pe;

  /* bounding j with B0 < tmp + p*j < B1 */
  while ( j <= j_bound ) {
    sa[j] = sa[j] - sub;
    j += pel;
  }
  return j;
}


/**
 * Compute the indices for some special cases
 * Note that pl < pe
 */
static inline long
rootsieve_run_multroot_lift_idx ( unsigned int v,
                                  long Bmin,
                                  mpz_srcptr B,
                                  mpz_srcptr MOD,
                                  unsigned int pl,
                                  unsigned int pe )
{
  if (pl >= pe) {
    fprintf ( stderr, "Non-invertible element in "
              "rootsieve_run_multroot_lift_idx().\n" );
    exit(1);
  }
  /* findthe val_p (MOD), which must be < e */
  unsigned int a, b, c;
  long j_idx;

  /* (B-v)/p^l + (MOD/p^l)*k = 0 (mod p^{e-l})
     Note (B-v)/p^l is exact due to our constructions. */
  a = (unsigned int) mpz_fdiv_ui (B, pe);
  a = (a + pe - v) / pl; // +pe ensure it is positive
  b = (unsigned int) mpz_fdiv_ui (MOD, pe);
  b = b /pl;
  pl = pe / pl;  // it is now p^{e-l}
  c = (unsigned int) solve_lineq (a, b, 0, pl);
  j_idx = (long) ceil (((double) Bmin - (double) c) / (double) pl)
    * (long) pl + (long) c;
  j_idx = ab2ij (Bmin, j_idx);
  return j_idx;
}


#define DEBUG_MULTROOT_LIFT 0
/**
 * rootsieve_run_multroot_lift for the multiple root. Since we are
 * sure that level 1 node only contains one multiple root
 * r, we don't need to (and can't, otherwise, may count
 * repeatedly) consider single root at all.
 */
static inline void
rootsieve_run_multroot_lift ( node *currnode,
                              sievearray_t sa,
                              unsigned int *f_ui,
                              unsigned int *g_ui,
                              unsigned int *fuv_ui,
                              int d,
                              ropt_s2param_srcptr s2param,
                              unsigned int p,
                              unsigned int max_e,
                              unsigned int curr_e,
                              int16_t sub )
{
  /* recursion end */
  if (currnode == NULL || curr_e > max_e || sub == 0)
    return;

  /* variables */
  int16_t subtmp;
  unsigned int i, j, k, nroots, pe, pl, pem1, fr, gr, step;
  node *tmpnode = NULL, *tmpnode2 = NULL;
  long i_idx, j_idx;

  /* compute p^e */
  pe = pem1 = 1;
  for (k = 0; k < curr_e - 1; k ++)
    pem1 = pem1 * p;
  pe = pem1 * p;

  /* val of p in MOD */
  pl = p;
  while (mpz_divisible_ui_p(s2param->MOD, pl) != 0) {
    pl *= p;
  }
  pl /= p;

  /* loop until all siblings are checked. */
  while ( currnode != NULL ) {

    /* loop all (lifted multiple) roots */
    for (nroots = 0; nroots < currnode->nr; nroots++) {

      /* compute g(r) */
      gr = eval_poly_ui_mod (g_ui, 1, currnode->r[nroots], pe);
      if (gr % p == 0)
        continue;

      /* compute f_uv(x) and then evaluate it at r. */
      compute_fuv_ui ( fuv_ui, f_ui, g_ui, d, 
                       currnode->u, currnode->v, pe );
      fr = eval_poly_ui_mod (fuv_ui, d, currnode->r[nroots], pe);
      fr = fr / pem1;

      /* solve on fr + gr*x = 0 (mod p), where x = uu*r + vv. */
      fr = (unsigned int) solve_lineq (fr, gr, 0, p); //fr = fr % p;

      /* solve (i, j) in  fr = i*r + j (mod p).
         - if r is not invertible, loop i with fixed j;
         - otherwise, loop j to solve i. */
      if (currnode->r[nroots] % p == 0) {

        for (i = 0; i < p; i ++) {

          /* if p|MOD and current pe|MOD:
             B + MOD*k = v (mod pe), so B = v (mod pe)
             A + MOD*k = u (mod pe), so A = u (mod pe)
             otherwise, no need to record this (u, v) at all. */
          if (mpz_divisible_ui_p (s2param->MOD, p) != 0) {
            if (mpz_divisible_ui_p (s2param->MOD, pe) != 0) {
              if ( mpz_fdiv_ui (s2param->B, pe) !=
                   (currnode->v + fr * pem1) ||
                   mpz_fdiv_ui (s2param->A, pe) !=
                   (currnode->u + i * pem1) )
              {
#if DEBUG_MULTROOT_LIFT
                fprintf ( stderr, "skip found (%u, %u) in level %u.\n",
                          currnode->u + i * pem1,
                          currnode->v + fr * pem1,
                          curr_e );
#endif
                continue;
              }
            }
          }

          /* r is a multiple root, add r + k * p^{e-1}. */
          for (k = 0; k < p; k ++) {

#if DEBUG_MULTROOT_LIFT
            fprintf ( stderr, "level %u, (%u, %u), r: %u\n",
                      curr_e,
                      currnode->u + i * pem1,
                      currnode->v + fr * pem1,
                      currnode->r[nroots] + k * pem1 );
#endif

            insert_node ( currnode, &tmpnode,
                          currnode->u + i * pem1,
                          currnode->v + fr * pem1,
                          currnode->r[nroots] + k * pem1,
                          curr_e, p, pe, 0 );
          }

          /* r is a multiple root, add r + k * p^{e-1}. */
          for (k = 0; k < p; k ++) {
            insert_node ( currnode, &tmpnode, currnode->u + pem1 * i,
                          currnode->v + pem1 * fr,
                          currnode->r[nroots] + k * pem1,
                          curr_e, p, pe, 2 );
          }
        }
      }
      /* p -|- (currnode->r[nroots]), loop j to solve i. */
      else {
        for (j = 0; j < p; j ++) {

          /* given j, solve i in  fr = i*r + j (mod p). */
          i = solve_lineq (j, currnode->r[nroots], fr, p);

          /* if p|MOD and current pe|MOD:
             B + MOD*k = v (mod pe), so B = v (mod pe)
             A + MOD*k = u (mod pe), so A = u (mod pe)
             otherwise, no need to record this (u, v) at all. */
          if (mpz_divisible_ui_p (s2param->MOD, p) != 0) {
            if (mpz_divisible_ui_p (s2param->MOD, pe) != 0) {
              if ( mpz_fdiv_ui (s2param->B, pe) !=
                   (currnode->v + j * pem1) ||
                   mpz_fdiv_ui (s2param->A, pe) !=
                   (currnode->u + i * pem1) )
              {
#if DEBUG_MULTROOT_LIFT
                fprintf ( stderr, "skip found (%u, %u) in level %u.\n",
                          currnode->u + i * pem1,
                          currnode->v + fr * pem1,
                          curr_e );
#endif
                continue;
              }
            }
          }

          /* r is a multiple root, add r + k * p^{e-1}. */
          for (k = 0; k < p; k ++) {
#if DEBUG_MULTROOT_LIFT
            fprintf ( stderr, "level %u, (%u, %u), r: %u\n",
                      curr_e, currnode->u + i * pem1,
                      currnode->v + j * pem1,
                      currnode->r[nroots] + k * pem1 );
#endif
            insert_node ( currnode, &tmpnode, currnode->u + pem1 * i,
                          currnode->v + pem1 * j,
                          currnode->r[nroots] + k * pem1,
                          curr_e, p, pe, 2 );
          }
        }
      }
    }  // next root of current (u, v)

    /* recursieve to next level, curr_e + 1 */
    rootsieve_run_multroot_lift ( currnode->firstchild,
                                  sa,
                                  f_ui,
                                  g_ui,
                                  fuv_ui,
                                  d,
                                  s2param,
                                  p,
                                  max_e,
                                  curr_e + 1,
                                  sub );

    /* we are in the second level from bottom, consider all
       children of this node (bottom nodes) and sieve */
    if (curr_e == max_e) {

      tmpnode = currnode->firstchild;

      while (tmpnode != NULL) {

        /* p|MOD, the inverse doesn't exist */
        if (mpz_divisible_ui_p (s2param->MOD, p) != 0) {

          /* This shouldn't be called since we didn't record them
             during the lift. Only for safty purpose. */
          if (mpz_divisible_ui_p (s2param->MOD, pe) != 0) {
            tmpnode2 = tmpnode;
            tmpnode = tmpnode->nextsibling;
#if DEBUG_MULTROOT_LIFT
            fprintf (stderr, "deleting bottomnode (%u, %u) with %u "
                     "roots in level %u.\n",
                     tmpnode2->u, tmpnode2->v, tmpnode2->nr, curr_e);
#endif
            free_node (&tmpnode2);
            continue;
          }
          /* If current pe-|-MOD, then in B + MOD*x = v (mod pe),
             it is still possible to solve such x. */
          else {
            j_idx = rootsieve_run_multroot_lift_idx
              ( tmpnode->v, s2param->Bmin,
                s2param->B, s2param->MOD, pl, pe );

            i_idx = rootsieve_run_multroot_lift_idx
              ( tmpnode->u, s2param->Amin,
                s2param->A, s2param->MOD, pl, pe );
            step = pe / pl;
          }
        }
        /* p-|-MOD, the inverse exists */
        else {
          j_idx = uv2ij_mod (s2param->B, s2param->Bmin,
                             s2param->MOD, tmpnode->v, pe);
          i_idx = uv2ij_mod (s2param->A, s2param->Amin,
                             s2param->MOD, tmpnode->u, pe);
          step = pe;
        }

        /* be careful about this */
        subtmp = (int16_t) ceil ( (double) sub / (double) pem1
                                  * tmpnode->nr );

        /* For each i block */
        long old_j = j_idx;
        while (i_idx < (long) sa->len_i) {
          j_idx = old_j;
          rootsieve_run_line ( sa->array,
                               i_idx * sa->len_j + sa->len_j - 1,
                               i_idx * sa->len_j + j_idx,
                               step,
                               subtmp );
          i_idx += step;
        }

        tmpnode2 = tmpnode;
        tmpnode = tmpnode->nextsibling;

#if DEBUG_MULTROOT_LIFT
        fprintf ( stderr, "deleting bottomnode (%u, %u) with %u "
                  "roots in level %u AND ",
                  tmpnode2->u, tmpnode2->v, tmpnode2->nr, curr_e );
        fprintf ( stderr, "sieving bottomnode %d in steps %u.\n",
                  subtmp, step ); // pe
#endif

        free_node (&tmpnode2);
      }
    }

    /* delete current node and move to next sibling. */
    tmpnode = currnode;
    currnode = currnode->nextsibling;
    if (currnode != NULL)
      (currnode->parent)->firstchild = currnode;

    /* p|MOD, the inverse doesn't exist */
    if (mpz_divisible_ui_p (s2param->MOD, p) != 0) {

      /* This shouldn't be called since we didn't record them
         during the lift. Only for safty purpose. */
      if (mpz_divisible_ui_p (s2param->MOD, pem1) != 0) {
#if DEBUG_MULTROOT_LIFT
        fprintf (stderr, "deleting (%u, %u) with %u roots in level %u.\n",
                 tmpnode->u, tmpnode->v, tmpnode->nr, curr_e - 1);
#endif
        free_node (&tmpnode);
        continue;
      }
      /* If current pem1-|-MOD, then in B + MOD*x = v (mod pem1),
         it is still possible to solve such x. */
      else {
        j_idx = rootsieve_run_multroot_lift_idx
          ( tmpnode->v, s2param->Bmin,
            s2param->B, s2param->MOD, pl, pem1 );
        i_idx = rootsieve_run_multroot_lift_idx
          ( tmpnode->u, s2param->Amin,
            s2param->A, s2param->MOD, pl, pem1 );
        step = pem1 / pl;
      }
    }
    /* p-|-MOD, the inverse exists */
    else {
      j_idx = uv2ij_mod (s2param->B, s2param->Bmin,
                         s2param->MOD, tmpnode->v, pem1);
      i_idx = uv2ij_mod (s2param->A, s2param->Amin,
                         s2param->MOD, tmpnode->u, pem1);
      step = pem1;
    }

    /* be careful about this */
    subtmp = (int16_t) ceil ( (double) sub / (double) pem1 *
                              (double) p  * tmpnode->nr );

    /* For each i block */
    long old_j = j_idx;
    while (i_idx < (long) sa->len_i) {

      j_idx = old_j;
      rootsieve_run_line ( sa->array,
                           i_idx * sa->len_j + sa->len_j - 1,
                           i_idx * sa->len_j + j_idx,
                           step, subtmp );
      i_idx += step;
    }

#if DEBUG_MULTROOT_LIFT
    fprintf (stderr, "deleting (%u, %u) with %u roots in level %u AND ",
             tmpnode->u, tmpnode->v, tmpnode->nr, curr_e - 1);
    fprintf (stderr, "sieving %d in steps %u.\n", subtmp, step); //pem1
#endif

    free_node (&tmpnode);
  }

  return;
}


/**
 * For multiple root r of the (i, j) (mod p).
 */
static inline void
rootsieve_run_multroot ( sievearray_t sa,
                         ropt_poly_srcptr rs,
                         ropt_s2param_srcptr s2param,
                         unsigned int u,
                         unsigned int i,
                         long j,
                         unsigned int r,
                         unsigned int p,
                         unsigned int e,
                         int16_t sub )
{
  /* sieve f(r) + ((u+i*p)*r + (B + MOD * (j+k*p)))*g(r) for i, k,
     we sieve (mod p) case in the beginning since r would
     be a multiple root for all (j + k*p).
     In the rootsieve_v(), it must be that
     roottype_flag = 1, e = 1; We can sieve starting from j.
     Note if roottype_flag = 2, e must > 1. We are not here. */
  if (e <= 1) {

    /* i is kept the same, next_i denotes the u-dim sieve */
    unsigned int next_i = i;
    long old_j = j;

    /* For each i block */
    while (next_i < sa->len_i) {

      j = old_j;
      rootsieve_run_line ( sa->array,
                           next_i * sa->len_j + sa->len_j - 1,
                           next_i * sa->len_j + j, p, sub );
      next_i += p;
    }
    return;
  }

  /* some variables */
  unsigned int v, pe, *f_ui, *g_ui, *fuv_ui;
  mpz_t tmpz;

  mpz_init_set_ui (tmpz, 0UL);

  /* compute p^e */
  pe = 1;
  for (v = 0; v < e ; v ++)
    pe = pe * p;

  int d = mpz_poly_degree(rs->cpoly->pols[1]);

  /* use s.p instead of m.p */
  f_ui = (unsigned int*) malloc ((d + 1) * sizeof (unsigned int));
  fuv_ui = (unsigned int*) malloc ((d + 1) * sizeof (unsigned int));
  g_ui = (unsigned int*) malloc ((2) * sizeof (unsigned int));
  if ((f_ui == NULL) || (g_ui == NULL) || (fuv_ui == NULL)) {
    fprintf(stderr, "Error, cannot allocate memory in %s\n", __func__);
    exit (1);
  }
<<<<<<< HEAD
  reduce_poly_ul (f_ui, rs->cpoly->pols[1], pe);
  reduce_poly_ul (g_ui, rs->cpoly->pols[0], pe);
=======
  reduce_poly_uint (f_ui, rs->f, pe);
  reduce_poly_uint (g_ui, rs->g, pe);
>>>>>>> b553e6f6

  /* j -> v (mod p) */
  ij2uv (s2param->B, s2param->MOD, s2param->Bmin, j, tmpz);
  v = (unsigned int) mpz_fdiv_ui (tmpz, p);
  // v = (unsigned int) ( (tmp >= 0) ? tmp : tmp + (int) p );

#if DEBUG_MULTROOT_LIFT
  fprintf (stderr, "\n f(%u) + ( %u * %u + %u ) * g(%u) = 0 (mod %u)\n",
           r, u, r, v, r, p);
#endif

  /* we've already known that r is a multiple root for f_{u, v}. */
  node *tmpnode, *root;
  new_tree (&root);
  root = new_node ();
  insert_node (root, &tmpnode, u, v, r, 1, p, p, 2);

  /* lift to higher p^e */
  rootsieve_run_multroot_lift ( root->firstchild, sa, f_ui, g_ui,
                                fuv_ui, d, s2param, p,
                                e, 2, sub );

  /* free, either root itself or root with a level 1 node.
     Note, if e>1, freeing will be done in the lift function;
     However, if e=1, we need to manaully free root->firstchild. */
  free_node (&root);
  tmpnode = NULL;

  free (f_ui);
  free (fuv_ui);
  free (g_ui);
  mpz_clear (tmpz);
}


#define DEBUG_ROOTSIEVE_UV_ONEBLOCK 0


/**
 * Root sieve for f + u*x*g(x) + v*g(x)
 */
static inline void
rootsieve_one_block ( sievearray_t sa,
                      ropt_poly_srcptr poly,
                      ropt_s2param_srcptr s2param )
{
  char *roottype_flag;
  unsigned int p, r, u, v, k, np, nbb, max_e, totnbb, fr_ui, gr_ui, pe = 1;
  int16_t *subsgl, *submul;
  long i, bblock_size, i_idx, *j_idx, *j_idx_i0;
  float subf;
  mpz_t tmp;

  mpz_init (tmp);
  subsgl = (int16_t *) malloc (s2param->len_p_rs * sizeof(int16_t));
  submul = (int16_t *) malloc (s2param->len_p_rs * sizeof(int16_t));
  j_idx = (long *) malloc (ropt_primes[s2param->len_p_rs] * sizeof(long));
  j_idx_i0 = (long *) malloc (ropt_primes[s2param->len_p_rs] * sizeof(long));
  roottype_flag = (char *) malloc (ropt_primes[s2param->len_p_rs]
                                   * sizeof(char));

  if ( subsgl == NULL || submul == NULL || j_idx == NULL ||
       j_idx_i0 == NULL || roottype_flag == NULL ) {
    fprintf(stderr, "Error, cannot allocate memory in %s\n", __func__);
    exit (1);
  }

  bblock_size = L1_cachesize;

  totnbb = (unsigned int) ((s2param->Bmax - s2param->Bmin + 1)
                           / bblock_size);

#if DEBUG_ROOTSIEVE_UV_ONEBLOCK
  fprintf ( stderr,
            "# Stat: totnbb: %u, bblock_size: %ld, total_size: %ld, "
            "sa->len_i: %u, sa->len_j: %u\n",
            totnbb, bblock_size, (long) totnbb * bblock_size,
            sa->len_i, sa->len_j );
#endif

  /* Init index array */
  for ( np = 0; np < s2param->len_p_rs; np ++ ) {
    p = ropt_primes[np];
    subf = (float) p * log ( (float) p) / ((float) p * (float) p - 1.0);
    subsgl[np] = (int16_t) ceil (subf * 1000.0);
    subf = log ( (float) p) / ( (float) p + 1.0);
    submul[np] = (int16_t) ceil (subf * 1000.0);
    roottype_flag[np] = 0;
  }

  /* Idx holders for each r < B */
  for ( r = 0; r < ropt_primes[s2param->len_p_rs]; r ++ ) {
    j_idx[r] = 0;
    j_idx_i0[r] = 0;
  }

  /* For each p < p_bound*/
  for (np = 0; np < s2param->len_p_rs; np ++) {

    p = ropt_primes[np];

    /* e depends on p */
    max_e = (unsigned int) (log (200.0) / log ((double) p));
    pe = 1;
    for (k = 0; k < max_e; k ++)
      pe = pe * p;

    /* pe | MOD in A + MOD*i = u (mod pe), don't need to sieve */
    if (mpz_divisible_ui_p (s2param->MOD, pe) != 0)
      continue;

    /* For each u < p */
    for (u = 0; u < p; u++) {

      i = 0;

      /* compute u->i in A + MOD*i = u (mod p) */
      if (mpz_divisible_ui_p (s2param->MOD, p) != 0) {
        if (mpz_fdiv_ui (s2param->A, p) != u)
          continue;
        else {
          i = -1;
        }
      }
      else {
        /* i >= 0 */
        i = uv2ij_mod (s2param->A, s2param->Amin, s2param->MOD, u, p);
      }

      /* i is kept the same, i_idx denotes the u-dim sieve */
      i_idx = i;

      /* For each i block */
      while (i_idx < (long) sa->len_i) {
        
        /* For each j block on a i-line */
        for (nbb = 0; nbb < totnbb; nbb ++) {

          /* For each r < p_bound */
          for (r = 0; r < p; r++) {

            /* skip */
            if (mpz_divisible_ui_p(poly->gx[r], p) != 0)
              continue;

            /* u*g(r)^2 - f(r)g'(r) + f'(r)g(r) */
            mpz_mul (tmp, poly->gx[r], poly->gx[r]);
            mpz_mul_ui (tmp, tmp, u);
            mpz_sub (tmp, tmp, poly->numerator[r]);

            /* if nbb == 0:
               -- if i_idx == i, compute indices;
               -- elseif i_idx != 0, retrieve;
               if nbb != 0:
               -- next; */
            if (nbb == 0) {
              if (i_idx == i) {

                /* reset for all r < p for the first block */
                roottype_flag[r] = 0;
                j_idx[r] = 0;
                j_idx_i0[r] = 0;

                /* compute v in f(r) + u*r*g(r) + v*g(r) = 0 (mod p) */
                fr_ui = mpz_fdiv_ui (poly->fx[r], p);
                gr_ui = mpz_fdiv_ui (poly->gx[r], p);
                v = compute_v_ui (fr_ui, gr_ui, r, u, p);

                /* compute v->j in B + MOD*j = v (mod p) */
                if (mpz_divisible_ui_p (s2param->MOD, p) != 0) {

                  /* now A + MOD*i = u (mod p)
                     and B + MOD*j = v (mod p) */
                  if (mpz_fdiv_ui (s2param->B, p) == v) {

                    /* case where MOD has p-valuation smaller than e.
                       - If r is multiple, do the lift;
                       - If r is simple, all slots on the array 
                       are equivalent - ignore. */
                    if (mpz_divisible_ui_p(tmp, p) == 0)
                      continue;
                    else
                      roottype_flag[r] = 2;
#if DEBUG_ROOTSIEVE_UV_ONEBLOCK
                    fprintf (stderr, "[mult] f(%u) + ( %u * %u + %u ) "
                             "* g(%u) = 0 (mod %u)\n",
                             r, u, r, v, r, p);
                    fprintf (stderr, " j_idx: %ld\n", i_idx, j_idx[r]);
#endif
                  }
                  else
                    continue;
                }
                else {
                  roottype_flag[r] = 1;

                  /* u -> i in A + MOD*i = u (mod p) has been computed. */
                  /* v -> j in B + MOD*j = v (mod p) */
                  j_idx_i0[r] = uv2ij_mod (s2param->B, s2param->Bmin,
                                           s2param->MOD, v, p);
                  j_idx[r] = j_idx_i0[r];

#if DEBUG_ROOTSIEVE_UV_ONEBLOCK
                  fprintf ( stderr, "[simple] f(%u) + ( %u * %u + %u ) "
                            "* g(%u) = 0 (mod %u)\n",
                            r, u, r, v, r, p );
                  fprintf ( stderr, " i_idx: %ld, j_idx: %ld\n",
                            i_idx, j_idx[r] );
#endif
                }
              }
              /* if nbb == 0, but i_idx != i, retrieve info 
                 from nbb = 0 */
              else {
                /* don't change roottype_flag[np] */
                j_idx[r] = j_idx_i0[r];
              }
            }
            /* nbb != 0, need to find j_idx[r]'s j-position
               with respect to a line */
            else {

              /* prevent overflow when len_i = 1 and j wind back,
                 this happends since the last j-block could too 
                 short and the previous sieve jump out of this block
                 and hence % wind back to the beginning */
              if ((j_idx[r] > (long) sa->len_j) && (nbb == (totnbb-1)))
                  j_idx[r] = sa->len_j;
              else
                j_idx[r] %= sa->len_j;

              /*
              if (r == 1)
                printf ("(u=%u, p=%u, r=%u) nbb: %u, "
                        "idx: %u, j_idx: %u, len_i: %u\n",
                        u, p, r, nbb,
                        i_idx, j_idx[r], sa->len_i);
              */
            }

            /* cases where we don't want to sieve at all */
            if (roottype_flag[r] == 0)
              continue;

            /* r is a simple root for current (u, v, p). Then r
               is simple root for (u, v+i*p, p) for all i. */
            if (mpz_divisible_ui_p(tmp, p) == 0) {
              if (nbb != (totnbb-1)) {
                j_idx[r] = rootsieve_run_line (
                  sa->array,
                  i_idx * sa->len_j + bblock_size * (nbb + 1),
                  i_idx * sa->len_j + j_idx[r],
                  p,
                  subsgl[np] );
              }
              else {
                j_idx[r] = rootsieve_run_line (
                  sa->array,
                  i_idx * sa->len_j + (s2param->Bmax - s2param->Bmin),
                  i_idx * sa->len_j + j_idx[r],
                  p,
                  subsgl[np] );
              }
            }
            /* r is multiple root for current u, p */
            else {
              /* don't sieve in block, assume cm << cs */
              if (nbb == 0 && i_idx == i) {

                /* Two cases:
                   If roottype_flag = 1, then MOD != 0 (mod p),
                   everything is normal;
                   If MOD = 0 (mod p), then at nbb=0, roottype_flag=2;
                   Also must use u (mod pe) instead of u (mod p) */
                rootsieve_run_multroot ( sa, poly, s2param, u, i,
                                         j_idx[r], r, p, max_e,
                                         submul[np] );
              }
            }
          } // next r
        } // next j-block
        if (i_idx == -1)
          break;
        else {
          i_idx += p;
        }
      } // next i-block
    } // next u
  } // next p

  free (subsgl);
  free (submul);
  free (j_idx);
  free (j_idx_i0);
  free (roottype_flag);
  mpz_clear (tmp);
}


/**
 * Rootsieve for f + (u*x +v)*g for each sublattice
 */
static inline void
rootsieve_one_sublattice ( ropt_poly_srcptr poly,
                           ropt_s2param_ptr s2param,
                           ropt_param_srcptr param,
                           ropt_info_ptr info,
                           MurphyE_pq *global_E_pqueue)
{
  int i;
  unsigned long j, len_A, len_B, size_array_mem, size_B_block;
  long tmpBmax, tmpBmin;
  double MurphyE, best_MurphyE;
  mpz_t tmpv, tmpu;
  MurphyE_pq *local_E_pqueue;
  sievescore_pq *sievescore;
  sievearray_t sa; /* the rootsieve scores are recorded in sa->array[],
                      which is an array of int16_t,
                      cf https://gitlab.inria.fr/cado-nfs/cado-nfs/-/issues/21542 */

  /* sieving length */
  len_A = (unsigned long) (s2param->Amax - s2param->Amin + 1);
  len_B = (unsigned long) (s2param->Bmax - s2param->Bmin + 1);

  /* size of sieving array that fits in memory, may change later */
  size_array_mem = SIZE_SIEVEARRAY;
  if (len_B < (double) size_array_mem / len_A)
    size_array_mem = len_B * len_A;
  if (size_array_mem <= (unsigned long) len_A) {
    fprintf (stderr, "Error: Amax - Amin + 1 = %lu is too long. "
             "This happend when A is too large while B is "
             "too small. Ropt doesn't support this yet.\n",
             s2param->Amax - s2param->Amin + 1);
    exit(1);
  }

  /* size of B block that fits in memory at one time. Note:
     the siever is inefficient when len_A is large since
     the 2d-sieve is in the short L1-cache blocks. */
  size_B_block = (unsigned long) ((double)size_array_mem/(double)len_A);

  /* repair */
  size_array_mem = len_A * size_B_block;

  /* init structs: if tune mode, look for less top candidates; */
  if (info->mode == ROPT_MODE_TUNE) {
    new_sievescore_pq (&sievescore, TUNE_NUM_TOPALPHA_SIEVEARRAY);
    new_MurphyE_pq (&local_E_pqueue, TUNE_NUM_TOPE_SUBLATTICE);
  }
  else {
    new_sievescore_pq (&sievescore, NUM_TOPALPHA_SIEVEARRAY);
    new_MurphyE_pq (&local_E_pqueue, NUM_TOPE_SUBLATTICE);
  }
  sievearray_init (sa, len_A, size_B_block);
  mpz_init (tmpv);
  mpz_init (tmpu);
  tmpBmax = s2param->Bmax;
  tmpBmin = s2param->Bmin;

  /* for each i -> each u = A + MOD * i */
  unsigned long st = milliseconds ();
  do {

    /* fo reach block of size size_B_block */
    s2param->Bmax = s2param->Bmin + size_B_block - 1;
    if (s2param->Bmax > tmpBmax)
      s2param->Bmax = tmpBmax;

#if 0
    fprintf (stderr, "[%ld, %ld] ", s2param->Bmin, s2param->Bmax);
#endif


#ifdef TIMING_ROPT_STAGE2
    unsigned long st = milliseconds_thread ();
#endif    
    /* root sieve for v. Note, s2param with updated Bmin 
       and Bmax will be used in rootsieve_v(). */
    rootsieve_one_block (sa, poly, s2param);
#ifdef TIMING_ROPT_STAGE2
    st = milliseconds_thread () - st;
    printf ( "ropt_one : size %lu, [sieve %lu, ", size_array_mem, st);
    st = milliseconds_thread ();
    /* the following insertion took relatively short time compared to sieve */
#endif

    /* compute the alpha of top slots */
    for (j = 0; j < size_array_mem; j++) {

      insert_sievescore_pq ( sievescore,
                             (j - j % (size_B_block)) / size_B_block,
                             j % (size_B_block),
                             sa->array[j] );

#if 0
      ij2uv (s2param->A, s2param->MOD, s2param->Amin,
             (j - j % (size_B_block)) / size_B_block,
             tmpu);
      ij2uv (s2param->B, s2param->MOD, s2param->Bmin,
             j % (size_B_block),
             tmpv);
      gmp_fprintf (stderr, "MAT[]: %d, u: %Zd, v: %Zd, i: %lu, "
                   "j: %lu\n", sa->array[j], tmpu, tmpv,
                   (j - j % (size_B_block)) / size_B_block,
                   j % (size_B_block) );
#endif
    }

#ifdef TIMING_ROPT_STAGE2
    st = milliseconds_thread () - st;
    printf ( "insert %lu", st);
    st = milliseconds_thread ();
    /* the following print_poly_fg ~ sieve_array 2^18  */
#endif    

    /* put sievescore into the MurphyE priority queue */
    for (i = 1; i < sievescore->used; i ++) {

      ij2uv (s2param->A, s2param->MOD, s2param->Amin, sievescore->i[i],
             tmpu);
      ij2uv (s2param->B, s2param->MOD, s2param->Bmin, sievescore->j[i],
             tmpv);

#if 0
      gmp_fprintf (stderr, "(i: %lu, j: %lu) -> (u: %Zd, v: %Zd), "
                   "score: %d\n", sievescore->i[i], sievescore->j[i],
                   tmpu, tmpv, sievescore->alpha[i]);
#endif

<<<<<<< HEAD
      compute_fuv_mp (s2param->f, poly->cpoly->pols[1], poly->cpoly->pols[0], tmpu, tmpv);

      /* translation-only optimize */
      mpz_poly_set (s2param->g, poly->cpoly->pols[0]);

=======
      compute_fuv_mp (s2param->f, poly->f, poly->g, tmpu, tmpv);

      /* translation-only optimize */
      mpz_poly_set (s2param->g, poly->g);
>>>>>>> b553e6f6
      sopt_local_descent (s2param->f, s2param->g, s2param->f, s2param->g, 1, -1, SOPT_DEFAULT_MAX_STEPS, 0);

#if 1
      /* use MurphyE for ranking in the priority queue (default) */
<<<<<<< HEAD
      MurphyE = print_poly_fg (s2param->f, s2param->g, poly->cpoly->n, 0);
=======
      MurphyE = print_poly_fg (s2param->f, s2param->g, poly->n, 0);
>>>>>>> b553e6f6
      insert_MurphyE_pq (local_E_pqueue, info->w, tmpu, tmpv,
                         s2param->MOD, MurphyE);
#else
      /* use E for ranking: takes slightly less time */
      double skew = L2_skewness (F, SKEWNESS_DEFAULT_PREC);
      double E = L2_lognorm (F, skew);
      double alpha = get_alpha (F, get_alpha_bound ());
      insert_MurphyE_pq (local_E_pqueue, info->w, tmpu, tmpv, 
                         s2param->MOD, -(E + alpha));
#endif
    }

#ifdef TIMING_ROPT_STAGE2
    st = milliseconds_thread () - st;
    printf ( ", murphy %lu]\n", st);
#endif
    
    /* next j */
    s2param->Bmin = s2param->Bmax + 1;

    /* reset sieve array and priority queue */
    sievearray_reset (sa);
    reset_sievescore_pq (sievescore);

  } while (s2param->Bmin < tmpBmax);

  /* recover */
  s2param->Bmax = tmpBmax;
  s2param->Bmin = tmpBmin;

  /* output polynomials */
  MurphyE = 0.0;
  best_MurphyE = 0.0;
  for (i = 1; i < local_E_pqueue->used; i ++) {
    
    if (param->verbose >= 3 && info->mode == ROPT_MODE_INIT) {
      gmp_fprintf ( stderr, "# Found (%3dth) E: %1.2e (w=%d, u=%Zd, v=%Zd)\n",
                    i, 
                    local_E_pqueue->E[i],
                    local_E_pqueue->w[i],
                    local_E_pqueue->u[i],
                    local_E_pqueue->v[i]
                    );

      if (param->verbose >= 4) {

<<<<<<< HEAD
        compute_fuv_mp (s2param->f, poly->cpoly->pols[1], poly->cpoly->pols[0],
                        local_E_pqueue->u[i], local_E_pqueue->v[i]);

        print_poly_fg (s2param->f, s2param->g, poly->cpoly->n, 1);
=======
        compute_fuv_mp (s2param->f, poly->f, poly->g,
                        local_E_pqueue->u[i], local_E_pqueue->v[i]);

        print_poly_fg (s2param->f, s2param->g, poly->n, 1);
>>>>>>> b553e6f6

        fprintf (stderr, "\n");
      }
    }

    /* insert E scores to a global queue (before optimization) */
    insert_MurphyE_pq ( global_E_pqueue,
                        local_E_pqueue->w[i],
                        local_E_pqueue->u[i],
                        local_E_pqueue->v[i],
                        local_E_pqueue->modulus[i],
                        local_E_pqueue->E[i] );

    MurphyE += local_E_pqueue->E[i];
    if (best_MurphyE < local_E_pqueue->E[i])
      best_MurphyE = local_E_pqueue->E[i];
  }

  /* compute average E*/
  info->ave_MurphyE = MurphyE / (double) (local_E_pqueue->used - 1);
  info->best_MurphyE = best_MurphyE;
  
  /* output stats */
  if (param->verbose >= 2 && info->mode == ROPT_MODE_INIT) {
    gmp_fprintf ( stderr,
                  "# Stat: ave. E of top %ld polynomials: "
                  "%1.2e (%Zd, %Zd)\n",
                  local_E_pqueue->used - 1,
                  info->ave_MurphyE,
                  s2param->A, s2param->B );
    if (param->verbose >= 3) {
      fprintf ( stderr, "# Stat: root sieve took %lums\n",
                milliseconds () - st );
    }
  }

  /* free */
  sievearray_free (sa);
  free_sievescore_pq (&sievescore);
  free_MurphyE_pq (&local_E_pqueue);
  mpz_clear (tmpv);
  mpz_clear (tmpu);
}


/**
 * Stage 2: root sieve on the sublattice points;
 * Call rootsieve_uv().
 */
void
ropt_stage2 ( ropt_poly_srcptr poly,
              ropt_s2param_ptr s2param,
              ropt_param_srcptr param,
              ropt_info_ptr info,
              MurphyE_pq *global_E_pqueue,
              int w) // enforce w explicitly.
{
  if (param->verbose >= 3 && info->mode == ROPT_MODE_INIT)
    ropt_s2param_print (s2param);

<<<<<<< HEAD
  info->w = w;
  compute_fuv_mp (s2param->f, poly->cpoly->pols[1], poly->cpoly->pols[0],
=======
  mpz_poly_set(s2param->f, poly->f);

  info->w = w;
  compute_fuv_mp (s2param->f, poly->f, poly->g,
>>>>>>> b553e6f6
                  s2param->A, s2param->B);

  /* sieve fuv */
  rootsieve_one_sublattice (poly, s2param, param, info, global_E_pqueue);
}<|MERGE_RESOLUTION|>--- conflicted
+++ resolved
@@ -557,13 +557,8 @@
     fprintf(stderr, "Error, cannot allocate memory in %s\n", __func__);
     exit (1);
   }
-<<<<<<< HEAD
-  reduce_poly_ul (f_ui, rs->cpoly->pols[1], pe);
-  reduce_poly_ul (g_ui, rs->cpoly->pols[0], pe);
-=======
-  reduce_poly_uint (f_ui, rs->f, pe);
-  reduce_poly_uint (g_ui, rs->g, pe);
->>>>>>> b553e6f6
+  reduce_poly_uint (f_ui, rs->cpoly->pols[1], pe);
+  reduce_poly_uint (g_ui, rs->cpoly->pols[0], pe);
 
   /* j -> v (mod p) */
   ij2uv (s2param->B, s2param->MOD, s2param->Bmin, j, tmpz);
@@ -993,27 +988,16 @@
                    tmpu, tmpv, sievescore->alpha[i]);
 #endif
 
-<<<<<<< HEAD
       compute_fuv_mp (s2param->f, poly->cpoly->pols[1], poly->cpoly->pols[0], tmpu, tmpv);
 
       /* translation-only optimize */
       mpz_poly_set (s2param->g, poly->cpoly->pols[0]);
 
-=======
-      compute_fuv_mp (s2param->f, poly->f, poly->g, tmpu, tmpv);
-
-      /* translation-only optimize */
-      mpz_poly_set (s2param->g, poly->g);
->>>>>>> b553e6f6
       sopt_local_descent (s2param->f, s2param->g, s2param->f, s2param->g, 1, -1, SOPT_DEFAULT_MAX_STEPS, 0);
 
 #if 1
       /* use MurphyE for ranking in the priority queue (default) */
-<<<<<<< HEAD
       MurphyE = print_poly_fg (s2param->f, s2param->g, poly->cpoly->n, 0);
-=======
-      MurphyE = print_poly_fg (s2param->f, s2param->g, poly->n, 0);
->>>>>>> b553e6f6
       insert_MurphyE_pq (local_E_pqueue, info->w, tmpu, tmpv,
                          s2param->MOD, MurphyE);
 #else
@@ -1060,17 +1044,10 @@
 
       if (param->verbose >= 4) {
 
-<<<<<<< HEAD
         compute_fuv_mp (s2param->f, poly->cpoly->pols[1], poly->cpoly->pols[0],
                         local_E_pqueue->u[i], local_E_pqueue->v[i]);
 
         print_poly_fg (s2param->f, s2param->g, poly->cpoly->n, 1);
-=======
-        compute_fuv_mp (s2param->f, poly->f, poly->g,
-                        local_E_pqueue->u[i], local_E_pqueue->v[i]);
-
-        print_poly_fg (s2param->f, s2param->g, poly->n, 1);
->>>>>>> b553e6f6
 
         fprintf (stderr, "\n");
       }
@@ -1131,15 +1108,8 @@
   if (param->verbose >= 3 && info->mode == ROPT_MODE_INIT)
     ropt_s2param_print (s2param);
 
-<<<<<<< HEAD
   info->w = w;
   compute_fuv_mp (s2param->f, poly->cpoly->pols[1], poly->cpoly->pols[0],
-=======
-  mpz_poly_set(s2param->f, poly->f);
-
-  info->w = w;
-  compute_fuv_mp (s2param->f, poly->f, poly->g,
->>>>>>> b553e6f6
                   s2param->A, s2param->B);
 
   /* sieve fuv */
