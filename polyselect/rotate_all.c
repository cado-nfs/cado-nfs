--- conflicted
+++ resolved
@@ -86,11 +86,7 @@
    contribution for f(x) + k*g(x)
    p is the current prime, we consider pn = p^n here */
 void
-<<<<<<< HEAD
 update_table (mpz_poly_srcptr f, mpz_poly_srcptr g, double *A, long K0, long K1,
-=======
-update_table (mpz_poly_srcptr F, mpz_poly_srcptr g, double *A, long K0, long K1,
->>>>>>> b553e6f6
 	      unsigned long pn, double alpha_p)
 {
   long k, k0;
@@ -105,7 +101,6 @@
   modul_init (r, Pn);
   modul_init (v, Pn);
 
-<<<<<<< HEAD
   modul_poly_init (fpn, mpz_poly_degree(f));
 
   /* first reduce f(x) and g(x) mod p^n */
@@ -114,23 +109,11 @@
   ASSERT_ALWAYS(mpz_poly_degree(g) == 1);
 
   /* compute -g(0) */
-  modul_set_ul (gpn, mpz_fdiv_ui (g->coeff[0], pn), Pn);
-  modul_neg(gpn, gpn, Pn);
-
-  /* invariant: gpn = -g(l) */
-  modul_set_ul (bpn, mpz_fdiv_ui (g->coeff[1], pn), Pn);
-=======
-  modul_poly_init (fpn, F->deg);
-
-  /* first reduce f(x) and g(x) mod p^n */
-  modul_poly_set_mod_raw (fpn, F, Pn);
-
   modul_set_ul (gpn, mpz_fdiv_ui (mpz_poly_coeff_const(g, 0), pn), Pn);
   modul_neg(gpn, gpn, Pn);
+
   /* invariant: gpn = -g(l) */
   modul_set_ul (bpn, mpz_fdiv_ui (mpz_poly_coeff_const(g, 1), pn), Pn);
-  modul_set_ul (l, 0, Pn);
->>>>>>> b553e6f6
 
   residueul_t l;
   modul_init (l, Pn);
@@ -207,15 +190,10 @@
    increasing, then the optimal K corresponds to the minimum of that function.
 */
 void
-<<<<<<< HEAD
 rotate_bounds (mpz_poly_ptr f, mpz_poly_srcptr g,
         long *K0, long *K1,
         long *J0, long *J1,
         int verbose)
-=======
-rotate_bounds (mpz_poly_ptr f, mpz_poly_srcptr g, long *K0, long *K1,
-               long *J0, long *J1, int verbose)
->>>>>>> b553e6f6
 {
   /* exp_alpha[i] corresponds to K=2^i polynomials for m=0, s=1
      f := x -> 1/2*(1 - erf(x/sqrt(2)));
@@ -316,16 +294,10 @@
    */
 double
 rotate (mpz_poly_ptr f, unsigned long alim,
-<<<<<<< HEAD
         mpz_poly_srcptr g, /* b*x-m */
         long *jmin, long *kmin, int multi, int verbose)
 {
     // mpz_poly D;
-=======
-        mpz_poly_srcptr g,
-        long *jmin, long *kmin, int multi, int verbose)
-{
->>>>>>> b553e6f6
     long K0, K1, J0, J1, k0, k, i, j, j0, bestk;
     double *A, alpha, lognorm, best_alpha = DBL_MAX, best_lognorm = DBL_MAX;
     double corr = 0.0;
@@ -353,13 +325,9 @@
             best_E[i] = DBL_MAX;
     }
 
-<<<<<<< HEAD
-    // mpz_poly_init(D, -1);
-=======
     /* allocate D(k) = disc(f + (j*x+k)*g, x) */
     mpz_poly D;
     mpz_poly_init(D, d);
->>>>>>> b553e6f6
 
     /* compute range for k */
     rotate_bounds (f, g, &K0, &K1, &J0, &J1, verbose);
@@ -381,11 +349,7 @@
         /* go back to k=0 for the discriminant */
         k0 = rotate_aux (f, g, k0, 0, 0);
         /* D(k) = disc(f + (j*x+k)*g, x) (j is now fixed) */
-<<<<<<< HEAD
-        // mpz_poly_discriminantal (D, f, g);
-=======
         mpz_poly_discriminant_of_linear_combination (D, f, g);
->>>>>>> b553e6f6
 
         for (k = K0; k <= K1; k++)
             A[k - K0] = 0.0; /* A[k - K0] will store the value alpha(f + k*g) */
@@ -529,11 +493,7 @@
 
     free (A);
 
-<<<<<<< HEAD
-    // mpz_poly_clear(D);
-=======
     mpz_poly_clear(D);
->>>>>>> b553e6f6
 
     {
         double ret_val = best_lognorm + best_alpha;
@@ -603,10 +563,7 @@
               cpoly->skew, get_alpha (cpoly->pols[ALG_SIDE], get_alpha_bound ()));
 
     rotate (cpoly->pols[ALG_SIDE], alim, cpoly->pols[RAT_SIDE], &jmin, &kmin, 0, verbose - 1);
-<<<<<<< HEAD
-=======
-
->>>>>>> b553e6f6
+
     /* optimize again, but only translation */
     mpz_poly_fprintf (stdout, cpoly->pols[RAT_SIDE]);
     sopt_local_descent (cpoly->pols[ALG_SIDE], cpoly->pols[RAT_SIDE], cpoly->pols[ALG_SIDE], cpoly->pols[RAT_SIDE], 1, -1,
