/*
  Polynomial selection using Kleinjung's algorithm (cf slides presented
  at the CADO Workshop in October 2008, Nancy, France).

  [1. Run and parameters]

  The parameters are similar to those in polyselect2.c, except the following,

  "-nq xxx" denotes the number of special-q's trials for each ad;

  Please report bugs to the Bug Tracking System on:
  https://gforge.inria.fr/tracker/?atid=7442&group_id=2065&func=browse
*/

#define EMIT_ADDRESSABLE_shash_add

#include "cado.h"
#include <stdio.h>
#include <limits.h> /* for CHAR_BIT */
#include "portability.h"
#include "polyselect.h"
#include "mpz_poly.h"
#include "size_optimization.h"

#define INIT_FACTOR 8UL
#define PREFIX_HASH
//#define DEBUG_POLYSELECT

#ifdef PREFIX_HASH
char *phash = "# ";
#else
char *phash = "";
#endif

#define BATCH_SIZE 20    /* number of special (q, r) per batch */
#define KEEP 10          /* number of best raw polynomials kept */
#define DEFAULT_NQ 1000  /* default max num of nq considered for each ad */
/* Read-Only */
uint32_t *Primes = NULL;
unsigned long lenPrimes = 1; // length of Primes[]
unsigned long nq = DEFAULT_NQ;
size_t keep = KEEP;
const double exp_rot[] = {0, 0.5, 1.0, 2.0, 3.0, 4.0, 5.0, 0};
static int verbose = 0;
unsigned int sopt_effort = SOPT_DEFAULT_EFFORT; /* size optimization effort */
static unsigned long incr = DEFAULT_INCR;
const char *out = NULL; /* output file for msieve input (msieve.dat.m) */
cado_poly best_poly, curr_poly;
double best_E = 0.0; /* Murphy's E (the larger the better) */

/* read-write global variables */
static pthread_mutex_t lock=PTHREAD_MUTEX_INITIALIZER; /* used as mutual exclusion
                                                   lock for those variables */
int tot_found = 0; /* total number of polynomials */
int opt_found = 0; /* number of size-optimized polynomials */
int ros_found = 0; /* number of rootsieved polynomials */
double potential_collisions = 0.0, aver_raw_lognorm = 0.0,
  var_raw_lognorm = 0.0;
#define LOGNORM_MAX 999.99
double min_raw_lognorm = LOGNORM_MAX, max_raw_lognorm = 0.0;
data_t data_opt_lognorm, data_exp_E, data_beta, data_eta;
data_t raw_proj_alpha, opt_proj_alpha;
unsigned long collisions = 0;
unsigned long collisions_good = 0;
double *best_opt_logmu, *best_exp_E;
double optimize_time = 0.0;
mpz_t admin, admax;
int tries = 0;
double target_E = 0.0; /* target E-value, 0.0 if not given */

static void
mutex_lock(pthread_mutex_t *lock)
{
  pthread_mutex_lock (lock);
}

static void
mutex_unlock(pthread_mutex_t *lock)
{
  pthread_mutex_unlock (lock);
}

/* inline function */
extern void shash_add (shash_t, uint64_t);

/* -- functions starts here -- */

/* crt, set r and qqz */
void
crt_sq ( mpz_t qqz,
         mpz_t r,
         unsigned long *q,
         unsigned long *rq,
         unsigned long lq )
{
  mpz_t prod, pprod, mod, inv, sum;
  unsigned long i;
  unsigned long qq[lq];

  mpz_init_set_ui (prod, 1);
  mpz_init (pprod);
  mpz_init (mod);
  mpz_init (inv);
  mpz_init_set_ui (sum, 0);

  for (i = 0; i < lq; i ++) {
    qq[i] = q[i] * q[i]; // q small
    mpz_mul_ui (prod, prod, qq[i]);
  }

  for (i = 0; i < lq; i ++) {
    mpz_divexact_ui (pprod, prod, qq[i]);
    mpz_set_ui (mod, qq[i]);
    mpz_invert (inv, pprod, mod);
    mpz_mul_ui (inv, inv, rq[i]);
    mpz_mul (inv, inv, pprod);
    mpz_add (sum, sum, inv);
  }

  mpz_mod (sum, sum, prod);
  mpz_set (r, sum);
  mpz_set (qqz, prod);

  mpz_clear (prod);
  mpz_clear (pprod);
  mpz_clear (mod);
  mpz_clear (inv);
  mpz_clear (sum);
}

/* check that l <= m0/P^2 where l = p1 * p2 * q with P <= p1, p2 <= 2P
   and q is the product of special-q primes.
   This will ensure that we can do rotation by x^(d-3)*g(x), since the
   expected value of a[d-2] is m0/P^2, and x^(d-3)*g(x) has coefficient
   l for degree d-2. */
static int
check_parameters (mpz_t m0, double q)
{
  return pow ((double) Primes[lenPrimes - 1], 4.0) * q < mpz_get_d (m0);
}

/* given a distribution with mean m and variance v, estimate the parameters
   beta and eta from a matching Weibull distribution, using the method of
   moments:
   m = eta * gamma (1 + 1/beta)
   v = eta^2 * [gamma (1 + 2/beta) - gamma (1 + 1/beta)^2] */
static void
estimate_weibull_moments (double *beta, double *eta, data_t s)
{
  double m = data_mean (s);
  double v = data_var (s);
  double y = sqrt (v) / m;

  y = y * (0.7796968012336761 + y * (0.61970313728462 + 0.0562963108244 * y));
  *beta = 1.0 / y;
  *eta = m * (1.0 + y * (0.57721566490153 - 0.655878071520 * y));
}

/* Estimation via extreme values: we cut the total n values into samples of k
   values, and for each sample we keep only the minimum. If the series of
   minimum values satisfies a Weilbull distribution with parameters beta and eta,
   then the original one has parameters beta (identical) and eta*k^(1/beta).
   Here we choose k near sqrt(n). */
static void
estimate_weibull_moments2 (double *beta, double *eta, data_t s)
{
  unsigned long n = s->size;
  unsigned long i, j, k, p, u;
  data_t smin;
  double min, eta_min;

  ASSERT_ALWAYS(n > 0);

  data_init (smin);

  k = (unsigned long) sqrt ((double) n); /* sample size */
  /* We consider full samples only. Since we call this function several times
     with the same sequence, we perform a random permutation of the sequence
     at each call to avoid side effects due to the particular order of
     elements. In practice instead of considering s[j] we consider
     s[(p*j) % n] where p is random with gcd(p,n)=1. */
  do
    p = lrand48 () % n;
  while (gcd_uint64 (p, n) != 1);
  for (i = 0; i + k <= n; i += k)
    {
      for (j = i, min = DBL_MAX; j < i + k; j++)
        {
          u = (p * j) % n;
          if (s->x[u] < min)
            min = s->x[u];
        }
      data_add (smin, min);
    }
  estimate_weibull_moments (beta, &eta_min, smin);
  data_clear (smin);
  *eta = eta_min * pow ((double) k, 1.0 / *beta);
}

/* print poly info */
void
print_poly_info ( char *buf,
                  size_t size,
                  mpz_t *f,
                  const unsigned int d,
                  mpz_t g[2],
                  const mpz_t n,
                  const int raw,
                  const char *prefix,
                  bool raw_option )
{
  unsigned int i, nroots;
  double skew, logmu, exp_E;
  mpz_poly F, G;
  F->coeff = f;
  F->deg = d;
  G->coeff = g;
  G->deg = 1;
  size_t np = 0;

  if (raw_option)
    {
<<<<<<< HEAD
      np += snprintf(buf + np, size - np, "# Raw polynomial:\n");
      data_add (raw_proj_alpha, get_biased_alpha_projective (F, ALPHA_BOUND));
    }
  else
    {
      snprintf(buf + np, size - np, "# Size-optimized polynomial:\n");
      data_add (opt_proj_alpha, get_biased_alpha_projective (F, ALPHA_BOUND));
=======
      sprintf (buf, "# Raw polynomial:\n");
      data_add (raw_proj_alpha, get_alpha_projective (F, ALPHA_BOUND));
    }
  else
    {
      sprintf (buf, "# Size-optimized polynomial:\n");
      data_add (opt_proj_alpha, get_alpha_projective (F, ALPHA_BOUND));
>>>>>>> a881a0aa
    }

  np += gmp_snprintf(buf + np, size - np, "%sn: %Zd\n", prefix, n);
  np += gmp_snprintf(buf + np, size - np, "%sY1: %Zd\n%sY0: %Zd\n", prefix, g[1], prefix, g[0]);
  for (i = d + 1; i -- != 0; )
    np += gmp_snprintf(buf + np, size - np, "%sc%u: %Zd\n", prefix, i, f[i]);
  skew = L2_skewness (F, SKEWNESS_DEFAULT_PREC);
  nroots = numberOfRealRoots (f, d, 0, 0, NULL);
  logmu = L2_lognorm (F, skew);
  exp_E = logmu + expected_rotation_gain (F, G);
  if (raw == 1)
    np += snprintf(buf + np, size - np, "# raw exp_E");
  else
    np += snprintf(buf + np, size - np, "# exp_E");

  np += snprintf(buf + np, size - np, " %1.2f, lognorm %1.2f, skew %1.2f, %u rroots\n",
           exp_E, logmu, skew, nroots);

  if (!raw_option && target_E != 0.0)
    {
      double beta, eta, prob;

      estimate_weibull_moments2 (&beta, &eta, data_exp_E);
      /* since the estimation using extreme values has a high variability
         in terms of the sample size, we permute the elements at each try,
         and we take the median of the beta/eta values */
      if (!isnan (beta) && !isinf (beta))
        {
          data_add (data_beta, beta);
          beta = data_median (data_beta);
        }
      if (!isnan (eta) && !isinf (eta))
        {
          data_add (data_eta, eta);
          eta = data_median (data_eta);
        }
      prob = 1.0 - exp (- pow (target_E / eta, beta));
      if (prob == 0) /* for x small, exp(x) ~ 1+x */
        prob = pow (target_E / eta, beta);
      np += snprintf(buf + np, size - np,
               "# E: %lu, min %.2f, avg %.2f, max %.2f, stddev %.2f\n",
               data_exp_E->size, data_exp_E->min, data_mean (data_exp_E),
               data_exp_E->max, sqrt (data_var (data_exp_E)));
      np += snprintf(buf + np, size - np,
              "# target_E=%.2f: collisions=%.2e, time=%.2e"
               " (beta=%.2f,eta=%.2f)\n",
               target_E, 1.0 / prob, seconds () / (prob * collisions_good),
               beta, eta);
    }

  if (!raw_option)
    np += snprintf(buf + np, size - np, "\n");
  ASSERT_ALWAYS(np < size);
}


/* the number of expected collisions is 8*lenPrimes^2/2/(2P)^2 */
static double
expected_collisions (uint32_t twoP)
{
  double m = (lenPrimes << 1) / (double) twoP;
  /* we multiply by 0.5 here because we only keep collisions for which
     a[d] * a[d-2] < 0 */
  return 0.5 * m * m;
}

static void
check_divexact_ui(mpz_t r, const mpz_t d, const char *d_name MAYBE_UNUSED,
                  const unsigned long q, const char *q_name MAYBE_UNUSED)
{
#ifdef DEBUG_POLYSELECT
  if (mpz_divisible_ui_p (d, q) == 0)
  {
    gmp_fprintf (stderr, "Error: %s=%Zd not divisible by %s=%lu\n",
                 d_name, d, q_name, q);
    exit (1);
  }
#endif
  mpz_divexact_ui (r, d, q);
}

static void
check_divexact(mpz_t r, const mpz_t d, const char *d_name MAYBE_UNUSED, const mpz_t q,
               const char *q_name MAYBE_UNUSED)
{
#ifdef DEBUG_POLYSELECT
  if (mpz_divisible_p (d, q) == 0)
  {
    gmp_fprintf (stderr, "Error: %s=%Zd not divisible by %s=%Zd\n",
                 d_name, d, q_name, q);
    exit (1);
  }
#endif
  mpz_divexact (r, d, q);
}

static void
output_polynomials (mpz_t *fold, const unsigned long d, mpz_t *gold,
                    const mpz_t N, mpz_t *f, mpz_t *g)
{
  size_t sz = mpz_sizeinbase (N, 10);
  int length = sz*12;
  char *str_old = malloc(length);
  char *str = malloc(length);
  if (fold != NULL && gold != NULL) {
    if (str_old != NULL)
      print_poly_info (str_old, length, fold, d, gold, N, 1, phash, 1);
  }
  if (str != NULL)
    print_poly_info (str, length, f, d, g, N, 0, "", 0);

  mutex_lock (&lock);
  if (fold != NULL && gold != NULL)
    if (str_old != NULL)
      printf("%s",str_old);
  if (str != NULL)
    printf("%s",str);
  fflush (stdout);
  mutex_unlock (&lock);

  if (str_old != NULL)
    free (str_old);
  if (str != NULL)
    free (str);
}

static void
output_skipped_poly (const mpz_t ad, const mpz_t l, const mpz_t g0)
{
  mpz_t m;
  mpz_init(m);
  mpz_neg(m, g0);
  mutex_lock (&lock);
  gmp_printf ("# Skip polynomial: %.2f, ad: %Zd, l: %Zd, m: %Zd\n", ad, l, m);
  mutex_unlock (&lock);
  mpz_clear(m);
}


void
output_msieve(const char *out, const unsigned long d, mpz_t *f, mpz_t *g)
{
  FILE *fp;
  unsigned long j;
  mpz_t m;
  mutex_lock (&lock);
  fp = fopen (out, (ros_found == 0) ? "w" : "a");
  if (fp == NULL)
  {
    fprintf (stderr, "Error, cannot open file %s\n", out);
    exit (1);
  }
  fprintf (fp, "0");
  for (j = d + 1; j -- != 0; )
    gmp_fprintf (fp, " %Zd", f[j]);
  mpz_init(m);
  mpz_neg (m, g[0]);
  gmp_fprintf (fp, " %Zd %Zd\n", g[1], m);
  mpz_clear(m);
  fclose (fp);
  mutex_unlock (&lock);
}

/* Insert a value into a sorted array of length len.
   Returns 1 if element was inserted, 0 if it was too big */
int
sorted_insert_double(double *array, const size_t len, const double value)
{
  size_t k;
  int result = 0;
  if (len == 0)
    return 0;
  mutex_lock (&lock);
  if (value < array[len - 1]) {
    for (k = len - 1; k > 0 && value < array[k-1]; k--)
      array[k] = array[k-1];
    array[k] = value;
    result = 1;
  }
  mutex_unlock (&lock);
  return result;
}

/* return 1 if the polynomial is ok and among the best ones,
   otherwise return 0 */
static int
optimize_raw_poly (mpz_poly F, mpz_t *g)
{
  double skew;
  mpz_t t;
  double st, logmu, exp_E;

  /* check that the algebraic polynomial has content 1, otherwise skip it */
  mpz_init (t);
  mpz_poly_content (t, F);
  if (mpz_cmp_ui (t, 1) != 0)
    {
      mpz_clear (t);
      return 0;
    }
  mpz_clear (t);

  /* optimize size */
  mpz_poly G;
  G->deg = 1;
  G->alloc = 2;
  G->coeff = g;

  st = seconds_thread ();
  size_optimization (F, G, F, G, sopt_effort, verbose);
  st = seconds_thread () - st;
  mutex_lock (&lock);
  optimize_time += st;
  opt_found ++;
  mutex_unlock (&lock);

  skew = L2_skewness (F, SKEWNESS_DEFAULT_PREC);
  logmu = L2_lognorm (F, skew);
  exp_E = logmu + expected_rotation_gain ((mpz_poly_ptr) F, (mpz_poly_ptr) G);

  sorted_insert_double (best_opt_logmu, keep, logmu);
  sorted_insert_double (best_exp_E, keep, exp_E);

  mutex_lock (&lock);

  collisions_good ++;
  data_add (data_opt_lognorm, logmu);
  data_add (data_exp_E, exp_E);

  mutex_unlock (&lock);

  return 1;
}

/* rq is a root of N = (m0 + rq)^d mod (q^2) */
void
match (unsigned long p1, unsigned long p2, const int64_t i, mpz_t m0,
       mpz_t ad, unsigned long d, mpz_t N, uint64_t q, mpz_t rq)
{
  mpz_t l, mtilde, m, adm1, t, k, *f, g[2], *fold, gold[2];
  int cmp, did_optimize;
  double skew, logmu;
  mpz_poly F;

  /* the expected rotation space is S^5 for degree 6 */
#ifdef DEBUG_POLYSELECT
  gmp_printf ("Found match: (%lu,%lld) (%lu,%lld) for "
	      "ad=%Zd, q=%llu, rq=%Zd\n",
              p1, (long long) i, p2, (long long) i, ad,
              (unsigned long long) q, rq);
  gmp_printf ("m0=%Zd\n", m0);
#endif

  mpz_init (l);
  mpz_init (m);
  mpz_init (t);
  mpz_init (k);
  mpz_init (adm1);
  mpz_init (mtilde);
  mpz_init (g[0]);
  mpz_init (g[1]);
  mpz_init (gold[0]);
  mpz_init (gold[1]);
  mpz_poly_init (F, d);
  F->deg = d;
  f = F->coeff;
  fold = (mpz_t*) malloc ((d + 1) * sizeof (mpz_t));
  if (fold == NULL)
  {
    fprintf (stderr, "Error, cannot allocate memory in match\n");
    exit (1);
  }
  for (unsigned long j = 0; j <= d; j++)
    mpz_init (fold[j]);
  /* we have l = p1*p2*q */
  mpz_set_ui (l, p1);
  mpz_mul_ui (l, l, p2);
  mpz_mul_ui (l, l, q);
  /* mtilde = m0 + rq + i*q^2 */
  mpz_set_si (mtilde, i);
  mpz_mul_ui (mtilde, mtilde, q);
  mpz_mul_ui (mtilde, mtilde, q);
  mpz_add (mtilde, mtilde, rq);
  mpz_add (mtilde, mtilde, m0);

  /* Small improvement: we have Ntilde = mtilde^d + l^2*R with R small.
     If p^2 divides R, with p prime to d*ad, then we can accumulate p into l,
     which will give an even smaller R' = R/p^2.
     Note: this might produce duplicate polynomials, since a given p*l
     might be found in different ways.
  */
  mpz_mul_ui (m, ad, d);
  mpz_pow_ui (m, m, d);
  mpz_divexact (m, m, ad);
  mpz_mul (m, m, N); /* t := Ntilde = d^d*ad^(d-1)*N */
  mpz_pow_ui (t, mtilde, d);
  mpz_sub (t, m, t);
  mpz_divexact (t, t, l);
  mpz_divexact (t, t, l);
  unsigned long p;
  prime_info pi;
  prime_info_init (pi);
  /* Note: we could find p^2 dividing t in a much more efficient way, for
     example by precomputing the product of all primes < 2*P, then doing
     a gcd with t, which gives say g, then computing gcd(t, t/g).
     But if P is small, it would gain little with respect to the naive loop
     below, and if P is large, we have only a few hits, thus the global
     overhead will be small too. */
  for (p = 2; p <= Primes[lenPrimes - 1]; p = getprime_mt (pi))
    {
      if (d % p == 0 || mpz_divisible_ui_p (ad, p))
        continue;
      while (mpz_divisible_ui_p (t, p * p))
        {
          mpz_mul_ui (l, l, p);
          mpz_divexact_ui (t, t, p * p);
        }
    }
  prime_info_clear (pi);
  /* end of small improvement */

  /* we want mtilde = d*ad*m + a_{d-1}*l with -d*ad/2 <= a_{d-1} < d*ad/2.
     We have a_{d-1} = mtilde/l mod (d*ad). */
  mpz_mul_ui (m, ad, d);
  if (mpz_invert (adm1, l, m) == 0)
  {
    fprintf (stderr, "Error in 1/l mod (d*ad)\n");
    exit (1);
  }
  mpz_mul (adm1, adm1, mtilde);
  mpz_mod (adm1, adm1, m); /* m is d*ad here */

  /* we make -d*ad/2 <= adm1 < d*ad/2 */
  mpz_mul_2exp (t, adm1, 1);
  if (mpz_cmp (t, m) >= 0)
    mpz_sub (adm1, adm1, m);

  mpz_mul (m, adm1, l);
  mpz_sub (m, mtilde, m);
  check_divexact_ui (m, m, "m-a_{d-1}*l", d, "d");

  check_divexact (m, m, "(m-a_{d-1}*l)/d", ad, "ad");
  mpz_set (g[1], l);
  mpz_neg (g[0], m);
  mpz_set (f[d], ad);
  mpz_pow_ui (t, m, d);
  mpz_mul (t, t, ad);
  mpz_sub (t, N, t);
  mpz_set (f[d-1], adm1);
  check_divexact (t, t, "t", l, "l");
  mpz_pow_ui (mtilde, m, d-1);
  mpz_mul (mtilde, mtilde, adm1);
  mpz_sub (t, t, mtilde);
  for (unsigned long j = d - 2; j > 0; j--)
  {
    check_divexact (t, t, "t", l, "l");
    /* t = a_j*m^j + l*R thus a_j = t/m^j mod l */
    mpz_pow_ui (mtilde, m, j);
    /* fdiv rounds toward -infinity: adm1 = floor(t/mtilde) */
    mpz_fdiv_q (adm1, t, mtilde); /* t -> adm1 * mtilde + t */
    mpz_invert (k, mtilde, l); /* search adm1 + k such that
                                  t = (adm1 + k) * m^j mod l */
    mpz_mul (k, k, t);
    mpz_sub (k, k, adm1);
    mpz_mod (k, k, l);

    mpz_mul_2exp (k, k, 1);
    cmp = mpz_cmp (k, l);
    mpz_div_2exp (k, k, 1);
    if (cmp >= 0)
      mpz_sub (k, k, l);
    mpz_add (adm1, adm1, k);
    mpz_set (f[j], adm1);
    /* subtract adm1*m^j */
    mpz_submul (t, mtilde, adm1);
  }
  check_divexact (t, t, "t", l, "l");
  mpz_set (f[0], t);

  /* If the coefficient of degree d-2 is of the same sign as the leading
     coefficient, the size optimization will not work well, thus we simply
     discard those polynomials. */
  if (mpz_sgn (f[d]) * mpz_sgn (f[d-2]) > 0)
    goto end;

  /* save unoptimized polynomial to fold */
  for (unsigned long j = d + 1; j -- != 0; )
    mpz_set (fold[j], f[j]);
  mpz_set (gold[1], g[1]);
  mpz_set (gold[0], g[0]);

  /* old lognorm */
  skew = L2_skewness (F, SKEWNESS_DEFAULT_PREC);
  logmu = L2_lognorm (F, skew);

  mutex_lock (&lock);
  /* information on all polynomials */
  collisions ++;
  tot_found ++;
  aver_raw_lognorm += logmu;
  var_raw_lognorm += logmu * logmu;
  if (logmu < min_raw_lognorm)
      min_raw_lognorm = logmu;
  if (logmu > max_raw_lognorm)
    max_raw_lognorm = logmu;
  mutex_unlock (&lock);

  /* if the polynomial has small norm, we optimize it */
  did_optimize = optimize_raw_poly (F, g);

  if (did_optimize && out != NULL)
    output_msieve (out, d, F->coeff, g);

  /* print optimized (maybe size- or size-root- optimized) polynomial */
  if (did_optimize && verbose >= 0)
    output_polynomials (fold, d, gold, N, F->coeff, g);

  if (!did_optimize && verbose >= 1)
    output_skipped_poly (ad, l, g[0]);

 end:
  mpz_clear (l);
  mpz_clear (m);
  mpz_clear (t);
  mpz_clear (k);
  mpz_clear (adm1);
  mpz_clear (mtilde);
  mpz_clear (g[0]);
  mpz_clear (g[1]);
  mpz_clear (gold[0]);
  mpz_clear (gold[1]);
  mpz_poly_clear (F);
  for (unsigned long j = 0; j <= d; j++)
    mpz_clear (fold[j]);
  free (fold);
}


/* rq is a root of N = (m0 + rq)^d mod (q^2) */
void
gmp_match (uint32_t p1, uint32_t p2, int64_t i, mpz_t m0,
	   mpz_t ad, unsigned long d, mpz_t N, uint64_t q, mpz_t rq)
{
  mpz_t l, mtilde, m, adm1, t, k, *f, g[2], *fold, gold[2], qq, tmp;
  int cmp, did_optimize;
  double skew, logmu;
  mpz_poly F;

#ifdef DEBUG_POLYSELECT
  gmp_printf ("Found match: (%" PRIu32 ",%lld) (%" PRIu32 ",%lld) for "
	      "ad=%Zd, q=%llu, rq=%Zd\n",
              p1, (long long) i, p2, (long long) i, ad,
              (unsigned long long) q, rq);
  gmp_printf ("m0=%Zd\n", m0);
#endif
  mpz_init (tmp);
  mpz_init (l);
  mpz_init (m);
  mpz_init (t);
  mpz_init (k);
  mpz_init (qq);
  mpz_init (adm1);
  mpz_init (mtilde);
  mpz_init (g[0]);
  mpz_init (g[1]);
  mpz_init (gold[0]);
  mpz_init (gold[1]);
  mpz_poly_init (F, d);
  F->deg = d;
  f = F->coeff;
  fold = (mpz_t*) malloc ((d + 1) * sizeof (mpz_t));
  if (fold == NULL)
  {
    fprintf (stderr, "Error, cannot allocate memory in match\n");
    exit (1);
  }
  for (unsigned long j = 0; j <= d; j++)
    mpz_init (fold[j]);
  /* we have l = p1*p2*q */
  mpz_set_ui (l, p1);
  mpz_mul_ui (l, l, p2);
  mpz_set_uint64 (tmp, q);
  mpz_mul (l, l, tmp);
  /* mtilde = m0 + rq + i*q^2 */
  mpz_set (qq, tmp); // qq = q
  mpz_mul (qq, qq, tmp); // qq = q^2
  if (i >= 0)
    mpz_set_uint64 (tmp, (uint64_t) i);
  else {
    mpz_set_uint64 (tmp, (uint64_t) (-i));
    mpz_neg (tmp, tmp);
  }
  mpz_set (mtilde, tmp);
  mpz_mul (mtilde, mtilde, qq);
  mpz_add (mtilde, mtilde, rq);
  mpz_add (mtilde, mtilde, m0);
  /* we want mtilde = d*ad*m + a_{d-1}*l with 0 <= a_{d-1} < d*ad.
     We have a_{d-1} = mtilde/l mod (d*ad). */
  mpz_mul_ui (m, ad, d);
  if (mpz_invert (adm1, l, m) == 0)
  {
    fprintf (stderr, "Error in 1/l mod (d*ad)\n");
    exit (1);
  }
  mpz_mul (adm1, adm1, mtilde);
  mpz_mod (adm1, adm1, m); /* m is d*ad here */
  /* we make -d*ad/2 <= adm1 < d*ad/2 */
  mpz_mul_2exp (t, adm1, 1);
  if (mpz_cmp (t, m) >= 0)
    mpz_sub (adm1, adm1, m);
  mpz_mul (m, adm1, l);
  mpz_sub (m, mtilde, m);
  check_divexact_ui (m, m, "m-a_{d-1}*l", d, "d");
  check_divexact (m, m, "(m-a_{d-1}*l)/d", ad, "ad");
  mpz_set (g[1], l);
  mpz_neg (g[0], m);
  mpz_set (f[d], ad);
  mpz_pow_ui (t, m, d);
  mpz_mul (t, t, ad);
  mpz_sub (t, N, t);
  mpz_set (f[d-1], adm1);
  check_divexact (t, t, "t", l, "l");
  mpz_pow_ui (mtilde, m, d-1);
  mpz_mul (mtilde, mtilde, adm1);
  mpz_sub (t, t, mtilde);
  for (unsigned long j = d - 2; j > 0; j--)
  {
    check_divexact (t, t, "t", l, "l");
    /* t = a_j*m^j + l*R thus a_j = t/m^j mod l */
    mpz_pow_ui (mtilde, m, j);
    mpz_fdiv_q (adm1, t, mtilde); /* t -> adm1 * mtilde + t */
    mpz_invert (k, mtilde, l); /* search adm1 + k such that
                                  t = (adm1 + k) * m^j mod l */
    mpz_mul (k, k, t);
    mpz_sub (k, k, adm1);
    mpz_mod (k, k, l);
    mpz_mul_2exp (k, k, 1);
    cmp = mpz_cmp (k, l);
    mpz_div_2exp (k, k, 1);
    if (cmp >= 0)
      mpz_sub (k, k, l);
    mpz_add (adm1, adm1, k);
    mpz_set (f[j], adm1);
    /* subtract adm1*m^j */
    mpz_submul (t, mtilde, adm1);
  }

  check_divexact (t, t, "t", l, "l");
  mpz_set (f[0], t);

  /* save unoptimized polynomial to fold */
  for (i = d + 1; i -- != 0; )
    mpz_set (fold[i], f[i]);
  mpz_set (gold[1], g[1]);
  mpz_set (gold[0], g[0]);

  /* old lognorm */
  skew = L2_skewness (F, SKEWNESS_DEFAULT_PREC);
  logmu = L2_lognorm (F, skew);

  mutex_lock (&lock);
  /* information on all polynomials */
  collisions ++;
  tot_found ++;
  aver_raw_lognorm += logmu;
  var_raw_lognorm += logmu * logmu;
  if (logmu < min_raw_lognorm)
      min_raw_lognorm = logmu;
  if (logmu > max_raw_lognorm)
    max_raw_lognorm = logmu;
  mutex_unlock (&lock);

  /* if the polynomial has small norm, we optimize it */
  did_optimize = optimize_raw_poly (F, g);

  if (did_optimize && out != NULL)
    output_msieve(out, d, F->coeff, g);
  
  /* print optimized (maybe size- or size-root- optimized) polynomial */
  if (did_optimize && verbose >= 0)
    output_polynomials (fold, d, gold, N, F->coeff, g);

  if (!did_optimize && verbose >= 1)
    output_skipped_poly (ad, l, g[0]);

  mpz_clear (tmp);
  mpz_clear (l);
  mpz_clear (m);
  mpz_clear (t);
  mpz_clear (k);
  mpz_clear (qq);
  mpz_clear (adm1);
  mpz_clear (mtilde);
  mpz_clear (g[0]);
  mpz_clear (g[1]);
  mpz_clear (gold[0]);
  mpz_clear (gold[1]);
  mpz_poly_clear (F);
  for (unsigned long j = 0; j <= d; j++)
    mpz_clear (fold[j]);
  free (fold);
}


/* find collisions between "P" primes, return number of loops */
static inline unsigned long
collision_on_p (header_t header, proots_t R, shash_t H)
{
  unsigned long j, nprimes, p, nrp, c = 0, tot_roots = 0;
  uint64_t *rp;
  int64_t ppl = 0, u, umax;
  mpz_t zero;
  int found = 0;
  int st = milliseconds ();

  /* init zero */
  mpz_init_set_ui (zero, 0);

  rp = (uint64_t*) malloc (header->d * sizeof (uint64_t));
  if (rp == NULL) {
    fprintf (stderr, "Error, cannot allocate memory in collision_on_p\n");
    exit (1);
  }

  shash_reset (H);
  umax = (int64_t) Primes[lenPrimes - 1] * (int64_t) Primes[lenPrimes - 1];
  for (nprimes = 0; nprimes < lenPrimes; nprimes ++)
    {
      p = Primes[nprimes];
      ppl = (int64_t) p * (int64_t) p;

      /* add fake roots to keep indices */
      if (header_skip (header, p))
        {
          R->nr[nprimes] = 0; // nr = 0.
          R->roots[nprimes] = NULL;
          continue;
        }

      nrp = roots_mod_uint64 (rp, mpz_fdiv_ui (header->Ntilde, p), header->d,
                              p);
      tot_roots += nrp;
      roots_lift (rp, header->Ntilde, header->d, header->m0, p, nrp);
      proots_add (R, nrp, rp, nprimes);
      for (j = 0; j < nrp; j++, c++)
            {
              for (u = (int64_t) rp[j]; u < umax; u += ppl)
                shash_add (H, u);
              for (u = ppl - (int64_t) rp[j]; u < umax; u += ppl)
                shash_add (H, -u);
            }
        }
  found = shash_find_collision (H);
  free (rp);
  st = milliseconds () - st;

  if (verbose > 2)
    fprintf (stderr, "# computing %lu p-roots took %dms\n", tot_roots, st);

  if (found) /* do the real work */
    {
      hash_t H;

      hash_init (H, INIT_FACTOR * lenPrimes);
      for (nprimes = 0; nprimes < lenPrimes; nprimes ++)
        {
          nrp = R->nr[nprimes];
          if (nrp == 0)
            continue;
          p = Primes[nprimes];
          ppl = (int64_t) p * (int64_t) p;
          rp = R->roots[nprimes];

          for (j = 0; j < nrp; j++)
            {
              for (u = (int64_t) rp[j]; u < umax; u += ppl)
                hash_add (H, p, u, header->m0, header->ad, header->d,
                          header->N, 1, zero);
              for (u = ppl - (int64_t) rp[j]; u < umax; u += ppl)
                hash_add (H, p, -u, header->m0, header->ad,
                          header->d, header->N, 1, zero);
            }
        }
#ifdef DEBUG_POLYSELECT
      fprintf (stderr, "# collision_on_p took %lums\n", milliseconds () - st);
      gmp_fprintf (stderr, "# p hash_size: %u for ad = %Zd\n",
                   H->size, header->ad);
#endif

#ifdef DEBUG_HASH_TABLE
      fprintf (stderr, "# p hash_size: %u, hash_alloc: %u\n", H->size, H->alloc);
      fprintf (stderr, "# hash table coll: %lu, all_coll: %lu\n", H->coll, H->coll_all);
#endif
      hash_clear (H);
    }

  mpz_clear (zero);

  pthread_mutex_lock (&lock);
  potential_collisions ++;
  pthread_mutex_unlock (&lock);
  return c;
}


/* collision on each special-q, call collision_on_batch_p() */
static inline void
collision_on_each_sq ( header_t header,
                       proots_t R,
                       unsigned long q,
                       mpz_t rqqz,
                       unsigned long *inv_qq,
                       shash_t H )
{
  uint64_t **cur1, **cur2, *ccur1, *ccur2;
  long *pc, *epc;
  uint64_t pp;
  int64_t ppl, neg_umax, umax, v1, v2, nv;
  unsigned long p, nprimes, c;
  uint8_t vpnr, *pnr, nr, j;
  uint32_t *pprimes, i;
  int found;

#ifdef DEBUG_POLYSELECT
  int st = milliseconds();
#endif
#if SHASH_NBUCKETS == 256
#define CURRENT(V) (H->current + (uint8_t) (V))
#else
#define CURRENT(V) (H->current + ((V) & (SHASH_NBUCKETS - 1)))
#endif

  shash_reset (H);

  pc = (long *) inv_qq;
  nv = *pc;
  pprimes = Primes - 1;
  pnr = R->nr;
  R->nr[R->size] = 0xff; /* I use guard to end */
  umax = Primes[lenPrimes - 1];
  umax *= umax;
  neg_umax = -umax;

  /* This define inserts 2 values v1 and v2 with a interlace.
     The goal is to have a little time to read ccurX from L0
     cache before to use it. The best seems a
     three read interlacing in fact, two seems too short. */
#define INSERT_2I(I1,I2)                                                \
  do {                                                                  \
    cur1 = CURRENT(I1); ccur1 = *cur1;					\
    cur2 = CURRENT(I2); ccur2 = *cur2;					\
    *ccur1++ = I1; __builtin_prefetch(ccur1, 1, 3); *cur1 = ccur1;	\
    *ccur2++ = I2; __builtin_prefetch(ccur2, 1, 3); *cur2 = ccur2;	\
  } while (0)
  /* This version is slow because ccur1 is used immediatly after
     it has been read from L0 cache -> 3 ticks of latency on P4 Nehalem. */
#define INSERT_I(I)						\
  do {								\
    cur1 = CURRENT(I); ccur1 = *cur1; *ccur1++ = I;		\
    __builtin_prefetch(ccur1, 1, 3); *cur1 = ccur1;		\
  } while (0)

  int64_t b;
  b = (int64_t) ((double) umax * 0.3333333333333333);
  do {
    do {
      vpnr = *pnr++;
      pprimes++;
    } while (!vpnr);
    if (UNLIKELY(vpnr == 0xff)) goto bend;
    ppl = *pprimes;
    __builtin_prefetch(((void *) pnr) + 0x040, 0, 3);
    __builtin_prefetch(((void *) pprimes) + 0x80, 0, 3);
    __builtin_prefetch(((void *) pc) + 0x100, 0, 3);
    ppl *= ppl;
    epc = pc + vpnr;
    if (UNLIKELY(ppl > b)) { b = umax >> 1; goto iter2; }
    do {
      v1 = nv;                    cur1 = CURRENT(v1); ccur1 = *cur1;
      v2 = v1 - ppl;              cur2 = CURRENT(v2); ccur2 = *cur2;
      nv = *++pc;
      *ccur1++ = v1; __builtin_prefetch(ccur1, 1, 3); *cur1 = ccur1;
      *ccur2++ = v2; __builtin_prefetch(ccur2, 1, 3); *cur2 = ccur2;
      v1 += ppl;                  cur1 = CURRENT(v1); ccur1 = *cur1;
      v2 -= ppl;                  cur2 = CURRENT(v2); ccur2 = *cur2;
      *ccur1++ = v1; __builtin_prefetch(ccur1, 1, 3); *cur1 = ccur1;
      *ccur2++ = v2; __builtin_prefetch(ccur2, 1, 3); *cur2 = ccur2;
      v1 += ppl;                  cur1 = CURRENT(v1); ccur1 = *cur1;
      v2 -= ppl;                  cur2 = CURRENT(v2); ccur2 = *cur2;
      *ccur1++ = v1; __builtin_prefetch(ccur1, 1, 3); *cur1 = ccur1;
      *ccur2++ = v2; __builtin_prefetch(ccur2, 1, 3); *cur2 = ccur2;
      v1 += ppl; v2 -= ppl;
      if (LIKELY (v1 > umax)) {
	if (UNLIKELY (v2 >= neg_umax)) INSERT_I(v2);
      } else if (UNLIKELY (v2 >= neg_umax)) INSERT_2I(v1, v2);
      else INSERT_I(v1);
    } while (pc != epc);
  } while (1);

  do {
    do {
      vpnr = *pnr++;
      pprimes++;
    } while (!vpnr);
    if (UNLIKELY(vpnr == 0xff)) goto bend;
    ppl = *pprimes;
    __builtin_prefetch(((void *) pnr) + 0x040, 0, 3);
    __builtin_prefetch(((void *) pprimes) + 0x100, 0, 3);
    __builtin_prefetch(((void *) pc) + 0x280, 0, 3);
    ppl *= ppl;
    epc = pc + vpnr;
  iter2:
    if (UNLIKELY(ppl > b)) goto iter1;
    do {
      v1 = nv;                    cur1 = CURRENT(v1); ccur1 = *cur1;
      v2 = v1 - ppl;              cur2 = CURRENT(v2); ccur2 = *cur2;
      nv = *++pc;
      *ccur1++ = v1; __builtin_prefetch(ccur1, 1, 3); *cur1 = ccur1;
      *ccur2++ = v2; __builtin_prefetch(ccur2, 1, 3); *cur2 = ccur2;
      v1 += ppl;                  cur1 = CURRENT(v1); ccur1 = *cur1;
      v2 -= ppl;                  cur2 = CURRENT(v2); ccur2 = *cur2;
      *ccur1++ = v1; __builtin_prefetch(ccur1, 1, 3); *cur1 = ccur1;
      *ccur2++ = v2; __builtin_prefetch(ccur2, 1, 3); *cur2 = ccur2;
      v1 += ppl; v2 -= ppl;
      if (LIKELY (v1 > umax)) {
	if (UNLIKELY (v2 >= neg_umax)) INSERT_I(v2);
      } else if (UNLIKELY (v2 >= neg_umax)) INSERT_2I(v1, v2);
      else INSERT_I(v1);
    } while (pc != epc);
  } while (1);

  do {
    do {
      vpnr = *pnr++;
      pprimes++;
    } while (!vpnr);
    if (UNLIKELY(vpnr == 0xff)) goto bend;
    ppl = *pprimes;
    __builtin_prefetch(((void *) pnr) + 0x040, 0, 3);
    __builtin_prefetch(((void *) pprimes) + 0x100, 0, 3);
    __builtin_prefetch(((void *) pc) + 0x280, 0, 3);
    ppl *= ppl;
    epc = pc + vpnr;
  iter1:
    do {
      v1 = nv;                    cur1 = CURRENT(v1); ccur1 = *cur1;
      v2 = v1 - ppl;              cur2 = CURRENT(v2); ccur2 = *cur2;
      nv = *++pc;
      *ccur1++ = v1; __builtin_prefetch(ccur1, 1, 3); *cur1 = ccur1;
      *ccur2++ = v2; __builtin_prefetch(ccur2, 1, 3); *cur2 = ccur2;
      v1 += ppl; v2 -= ppl;
      if (LIKELY (v1 > umax)) {
	if (UNLIKELY (v2 >= neg_umax)) INSERT_I(v2);
      } else if (UNLIKELY (v2 >= neg_umax)) INSERT_2I(v1, v2);
      else INSERT_I(v1);
    } while (pc != epc);
  } while (1);

 bend:
#undef INSERT_2I
#undef INSERT_I

  for (i = 0; i < SHASH_NBUCKETS; i++) assert (H->current[i] <= H->base[i+1]);

  found = shash_find_collision (H);

  if (found) /* do the real work */
    {
      hash_t H;

      hash_init (H, INIT_FACTOR * lenPrimes);

      umax = (int64_t) Primes[lenPrimes - 1] * (int64_t) Primes[lenPrimes - 1];
      for (nprimes = c = 0; nprimes < lenPrimes; nprimes ++)
        {
          p = Primes[nprimes];
          if (header_skip (header, p))
            continue;
          pp = p * p;
          ppl = (long) pp;
          nr = R->nr[nprimes];
          for (j = 0; j < nr; j++, c++)
            {
              v1 = (long) inv_qq[c];
              for (v2 = v1; v2 < umax; v2 += ppl)
                hash_add (H, p, v2, header->m0, header->ad, header->d,
                          header->N, q, rqqz);
              for (v2 = ppl - v1; v2 < umax; v2 += ppl)
                hash_add (H, p, -v2, header->m0, header->ad, header->d,
                          header->N, q, rqqz);
            }
        }
      hash_clear (H);
    }

#ifdef DEBUG_POLYSELECT
  fprintf (stderr, "# inner collision_on_each_sq took %lums\n", milliseconds () - st);
  fprintf (stderr, "# - q hash_alloc (q=%lu): %u\n", q, H->alloc);
#endif

#ifdef DEBUG_HASH_TABLE
  fprintf (stderr, "# p hash_size: %u, hash_alloc: %u\n", H->size, H->alloc);
  fprintf (stderr, "# hash table coll: %lu, all_coll: %lu\n", H->coll, H->coll_all);
#endif

  pthread_mutex_lock (&lock);
  potential_collisions ++;
  pthread_mutex_unlock (&lock);
}


/* Given p, rp, q, invqq[], for each rq of q, compute (rp - rq) / q^2 */
static inline void
collision_on_each_sq_r ( header_t header,
                         proots_t R,
                         unsigned long q,
                         mpz_t *rqqz,
                         unsigned long *inv_qq,
                         unsigned long number_pr,
                         int count,
                         shash_t H )
{
  if (count == 0)
    return;

  uint8_t i, nr, *pnr;
  unsigned long nprimes, p, c = 0, rp, rqi;
  int k;
  uint64_t pp;
  unsigned long **tinv_qq = malloc (count * sizeof (unsigned long*));

  if (!tinv_qq)
  {
    fprintf (stderr, "Error, cannot allocate memory in %s\n", __FUNCTION__);
    exit (1);
  }
  for (k = 0; k < count; k++) {
    /* number_pr + 1 for guard for pre-load in collision_on_each_sq (nv) */
    tinv_qq[k] = malloc ((number_pr + 1) * sizeof (unsigned long));
    tinv_qq[k][number_pr] = 0;
  }

  int st = milliseconds();
  pnr = R->nr;

  /* for each rp, compute (rp-rq)*1/q^2 (mod p^2) */
  for (nprimes = 0; nprimes < lenPrimes; nprimes ++)
  {
    if (!pnr[nprimes]) continue;
    nr = pnr[nprimes];
    p = Primes[nprimes];
    pp = p*p;

    modulusredcul_t modpp;
    residueredcul_t res_rqi, res_rp, res_tmp;
    modredcul_initmod_ul_raw (modpp, pp);
    modredcul_init (res_rqi, modpp);
    modredcul_init (res_rp, modpp);
    modredcul_init (res_tmp, modpp);

    for (k = 0; k < count; k ++)
    {
      rqi = mpz_fdiv_ui (rqqz[k], pp);
      modredcul_intset_ul (res_rqi, rqi);
      modredcul_intset_ul (res_tmp, inv_qq[nprimes]);
      for (i = 0; i < nr; i ++, c++)
      {
        rp = R->roots[nprimes][i];
        modredcul_intset_ul (res_rp, rp);
        /* rp - rq */
        modredcul_sub (res_rp, res_rp, res_rqi, modpp);
        /* res_rp = (rp - rq) / q[i]^2 */
        modredcul_mul (res_rp, res_rp, res_tmp, modpp);
        tinv_qq[k][c] = modredcul_intget_ul (res_rp);
      }
      c -= nr;
    }
    c += nr;

    modredcul_clear (res_rp, modpp);
    modredcul_clear (res_rqi, modpp);
    modredcul_clear (res_tmp, modpp);
    modredcul_clearmod (modpp);
  }

  if (verbose > 2) {
    fprintf (stderr, "#  substage: batch %d many (rp-rq)*1/q^2 took %lums\n",
             count, milliseconds () - st);
    st = milliseconds();
  }

  /* core function to find collisions */
  shash_reset (H);
  for (k = 0; k < count; k ++)
    collision_on_each_sq (header, R, q, rqqz[k], tinv_qq[k], H);

  if (verbose > 2)
    fprintf (stderr, "#  substage: collision-detection %d many rq took %lums\n",
             count, milliseconds () - st);

  for (k = 0; k < count; k++)
    free (tinv_qq[k]);
  free (tinv_qq);
}


/* Next combination */
static inline unsigned int
aux_nextcomb ( unsigned int *ind,
               unsigned int len_q,
               unsigned int *len_nr )
{
  unsigned int i;

  /* bottom change first */
  for (i = len_q - 1; ; i--) {
    if (ind[i] < (len_nr[i] - 1)) {
      ind[i]++;
      return 1;
    }
    else {
      if (i == 0)
        break;
      ind[i] = 0;
    }
  }
  return 0;
}


/* Compute crt-ed rq (qqz,rqqz) = (q_1 * ... * q_k,
                                   CRT([r_1, ..., r_k], [q_1, ..., q_k])) */
static inline void
aux_return_rq ( qroots_t SQ_R,
                unsigned long *idx_q,
                unsigned int *idx_nr,
                unsigned long k,
                mpz_t qqz,
                mpz_t rqqz)
{
  unsigned long i, q[k], rq[k];

  /* q and roots */
  for (i = 0; i < k; i ++) {
    q[i] = SQ_R->q[idx_q[i]];
    rq[i] = SQ_R->roots[idx_q[i]][idx_nr[i]];
  }

  /* crt roots */
  crt_sq (qqz, rqqz, q, rq, k);

  return;
}


/* Consider each rq which is the product of k pairs (q,r).
   In this routine the q[i] are fixed, only the roots mod q[i] change. */
static inline void
collision_on_batch_sq_r ( header_t header,
                          proots_t R,
                          qroots_t SQ_R,
                          unsigned long q,
                          unsigned long *idx_q,
                          unsigned long *inv_qq,
                          unsigned long number_pr,
                          unsigned long *curr_nq,
                          unsigned long k,
                          shash_t H)
{
  int count;
  unsigned int ind_qr[k]; /* indices of roots for each small q */
  unsigned int len_qnr[k]; /* for each small q, number of roots */
  unsigned long i;
  mpz_t qqz, rqqz[BATCH_SIZE];

  mpz_init (qqz);
  for (i = 0; i < BATCH_SIZE; i ++)
    mpz_init (rqqz[i]);

  /* initialization indices */
  for (i = 0; i < k; i ++) {
    ind_qr[i] = 0;
    len_qnr[i] = SQ_R->nr[idx_q[i]];
  }

#if 0
  fprintf (stderr, "q: %lu, ", q);
  for (i = 0; i < k; i ++)
    fprintf (stderr, "%u ", SQ_R->q[idx_q[i]]);
  fprintf (stderr, ", ");
  for (i = 0; i < k; i ++)
    fprintf (stderr, "%u ", SQ_R->nr[idx_q[i]]);
  fprintf (stderr, "\n");
#endif

  /* we proceed with BATCH_SIZE many rq for each time */
  i = count = 0;
  int re = 1, num_rq;
  while (re) {
    /* compute BATCH_SIZE such many rqqz[] */
    num_rq = 0;
    for (count = 0; count < BATCH_SIZE; count ++)
    {
        aux_return_rq (SQ_R, idx_q, ind_qr, k, qqz, rqqz[count]);
        re = aux_nextcomb (ind_qr, k, len_qnr);
        (*curr_nq)++;
        num_rq ++;
        if ((*curr_nq) >= nq)
          re = 0;
        if (!re)
          break;
    }

    /* core function for a fixed qq and several rqqz[] */
    collision_on_each_sq_r (header, R, q, rqqz, inv_qq, number_pr, num_rq, H);
  }

  mpz_clear (qqz);
  for (i = 0; i < BATCH_SIZE; i ++)
    mpz_clear (rqqz[i]);
}


/* SQ inversion, write 1/q^2 (mod p_i^2) to invqq[i].
   In this routine the q[i] are fixed, corresponding to indices idx_q[0], ...,
   idx_q[k-1] */
static inline void
collision_on_batch_sq (header_t header,
                       proots_t R,
                       qroots_t SQ_R,
                       unsigned long q,
                       unsigned long *idx_q,
                       unsigned long number_pr,
                       unsigned long k,
                       unsigned long *curr_nq,
                       shash_t H)
{
  unsigned nr;
  uint64_t pp;
  unsigned long nprimes, p;
  unsigned long *invqq = malloc (lenPrimes * sizeof (unsigned long));
  if (!invqq) {
    fprintf (stderr, "Error, cannot allocate memory in %s\n", __FUNCTION__);
    exit (1);
  }

  int st = milliseconds();

  /* Step 1: inversion */
  for (nprimes = 0; nprimes < lenPrimes; nprimes ++) {

    p = Primes[nprimes];
    if (header_skip (header, p))
      continue;
    nr = R->nr[nprimes];
    if (nr == 0)
      continue;
    pp = p * p;

    modulusredcul_t modpp;
    residueredcul_t qq, tmp;
    modredcul_initmod_ul (modpp, pp);
    modredcul_init (qq, modpp);
    modredcul_init (tmp, modpp);

    /* q^2/B (mod pp). Warning: for large nq, we might have q > p^2, therefore
       we must first reduce q mod p^2 before calling modredcul_intset_ul. */
    modredcul_intset_ul (tmp, q % pp);
    modredcul_sqr (qq, tmp, modpp);
    /* B/q^2 (mod pp) */
    modredcul_intinv (tmp, qq, modpp);
    invqq[nprimes] = modredcul_intget_ul (tmp);

    modredcul_clear (tmp, modpp);
    modredcul_clear (qq, modpp);
    modredcul_clearmod (modpp);
  }

  if (verbose > 2)
    fprintf (stderr, "# stage (1/q^2 inversion) for %lu primes took %lums\n",
             lenPrimes, milliseconds () - st);

  /* Step 2: find collisions on q. */
  int st2 = milliseconds();

  collision_on_batch_sq_r (header, R, SQ_R, q, idx_q, invqq, number_pr,
                           curr_nq, k, H);
  if (verbose > 2)
    fprintf (stderr, "#  stage (special-q) for %lu special-q's took %lums\n",
             *curr_nq, milliseconds() - st2);

  free (invqq);
}

/* find suitable values of lq and k, where the special-q part in the degree-1
   coefficient of the linear polynomial is made from k small primes among lq */
static unsigned long
find_suitable_lq (header_t header, qroots_t SQ_R, unsigned long *k)
{
  unsigned long prod = 1;
  unsigned int i;
  double sq = 1.0;
  unsigned long lq;

  for (i = 0, *k = 0; prod < nq && i < SQ_R->size; i++) {
    if (!check_parameters (header->m0, sq * (double) SQ_R->q[i]))
      break;
    prod *= header->d; /* We multiply by d instead of SQ_R->nr[i] to limit
                          the number of primes and thus the Y1 value. */
    sq *= (double) SQ_R->q[i];
    *k += 1;
  }

  /* We force k <= 4 on a 32-bit machine, and k <= 8 on a 64-bit machine,
     to ensure q fits on an "unsigned long". */
  if (*k > (sizeof (unsigned long) * CHAR_BIT) / 8)
    *k = (sizeof (unsigned long) * CHAR_BIT) / 8;
  if (*k < 1)
    *k = 1;

  /* If all factors in sq have d roots, then a single special-q is enough.
     Otherwise, we consider special-q's from combinations of k primes among lq,
     so that the total number of combinations is at least nq. */
  for (lq = *k; number_comb (SQ_R, *k, lq) < (unsigned long) nq &&
         lq < SQ_R->size; lq++);

  return lq;
}

/* collision on special-q, call collision_on_batch_sq */
static inline void
collision_on_sq (header_t header, proots_t R, unsigned long c, shash_t H)
{
  unsigned long k, lq;
  qroots_t SQ_R;

  /* init special-q roots */
  qroots_init (SQ_R);
  comp_sq_roots (header, SQ_R);
  //qroots_print (SQ_R);

  /* find a suitable lq */
  lq = find_suitable_lq (header, SQ_R, &k);

  unsigned long q, idx_q[lq], curr_nq = 0;

  first_comb (k, idx_q);
  while (curr_nq < nq)
    {
      q = return_q_norq (SQ_R, idx_q, k);

      /* collision batch */
      collision_on_batch_sq (header, R, SQ_R, q, idx_q, c, k, &curr_nq, H);
      next_comb (lq, k, idx_q);
    }

  /* clean */
  qroots_clear (SQ_R);
}


// separator between modredc_ul and gmp


/* find collisions between "P" primes, return number of loops */
static inline unsigned long
gmp_collision_on_p ( header_t header, proots_t R )
{
  unsigned long j, nprimes, p, nrp, c = 0;
  uint64_t *rp;
  int64_t ppl = 0, u, umax;
  mpz_t zero;

  /* init zero */
  mpz_init_set_ui (zero, 0);

  rp = (uint64_t*) malloc (header->d * sizeof (uint64_t));
  if (rp == NULL) {
    fprintf (stderr, "Error, cannot allocate memory in collision_on_p\n");
    exit (1);
  }

  hash_t H;

  hash_init (H, INIT_FACTOR * lenPrimes);

#ifdef DEBUG_POLYSELECT
  int st = milliseconds();
#endif

  umax = (int64_t) Primes[lenPrimes - 1] * (int64_t) Primes[lenPrimes - 1];
  for (nprimes = 0; nprimes < lenPrimes; nprimes ++) {
    p = Primes[nprimes];
    ppl = (int64_t) p * (int64_t) p;

    /* add fake roots to keep indices */
    if (header_skip (header, p)) {
      R->nr[nprimes] = 0; // nr = 0.
      R->roots[nprimes] = NULL;
      continue;
    }

    /* we want p^2 | N - (m0 + i)^d, thus
       (m0 + i)^d = N (mod p^2) or m0 + i = N^(1/d) mod p^2 */
    nrp = roots_mod_uint64 (rp, mpz_fdiv_ui (header->Ntilde, p), header->d, p);
    roots_lift (rp, header->Ntilde, header->d, header->m0, p, nrp);
    proots_add (R, nrp, rp, nprimes);
    for (j = 0; j < nrp; j++, c++) {
      for (u = (int64_t) rp[j]; u < umax; u += ppl)
        gmp_hash_add (H, p, u, header->m0, header->ad,
                      header->d, header->N, 1, zero);
      for (u = ppl - (int64_t) rp[j]; u < umax; u += ppl)
        gmp_hash_add (H, p, -u, header->m0, header->ad,
                      header->d, header->N, 1, zero);
    }
  }

#ifdef DEBUG_POLYSELECT
  fprintf (stderr, "# collision_on_p took %lums\n", milliseconds () - st);
  gmp_fprintf (stderr, "# p hash_size: %u for ad = %Zd\n", H->size,
               header->ad);
#endif

  hash_clear (H);

  free (rp);
  mpz_clear (zero);

  pthread_mutex_lock (&lock);
  potential_collisions ++;
  pthread_mutex_unlock (&lock);
  return c;
}


/* collision on each special-q, call collision_on_batch_p() */
static inline void
gmp_collision_on_each_sq ( header_t header,
			   proots_t R,
			   uint64_t q,
			   mpz_t rqqz,
			   uint64_t *inv_qq )
{
  unsigned int nr, j;
  unsigned long nprimes, p, c = 0;
  uint64_t pp;
  int64_t ppl, u, v, umax;

#ifdef DEBUG_POLYSELECT
  int st = milliseconds();
#endif

  hash_t H;

  hash_init (H, INIT_FACTOR * lenPrimes);

  umax = (int64_t) Primes[lenPrimes - 1] * (int64_t) Primes[lenPrimes - 1];
  for (nprimes = 0; nprimes < lenPrimes; nprimes ++) {

    p = Primes[nprimes];
    if (header_skip (header, p))
      continue;

    /* set p, p^2, ppl */
    pp = (uint64_t) p;
    pp *= (uint64_t) p;
    ppl = (int64_t) pp;
    nr = R->nr[nprimes];

    for (j = 0; j < nr; j++, c++)
    {
      u = (int64_t) inv_qq[c];

      for (v = u; v < umax; v += ppl)
        gmp_hash_add (H, p, v, header->m0, header->ad, header->d,
                      header->N, q, rqqz);
      for (v = ppl - u; v < umax; v += ppl)
        gmp_hash_add (H, p, -v, header->m0, header->ad, header->d,
                      header->N, q, rqqz);

    }  // next rp
  } // next p

#ifdef DEBUG_POLYSELECT
  fprintf (stderr, "# inner collision_on_each_sq took %lums\n",
	   milliseconds () - st);
  fprintf (stderr, "# - q hash_size (q=%lu): %u\n", q, H->size);
#endif

  hash_clear (H);

  pthread_mutex_lock (&lock);
  potential_collisions ++;
  pthread_mutex_unlock (&lock);
}


/* Batch SQ mode */
static inline void
gmp_collision_on_batch_sq ( header_t header,
			    proots_t R,
			    uint64_t *q,
			    mpz_t *qqz,
			    mpz_t *rqqz,
			    unsigned long size,
          unsigned long number_pr )
{
  if (size == 0)
    return;

  unsigned int i, j, nr;
  unsigned long nprimes, p, c = 0;
  uint64_t pp, **invqq, rp;
  mpz_t qprod[size], modpp, tmp, tmp1, tmp2, rpmp;

  mpz_init (tmp);
  mpz_init (tmp1);
  mpz_init (tmp2);
  mpz_init (rpmp);
  mpz_init (modpp);
  for (i = 0; i < size; i++)
    mpz_init (qprod[i]);

  invqq = (uint64_t **) malloc (size * sizeof (uint64_t *));
  if (invqq) {
    for (i = 0; i < size; i++)
      invqq[i] = malloc (number_pr * sizeof (uint64_t));
  }
  else {
    fprintf (stderr, "Error, cannot allocate memory in %s\n", __FUNCTION__);
    exit (1);
  }

  mpz_set (qprod[0], qqz[0]);
  for (i = 1; i < size; i ++)
    mpz_mul(qprod[i], qqz[i], qprod[i-1]);

  /* Step 1: batch inversion */
  for (nprimes = 0; nprimes < lenPrimes; nprimes ++) {

    p = Primes[nprimes];
    pp = (uint64_t) p;
    pp *= (uint64_t) p;
    if (header_skip (header, p))
      continue;
    if (R->nr[nprimes] == 0)
      continue;
    nr = R->nr[nprimes];

    /* inversion */
    mpz_set_uint64 (modpp, pp);
    mpz_invert (tmp1 ,qprod[size-1], modpp);

    /* for each (q, r) \in a batch */
    for (i = size-1; i > 0; i --) {
      mpz_mul(tmp, qprod[i-1], tmp1);
      /* for each rp, compute (rp-rq)*1/q^2 (mod p^2) */
      for (j = 0; j < nr; j ++, c++) {
        rp = R->roots[nprimes][j];
	mpz_set_uint64 (rpmp, rp);
	mpz_sub (rpmp, rpmp, rqqz[i]);
	mpz_mul (rpmp, rpmp, tmp);
	mpz_mod (rpmp, rpmp, modpp);
        invqq[i][c] = mpz_get_uint64 (rpmp);
      }
      mpz_mul (tmp, qqz[i], tmp1);
      mpz_mod (tmp1, tmp, modpp);
      c -= nr;
    }
    /* last q in the batch is in tmp_modul */
    for (j = 0; j < nr; j ++, c ++) {
      rp = R->roots[nprimes][j];
      mpz_set_uint64 (rpmp, rp);
      mpz_sub (rpmp, rpmp, rqqz[0]);
      mpz_fdiv_r (rpmp, rpmp, modpp);
      mpz_mul (tmp2, rpmp, tmp1);
      mpz_mod (tmp2, tmp2, modpp);
      invqq[0][c] = mpz_get_uint64 (tmp2);
    }
  } // next prime p

  /* Step 2: find collisions on q. */
  for (i = 0; i < size; i ++) {
    //int st2 = milliseconds();
    gmp_collision_on_each_sq (header, R, q[i], rqqz[i], invqq[i]);
    //printf ("# outer collision_on_each_sq took %dms\n", milliseconds () - st2);
  }

  for (i = 0; i < size; i++)
    free (invqq[i]);
  free (invqq);
  mpz_clear (tmp);
  mpz_clear (tmp1);
  mpz_clear (tmp2);
  mpz_clear (rpmp);
  mpz_clear (modpp);
  for (i = 0; i < size; i++)
    mpz_clear (qprod[i]);
}


/* collision on special-q, call gmp_collision_on_batch_sq */
static inline void
gmp_collision_on_sq ( header_t header,
		      proots_t R,
		      unsigned long c )
{
  // init special-q roots
  unsigned long K, lq;
  qroots_t SQ_R;
  qroots_init (SQ_R);
  comp_sq_roots (header, SQ_R);
  // qroots_print (SQ_R);

  /* find a suitable lq */
  lq = find_suitable_lq (header, SQ_R, &K);

  unsigned long N = lq, tot, i, l, idx_q[K];
  uint64_t q[BATCH_SIZE];
  mpz_t *qqz, *rqqz;

  qqz = (mpz_t*) malloc (BATCH_SIZE * sizeof (mpz_t));
  rqqz = (mpz_t*) malloc (BATCH_SIZE * sizeof (mpz_t));
  if (!qqz || !rqqz) {
    fprintf (stderr, "Error, cannot allocate memory "
	     "in gmp_collision_on_sq \n");
    exit (1);
  }
  for (l = 0; l < BATCH_SIZE; l++) {
    mpz_init (qqz[l]);
    mpz_init (rqqz[l]);
  }

  // less than lq special primes having roots for this ad
  if (N == 0 || N < K) {
    gmp_fprintf (stderr, "# Info: binomial(%lu, %lu) error in "
                 "collision_on_sq(). ad=%Zd.\n", N, K, header->ad);
    return;
  }

  tot =  binom (N, K);

  if (tot > (unsigned long) nq)
    tot = (unsigned long) nq;

  if (tot < BATCH_SIZE)
    tot = BATCH_SIZE;

#ifdef DEBUG_POLYSELECT
  fprintf (stderr, "# Info: n=%lu, k=%lu, (n,k)=%lu"
	   ", maxnq=%d, nq=%lu\n", N, K, binom(N, K), nq, tot);
#endif

  i = 0;
  while ( i <= (tot-BATCH_SIZE) ) {

    l = i; // why do I use an extra l here?
    if (l == 0) {

      // enumerate first combination
      first_comb (K, idx_q);
      //print_comb (K, idx_q);
      q[l] = return_q_rq (SQ_R, idx_q, K, qqz[l], rqqz[l]);

      for (l = 1; l < BATCH_SIZE; l++) {
        next_comb (N, K, idx_q);
        q[l] = return_q_rq (SQ_R, idx_q, K, qqz[l], rqqz[l]);
      }
    }
    else {
      for (l = 0; l < BATCH_SIZE; l++) {
        next_comb (N, K, idx_q);
        q[l] = return_q_rq (SQ_R, idx_q, K, qqz[l], rqqz[l]);
      }
    }

#ifdef DEBUG_POLYSELECT
    unsigned long j;
    for (j = 0; j < BATCH_SIZE; j++)
      gmp_fprintf (stderr, "q: %lu, qq: %Zd, rqq: %Zd\n",
		   q[j], qqz[j], rqqz[j]);
#endif

    // collision batch
    gmp_collision_on_batch_sq (header, R, q, qqz, rqqz, BATCH_SIZE, c);
    i += BATCH_SIZE;
  }

  // tail batch
  for (l = 0; l < (tot % BATCH_SIZE); l++) {
    next_comb (N, K, idx_q);
    q[l] = return_q_rq (SQ_R, idx_q, K, qqz[l], rqqz[l]);

#ifdef DEBUG_POLYSELECT
    gmp_fprintf (stderr, "q: %lu, qq: %Zd, rqq: %Zd\n",
		 q[l], qqz[l], rqqz[l]);
#endif

  }

  gmp_collision_on_batch_sq (header, R, q, qqz, rqqz, tot % BATCH_SIZE, c);

  for (l = 0; l < BATCH_SIZE; l++) {
    mpz_clear (qqz[l]);
    mpz_clear (rqqz[l]);
  }
  free (qqz);
  free (rqqz);
  qroots_clear (SQ_R);
}

static void
newAlgo (mpz_t N, unsigned long d, mpz_t ad)
{
  unsigned long c = 0;
  header_t header;
  proots_t R;

  header_init (header, N, d, ad);
  proots_init (R, lenPrimes);

  if (sizeof (unsigned long int) == 8) {
    shash_t H;
    shash_init (H, 4 * lenPrimes);
    c = collision_on_p (header, R, H);
    if (nq > 0)
      collision_on_sq (header, R, c, H);
    shash_clear (H);
  }
  else {
    c = gmp_collision_on_p (header, R);
    if (nq > 0)
      gmp_collision_on_sq (header, R, c);
  }

  proots_clear (R, lenPrimes);
  header_clear (header);
}

/* return zero when no more ad is available,
   otherwise put in ad the next value (i is the thread number). */
static int
next_ad (mpz_t ad, int i)
{
  int ret;

  mutex_lock (&lock);
  ret = mpz_cmp (admin, admax) < 0;
  if (ret)
    {
      mpz_set (ad, admin);
      tries ++;
      if (verbose >= 1)
        {
          gmp_printf ("# thread %d: ad=%Zd\n", i, ad);
          fflush (stdout);
        }
      mpz_add_ui (admin, admin, incr);
    }
  mutex_unlock (&lock);
  return ret;
}

void*
one_thread (void* args)
{
  tab_t *tab = (tab_t*) args;
  while (next_ad (tab[0]->ad, tab[0]->thread))
    newAlgo (tab[0]->N, tab[0]->d, tab[0]->ad);
  return NULL;
}

static void
declare_usage(param_list pl)
{
  param_list_decl_usage(pl, "degree", "(required, alias d) polynomial degree (max=6)");
  param_list_decl_usage(pl, "n", "(required, alias N) input number");
  param_list_decl_usage(pl, "P", "(required) deg-1 coeff of g(x) has two prime factors in [P,2P]\n");

  param_list_decl_usage(pl, "admax", "maximal value for ad (+ 1)");
  param_list_decl_usage(pl, "admin", "minimal value for ad (default 0)");
  param_list_decl_usage(pl, "incr", "(alias i) increment of ad (default 60)");
  param_list_decl_usage(pl, "maxtime", "stop the search after maxtime seconds");

  char str[200];
  snprintf (str, 200, "maximum number of special-q's considered\n"
            "               for each ad (default %d)", DEFAULT_NQ);
  param_list_decl_usage(pl, "nq", str);
  snprintf(str, 200, "number of polynomials kept (default %d)", KEEP);
  param_list_decl_usage(pl, "keep", str);
  param_list_decl_usage(pl, "out", "filename for msieve-format output");
  snprintf (str, 200, "size-optimization effort (default %d)", SOPT_DEFAULT_EFFORT);
  param_list_decl_usage(pl, "sopteffort", str);
  param_list_decl_usage(pl, "s", str);
  param_list_decl_usage(pl, "t", "number of threads to use (default 1)");
  param_list_decl_usage(pl, "v", "(switch) verbose mode");
  param_list_decl_usage(pl, "q", "(switch) quiet mode");
  param_list_decl_usage(pl, "target_E", "target E-value\n");
  verbose_decl_usage(pl);
}

static void
usage (const char *argv, const char * missing, param_list pl)
{
  if (missing) {
    fprintf(stderr, "\nError: missing or invalid parameter \"-%s\"\n",
        missing);
  }
  param_list_print_usage(pl, argv, stderr);
  param_list_clear (pl);
  exit (EXIT_FAILURE);
}

int
main (int argc, char *argv[])
{
  char **argv0 = argv;
  double st0 = seconds (), maxtime = DBL_MAX;
  mpz_t N;
  unsigned int d = 0;
  unsigned long P = 0;
  int quiet = 0, nthreads = 1, st;
  tab_t *T;
  pthread_t *tid;

  mpz_init (N);
  mpz_init (admin);
  mpz_init (admax);
  cado_poly_init (best_poly);
  cado_poly_init (curr_poly);
  data_init (data_opt_lognorm);
  data_init (data_exp_E);
  data_init (data_beta);
  data_init (data_eta);
  data_init (raw_proj_alpha);
  data_init (opt_proj_alpha);

  /* read params */
  param_list pl;
  param_list_init (pl);

  declare_usage(pl);

  param_list_configure_switch (pl, "-v", &verbose);
  param_list_configure_switch (pl, "-q", &quiet);
  param_list_configure_alias(pl, "degree", "-d");
  param_list_configure_alias(pl, "incr", "-i");
  param_list_configure_alias(pl, "n", "-N");

  if (argc == 1)
    usage (argv0[0], NULL, pl);

  argv++, argc--;
  for ( ; argc; ) {
    if (param_list_update_cmdline (pl, &argc, &argv)) continue;
    fprintf (stderr, "Unhandled parameter %s\n", argv[0]);
    usage (argv0[0], NULL, pl);
  }

  /* size optimization effort that passed to size_optimization */
  param_list_parse_uint (pl, "sopteffort", &sopt_effort);

  param_list_parse_size_t (pl, "keep", &keep);
  /* initialize best norms */
  if (keep > 0) {
    best_opt_logmu = (double *) malloc(keep * sizeof(double));
    ASSERT_ALWAYS(best_opt_logmu != NULL);
    best_exp_E = (double *) malloc(keep * sizeof(double));
    ASSERT_ALWAYS(best_exp_E != NULL);
  } else {
    /* Allow keep == 0, say, if we want only timings. malloc() may or may not
       return a NULL pointer for a size argument of zero, so we do it
       ourselves. */
    best_opt_logmu = NULL;
    best_exp_E = NULL;
  }
  for (size_t i = 0; i < keep; i++)
    {
      best_opt_logmu[i] = LOGNORM_MAX; /* best logmu after size optimization */
      best_exp_E[i] = LOGNORM_MAX;     /* best logmu after rootsieve */
    }

  /* parse and check N in the first place */
  int have_n = param_list_parse_mpz (pl, "n", N);

  if (!have_n) {
    fprintf(stderr, "# Reading n from stdin\n");
    param_list_read_stream(pl, stdin, 0);
    have_n = param_list_parse_mpz(pl, "n", N);
  }

  if (!have_n) {
      fprintf(stderr, "No n defined ; sorry.\n");
      exit(1);
  }

  if (mpz_cmp_ui (N, 0) <= 0) usage(argv0[0], "n", pl);

  param_list_parse_ulong(pl, "P", &P);
  if (P == 0) usage(argv0[0], "P", pl);

  param_list_parse_int (pl, "t", &nthreads);
  param_list_parse_ulong (pl, "nq", &nq);
  param_list_parse_uint (pl, "degree", &d);

  /* if no -admin is given, mpz_init did set it to 0, which is exactly
     what we want */
  param_list_parse_mpz (pl, "admin", admin);

  if (param_list_parse_mpz (pl, "admax", admax) == 0) /* no -admax */
    mpz_set (admax, N);

  param_list_parse_ulong (pl, "incr", &incr);
  param_list_parse_double (pl, "maxtime", &maxtime);
  param_list_parse_double (pl, "target_E", &target_E);
  out = param_list_lookup_string (pl, "out");

  if (param_list_warn_unused(pl))
    usage (argv0[0], NULL, pl);

  /* print command line */
  verbose_interpret_parameters(pl);
  param_list_print_command_line (stdout, pl);

  /* check degree */
  if (d <= 0) usage(argv0[0], "degree", pl);

  /* allocate threads */
  tid = malloc (nthreads * sizeof (pthread_t));
  ASSERT_ALWAYS(tid != NULL);

  /* quiet mode */
  if (quiet == 1)
    verbose = -1;

  /* set cpoly */
  mpz_set (best_poly->n, N);
  mpz_set (curr_poly->n, N);
  best_poly->pols[ALG_SIDE]->deg = d;
  best_poly->pols[RAT_SIDE]->deg = 1;
  curr_poly->pols[ALG_SIDE]->deg = d;
  curr_poly->pols[RAT_SIDE]->deg = 1;

  /* initialize primes in [P,2*P] */
  double Pd;
  Pd = (double) P;
  if (Pd > (double) UINT_MAX) {
    fprintf (stderr, "Error, too large value of P\n");
    exit (1);
  }
  if (P <= (unsigned long) SPECIAL_Q[LEN_SPECIAL_Q - 2]) {
    fprintf (stderr, "Error, too small value of P, need P > %u\n",
             SPECIAL_Q[LEN_SPECIAL_Q - 2]);
    exit (1);
  }
  /* since for each prime p in [P,2P], we convert p^2 to int64_t, we need
     (2P)^2 < 2^63, thus P < 2^30.5 */
  /* XXX In fact there is a bug in collision_on_p which limit P to 2^30 */
  if (P >= 1073741824UL)
    {
      fprintf (stderr, "Error, too large value of P\n");
      exit (1);
    }

  st = milliseconds ();
  lenPrimes = initPrimes (P, &Primes);

  printf ("# Info: initializing %lu P primes took %lums, nq=%lu\n",
          lenPrimes, milliseconds () - st, nq);
  printf ( "# Info: estimated peak memory=%.2fMB (%d thread(s),"
           " batch %d inversions on SQ)\n",
           (double) (nthreads * (BATCH_SIZE * 2 + INIT_FACTOR) * lenPrimes
           * (sizeof(uint32_t) + sizeof(uint64_t)) / 1024 / 1024),
           nthreads, BATCH_SIZE);

  /* initialize tab_t for threads */
  T = malloc (nthreads * sizeof (tab_t));
  if (T == NULL)
  {
    fprintf (stderr, "Error, cannot allocate memory in main\n");
    exit (1);
  }
  for (int i = 0; i < nthreads ; i++)
  {
    mpz_init_set (T[i]->N, N);
    T[i]->d = d;
    mpz_init (T[i]->ad);
    T[i]->thread = i;
  }

  if (incr <= 0)
  {
    fprintf (stderr, "Error, incr should be positive\n");
    exit (1);
  }

  /* admin should be nonnegative */
  if (mpz_cmp_ui (admin, 0) < 0)
    {
      fprintf (stderr, "Error, admin should be nonnegative\n");
      exit (1);
    }

  /* if admin = 0, start from incr */
  if (mpz_cmp_ui (admin, 0) == 0)
    mpz_set_ui (admin, incr);

  /* admin should be a non-zero multiple of 'incr', since when the global
     [admin, admax] range is cut by cado-nfs.py between different workunits,
     some bounds might no longer be multiple of 'incr'. */
  mpz_add_ui (admin, admin, (incr - mpz_fdiv_ui (admin, incr)) % incr);

  int i;
  for (i = 0; i < nthreads; i++)
    pthread_create (&tid[i], NULL, one_thread, (void *) (T+i));
  for (i = 0; i < nthreads; i++)
    pthread_join (tid[i], NULL);

  /* finishing up statistics */
  if (verbose >= 0)
    {
      potential_collisions *= expected_collisions (Primes[lenPrimes - 1]);
      printf ("# Stat: potential collisions=%1.2f (%1.2e/s)\n",
              potential_collisions, 1000.0 * potential_collisions
              / (double) milliseconds ());
      if (collisions > 0)
        {
          double rawmean = aver_raw_lognorm / collisions;

          printf ("# Stat: raw lognorm (nr/min/av/max/std): %lu/%1.2f/%1.2f/%1.2f/%1.2f\n",
                  collisions, min_raw_lognorm, rawmean, max_raw_lognorm,
                  sqrt (var_raw_lognorm / collisions - rawmean * rawmean));
          printf ("# Stat: raw proj. alpha (nr/min/av/max/std): %lu/%1.3f/%1.3f/%1.3f/%1.3f\n",
                  collisions, raw_proj_alpha->min, data_mean (raw_proj_alpha), raw_proj_alpha->max, sqrt (data_var (raw_proj_alpha)));
          if (collisions_good > 0)
            {
              double mean = data_mean (data_opt_lognorm);
              double Emean = data_mean (data_exp_E);
              printf ("# Stat: optimized lognorm (nr/min/av/max/std): %lu/%1.2f/%1.2f/%1.2f/%1.2f\n",
                      collisions_good, data_opt_lognorm->min, mean, data_opt_lognorm->max,
                      sqrt (data_var (data_opt_lognorm)));
              printf ("# Stat: opt proj. alpha (nr/min/av/max/std): %lu/%1.3f/%1.3f/%1.3f/%1.3f\n",
                  collisions_good, opt_proj_alpha->min, data_mean (opt_proj_alpha), opt_proj_alpha->max, sqrt (data_var (opt_proj_alpha)));
              printf ("# Stat: exp_E (nr/min/av/max/std): %lu/%1.2f/%1.2f/%1.2f/%1.2f\n",
                      collisions_good, data_exp_E->min, Emean,
                      data_exp_E->max, sqrt (data_var (data_exp_E)));
            }
        }
    }

  printf ("# Stat: tried %d ad-value(s), found %d polynomial(s), %d size-optimized, %d rootsieved\n",
          tries, tot_found, opt_found, ros_found);

  for (int i = 0; i < nthreads ; i++)
    {
      mpz_clear (T[i]->N);
      mpz_clear (T[i]->ad);
    }
  free (T);
  clearPrimes (&Primes);

  /* print best keep values of logmu */
  if (collisions_good > 0)
    {
      printf ("# Stat: best exp_E after size optimization:");
      for (size_t i = 0; i < keep; i++)
        if (best_exp_E[i] < LOGNORM_MAX)
          printf (" %1.2f", best_exp_E[i]);
      printf ("\n");
    }

  /* print total time (this gets parsed by the scripts) */
  printf ("# Stat: total phase took %.2fs\n", seconds () - st0);
#ifndef HAVE_RUSAGE_THREAD /* optimize_time is correct only if RUSAGE_THREAD
                              works or in mono-thread mode */
  if (nthreads == 1)
#endif
    printf ("# Stat: size-optimization took %.2fs\n", optimize_time);

  mpz_clear (N);
  mpz_clear (admin);
  mpz_clear (admax);
  cado_poly_clear (best_poly);
  cado_poly_clear (curr_poly);
  free(best_opt_logmu);
  free(best_exp_E);
  param_list_clear (pl);
  free (tid);
  data_clear (data_opt_lognorm);
  data_clear (data_exp_E);
  data_clear (data_beta);
  data_clear (data_eta);
  data_clear (raw_proj_alpha);
  data_clear (opt_proj_alpha);

  return 0;
}<|MERGE_RESOLUTION|>--- conflicted
+++ resolved
@@ -220,23 +220,13 @@
 
   if (raw_option)
     {
-<<<<<<< HEAD
       np += snprintf(buf + np, size - np, "# Raw polynomial:\n");
-      data_add (raw_proj_alpha, get_biased_alpha_projective (F, ALPHA_BOUND));
+      data_add (raw_proj_alpha, get_alpha_projective (F, ALPHA_BOUND));
     }
   else
     {
       snprintf(buf + np, size - np, "# Size-optimized polynomial:\n");
-      data_add (opt_proj_alpha, get_biased_alpha_projective (F, ALPHA_BOUND));
-=======
-      sprintf (buf, "# Raw polynomial:\n");
-      data_add (raw_proj_alpha, get_alpha_projective (F, ALPHA_BOUND));
-    }
-  else
-    {
-      sprintf (buf, "# Size-optimized polynomial:\n");
       data_add (opt_proj_alpha, get_alpha_projective (F, ALPHA_BOUND));
->>>>>>> a881a0aa
     }
 
   np += gmp_snprintf(buf + np, size - np, "%sn: %Zd\n", prefix, n);
