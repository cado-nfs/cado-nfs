--- conflicted
+++ resolved
@@ -888,22 +888,8 @@
   mpz_init_set_ui (s2param->B, 0UL);
   mpz_init_set_ui (s2param->MOD, 0UL);
 
-<<<<<<< HEAD
   mpz_poly_init(s2param->f, -1);
   mpz_poly_init(s2param->g, -1);
-=======
-  s2param->f = (mpz_t*) malloc ((poly->d + 1) * sizeof (mpz_t));
-  s2param->g = (mpz_t*) malloc (2 * sizeof (mpz_t));
-  if (s2param->f == NULL || s2param->g == NULL) {
-    fprintf(stderr, "Error, cannot allocate memory in %s\n", __func__);
-    exit (1);
-  }
-
-  for (i = 0; i <= poly->d; i++)
-    mpz_init (s2param->f[i]);
-  mpz_init (s2param->g[0]);
-  mpz_init (s2param->g[1]);
->>>>>>> c7ba0711
 }
 
 
@@ -1116,26 +1102,10 @@
 void
 ropt_bestpoly_init (ropt_bestpoly_ptr bestpoly)
 {
-<<<<<<< HEAD
     bestpoly->nb_polys = 2;
     bestpoly->pols = malloc(bestpoly->nb_polys * sizeof(mpz_poly));
     for(int side = 0 ; side < bestpoly->nb_polys ; side++)
         mpz_poly_init(bestpoly->pols[side], -1);
-=======
-  int i;
-  bestpoly->f = (mpz_t*) malloc ((d + 1) * sizeof (mpz_t));
-  bestpoly->g = (mpz_t*) malloc (2 * sizeof (mpz_t));
-
-  if ((bestpoly->f == NULL) || (bestpoly->g == NULL)) {
-    fprintf(stderr, "Error, cannot allocate memory in %s\n", __func__);
-    exit (1);
-  }
-
-  for (i = 0; i <= d; i++)
-    mpz_init (bestpoly->f[i]);
-  mpz_init (bestpoly->g[0]);
-  mpz_init (bestpoly->g[1]);
->>>>>>> c7ba0711
 }
 
 
