--- conflicted
+++ resolved
@@ -90,11 +90,6 @@
                 ropt_param_ptr param,
                 ropt_info_ptr info)
 {
-<<<<<<< HEAD
-=======
-
-  long int old_i;
->>>>>>> 03267049
   double alpha_lat;
 
   // int old_i;
@@ -151,13 +146,6 @@
   info->w = param->s2_w;
   ropt_stage2 (poly, s2param, param, info, global_E_pqueue, param->s2_w);
 
-<<<<<<< HEAD
-=======
-  /* rotate back */
-  rotate_aux (poly->f, poly->g, old_i, 0, 2);
-  old_i = 0;    // NOLINT(clang-analyzer-deadcode.DeadStores)
-
->>>>>>> 03267049
   /* return best poly */
   ropt_get_bestpoly (poly, global_E_pqueue, bestpoly);
 
@@ -179,7 +167,6 @@
         ropt_param_ptr param,
         ropt_info_ptr info)
 {
-<<<<<<< HEAD
     int d = mpz_poly_degree(poly->cpoly->pols[1]);
     if (d == 5 || d == 4 || d == 3)
         ropt_linear (poly, bestpoly, param, info);
@@ -189,16 +176,6 @@
         fprintf (stderr, "Error: only support deg 3, 4, 5, 6 and 7.\n");
         exit(1);
     }
-=======
-  if (poly->d == 5 || poly->d == 4 || poly->d == 3)
-    ropt_linear (poly, bestpoly, param, info);
-  else if (poly->d == 6 || poly->d == 7)
-    ropt_quadratic (poly, bestpoly, param, info);
-  else {
-    fprintf (stderr, "Error: only support deg 3, 4, 5, 6 and 7.\n");
-    exit(EXIT_FAILURE);    // NOLINT(concurrency-mt-unsafe)
-  }
->>>>>>> 03267049
 }
 
 
