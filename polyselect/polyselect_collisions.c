#include "cado.h"		// IWYU pragma: keep
#include <stdio.h>
#include <stdlib.h>		// malloc ...
#include <stdint.h>		// uint64_t
#include <limits.h>		/* for CHAR_BIT */
#include <math.h>               // log
#include <gmp.h>
#include "auxiliary.h"
#include "cado_poly.h"
#include "gmp_aux.h"		// mpz_set_uint64
#include "macros.h"		// ASSERT
#include "memusage.h"
#include "misc.h"
#include "modredc_ul.h"
#include "mpz_poly.h"
#include "polyselect_arith.h"
#include "polyselect_shash.h"
#include "polyselect_hash.h"
#include "polyselect_locals.h"
#include "polyselect_main_queue.h"
#include "portability.h"
#include "roots_mod.h"
#include "polyselect_collisions.h"
#include "timing.h"		// for seconds
#include "usp.h"		// usp_root_data
#include "verbose.h"		// verbose_output_print

/*{{{ polyselect_proots_dispatch_to_shash_flat_ugly */

/* This code dispatches congruence classes of the roots_per_prime[] table,
 * modulo the primes that are listed in Primes, within the range
 * [-umax...umax], into the quick hash table H.
 *
 * This overly complicated code provides some tiny performance gain, but
 * the simpler version below is fine too.
 *
 * the value number_of_roots_per_prime[(number of primes)] must be 0xff
 *
 * This means that the following must typically appear before the call to
 * this function.
 *
 * loc->R->nr[loc->R->size] = 0xff;
 *
 */
void polyselect_proots_dispatch_to_shash_flat_ugly(
        polyselect_shash_ptr H,
        const uint32_t * Primes,
        const unsigned long * roots_per_prime,
        const uint8_t * number_of_roots_per_prime,
        int64_t umax)
{
  uint64_t **cur1, **cur2, *ccur1, *ccur2;
  long *pc, *epc;
  int64_t ppl, neg_umax, v1, v2, nv;
  uint8_t vpnr;

#if polyselect_SHASH_NBUCKETS == 256
#define CURRENT(V) (H->current + (uint8_t) (V))
#else
#define CURRENT(V) (H->current + ((V) & (polyselect_SHASH_NBUCKETS - 1)))
#endif

  polyselect_shash_reset(H);

  pc = (long *) roots_per_prime;
  nv = *pc;
  const uint32_t * pprimes = Primes - 1;
  const uint8_t * pnr = number_of_roots_per_prime;
  neg_umax = -umax;

  /* This define inserts 2 values v1 and v2 with a interlace.
     The goal is to have a little time to read ccurX from L0
     cache before to use it. The best seems a
     three read interlacing in fact, two seems too short. */
#define INSERT_2I(I1,I2)                                                \
  do {                                                                  \
    cur1 = CURRENT(I1); ccur1 = *cur1;					\
    cur2 = CURRENT(I2); ccur2 = *cur2;					\
    *ccur1++ = I1; __builtin_prefetch(ccur1, 1, 3); *cur1 = ccur1;	\
    *ccur2++ = I2; __builtin_prefetch(ccur2, 1, 3); *cur2 = ccur2;	\
  } while (0)
  /* This version is slow because ccur1 is used immediatly after
     it has been read from L0 cache -> 3 ticks of latency on P4 Nehalem. */
#define INSERT_I(I)						\
  do {								\
    cur1 = CURRENT(I); ccur1 = *cur1; *ccur1++ = I;		\
    __builtin_prefetch(ccur1, 1, 3); *cur1 = ccur1;		\
  } while (0)

  int64_t b;
  b = (int64_t) ((double) umax * 0.3333333333333333);
  do
    {
      do
	{
	  vpnr = *pnr++;
	  pprimes++;
	}
      while (!vpnr);
      if (UNLIKELY(vpnr == 0xff))
	goto bend;
      ppl = *pprimes;
      __builtin_prefetch(((void *) pnr) + 0x040, 0, 3);
      __builtin_prefetch(((void *) pprimes) + 0x80, 0, 3);
      __builtin_prefetch(((void *) pc) + 0x100, 0, 3);
      ppl *= ppl;
      epc = pc + vpnr;
      if (UNLIKELY(ppl > b))
	{
	  b = umax >> 1;
	  goto iter2;
	}
      do
	{
	  v1 = nv;
	  cur1 = CURRENT(v1);
	  ccur1 = *cur1;
	  v2 = v1 - ppl;
	  cur2 = CURRENT(v2);
	  ccur2 = *cur2;
	  nv = *++pc;
	  *ccur1++ = v1;
	  __builtin_prefetch(ccur1, 1, 3);
	  *cur1 = ccur1;
	  *ccur2++ = v2;
	  __builtin_prefetch(ccur2, 1, 3);
	  *cur2 = ccur2;
	  v1 += ppl;
	  cur1 = CURRENT(v1);
	  ccur1 = *cur1;
	  v2 -= ppl;
	  cur2 = CURRENT(v2);
	  ccur2 = *cur2;
	  *ccur1++ = v1;
	  __builtin_prefetch(ccur1, 1, 3);
	  *cur1 = ccur1;
	  *ccur2++ = v2;
	  __builtin_prefetch(ccur2, 1, 3);
	  *cur2 = ccur2;
	  v1 += ppl;
	  cur1 = CURRENT(v1);
	  ccur1 = *cur1;
	  v2 -= ppl;
	  cur2 = CURRENT(v2);
	  ccur2 = *cur2;
	  *ccur1++ = v1;
	  __builtin_prefetch(ccur1, 1, 3);
	  *cur1 = ccur1;
	  *ccur2++ = v2;
	  __builtin_prefetch(ccur2, 1, 3);
	  *cur2 = ccur2;
	  v1 += ppl;
	  v2 -= ppl;
	  if (LIKELY(v1 > umax))
	    {
	      if (UNLIKELY(v2 >= neg_umax))
		INSERT_I(v2);
	  } else if (UNLIKELY(v2 >= neg_umax))
	    INSERT_2I(v1, v2);
	  else
	    INSERT_I(v1);
	}
      while (pc != epc);
    }
  while (1);

  do
    {
      do
	{
	  vpnr = *pnr++;
	  pprimes++;
	}
      while (!vpnr);
      if (UNLIKELY(vpnr == 0xff))
	goto bend;
      ppl = *pprimes;
      __builtin_prefetch(((void *) pnr) + 0x040, 0, 3);
      __builtin_prefetch(((void *) pprimes) + 0x100, 0, 3);
      __builtin_prefetch(((void *) pc) + 0x280, 0, 3);
      ppl *= ppl;
      epc = pc + vpnr;
    iter2:
      if (UNLIKELY(ppl > b))
	goto iter1;
      do
	{
	  v1 = nv;
	  cur1 = CURRENT(v1);
	  ccur1 = *cur1;
	  v2 = v1 - ppl;
	  cur2 = CURRENT(v2);
	  ccur2 = *cur2;
	  nv = *++pc;
	  *ccur1++ = v1;
	  __builtin_prefetch(ccur1, 1, 3);
	  *cur1 = ccur1;
	  *ccur2++ = v2;
	  __builtin_prefetch(ccur2, 1, 3);
	  *cur2 = ccur2;
	  v1 += ppl;
	  cur1 = CURRENT(v1);
	  ccur1 = *cur1;
	  v2 -= ppl;
	  cur2 = CURRENT(v2);
	  ccur2 = *cur2;
	  *ccur1++ = v1;
	  __builtin_prefetch(ccur1, 1, 3);
	  *cur1 = ccur1;
	  *ccur2++ = v2;
	  __builtin_prefetch(ccur2, 1, 3);
	  *cur2 = ccur2;
	  v1 += ppl;
	  v2 -= ppl;
	  if (LIKELY(v1 > umax))
	    {
	      if (UNLIKELY(v2 >= neg_umax))
		INSERT_I(v2);
	  } else if (UNLIKELY(v2 >= neg_umax))
	    INSERT_2I(v1, v2);
	  else
	    INSERT_I(v1);
	}
      while (pc != epc);
    }
  while (1);

  do
    {
      do
	{
	  vpnr = *pnr++;
	  pprimes++;
	}
      while (!vpnr);
      if (UNLIKELY(vpnr == 0xff))
	goto bend;
      ppl = *pprimes;
      __builtin_prefetch(((void *) pnr) + 0x040, 0, 3);
      __builtin_prefetch(((void *) pprimes) + 0x100, 0, 3);
      __builtin_prefetch(((void *) pc) + 0x280, 0, 3);
      ppl *= ppl;
      epc = pc + vpnr;
    iter1:
      do
	{
	  v1 = nv;
	  cur1 = CURRENT(v1);
	  ccur1 = *cur1;
	  v2 = v1 - ppl;
	  cur2 = CURRENT(v2);
	  ccur2 = *cur2;
	  nv = *++pc;
	  *ccur1++ = v1;
	  __builtin_prefetch(ccur1, 1, 3);
	  *cur1 = ccur1;
	  *ccur2++ = v2;
	  __builtin_prefetch(ccur2, 1, 3);
	  *cur2 = ccur2;
	  v1 += ppl;
	  v2 -= ppl;
	  if (LIKELY(v1 > umax))
	    {
	      if (UNLIKELY(v2 >= neg_umax))
		INSERT_I(v2);
	  } else if (UNLIKELY(v2 >= neg_umax))
	    INSERT_2I(v1, v2);
	  else
	    INSERT_I(v1);
	}
      while (pc != epc);
    }
  while (1);

bend:
#undef INSERT_2I
#undef INSERT_I

  ;
}

/*}}}*/

/*{{{ polyselect_proots_dispatch_to_shash_flat */
void polyselect_proots_dispatch_to_shash_flat(
        polyselect_shash_ptr H,
        const uint32_t * Primes,
        size_t lenPrimes,
        const unsigned long * roots_per_prime,
        const uint8_t * number_of_roots_per_prime,
        int64_t umax)
{
    polyselect_shash_reset(H);
    unsigned long c = 0;
    for (unsigned long nprimes = 0; nprimes < lenPrimes; nprimes++)
    {
        unsigned long p = Primes[nprimes];
        int64_t ppl = (int64_t) p *(int64_t) p;
        unsigned long nr = number_of_roots_per_prime[nprimes];
        for (unsigned long j = 0; j < nr; j++, c++)
        {
            // int64_t u0 = (((int64_t) roots_per_prime[c] + umax) % ppl) - umax;
            int64_t u0 = roots_per_prime[c];
            for(int64_t u = u0 ; u < umax ; u += ppl)
                polyselect_shash_add(H, u);
            for(int64_t u = u0 - ppl ; u + umax >= 0; u -= ppl)
                polyselect_shash_add(H, u);
        }
    }

    for (int i = 0; i < polyselect_SHASH_NBUCKETS; i++)
        ASSERT(H->current[i] <= H->base[i + 1]);
}
/*}}}*/

/*{{{ polyselect_proots_dispatch_to_shash_notflat */
/* This is a slight variation around the previous implementation. Here,
 * we expect the roots to be organized into several different tables per
 * prime.
 */
void polyselect_proots_dispatch_to_shash_notflat(
        polyselect_shash_ptr H,
        const uint32_t * Primes,
        size_t lenPrimes,
        uint64_t * const * roots_per_prime,
        const uint8_t * number_of_roots_per_prime,
        int64_t umax)
{
      for (unsigned long nprimes = 0; nprimes < lenPrimes; nprimes++)
<<<<<<< HEAD
	{
	  unsigned long p = Primes[nprimes];
          int64_t ppl = (int64_t) p *(int64_t) p;
	  unsigned long nr = number_of_roots_per_prime[nprimes];
	  for (unsigned long j = 0; j < nr; j++)
	    {
=======
       {
         unsigned long p = Primes[nprimes];
          int64_t ppl = (int64_t) p *(int64_t) p;
         unsigned long nr = number_of_roots_per_prime[nprimes];
         for (unsigned long j = 0; j < nr; j++)
           {
>>>>>>> be3de530
                // int64_t u0 = (((int64_t) roots_per_prime[nprimes][j] + umax) % ppl) - umax;
                int64_t u0 = roots_per_prime[nprimes][j];
                for(int64_t u = u0 ; u < umax ; u += ppl)
                    polyselect_shash_add(H, u);
                for(int64_t u = u0 - ppl ; u + umax >= 0 ; u -= ppl)
                    polyselect_shash_add(H, u);
            }
        }

      for (int i = 0; i < polyselect_SHASH_NBUCKETS; i++)
          ASSERT(H->current[i] <= H->base[i + 1]);
}/*}}}*/

/*{{{ polyselect_proots_dispatch_to_hash_notflat */
/* same as above, but for a hash (not shash) table */
<<<<<<< HEAD
void polyselect_proots_dispatch_to_hash_notflat(
=======
static inline void polyselect_proots_dispatch_to_hash_notflat(
>>>>>>> be3de530
        polyselect_hash_ptr H,
        const uint32_t * Primes,
        size_t lenPrimes,
        uint64_t * const * roots_per_prime,
        const uint8_t * number_of_roots_per_prime,
        int64_t umax,
        unsigned long q,
        mpz_srcptr rq,
        polyselect_thread_locals_ptr loc
        )
{
      for (unsigned long nprimes = 0; nprimes < lenPrimes; nprimes++)
<<<<<<< HEAD
	{
	  unsigned long p = Primes[nprimes];
          int64_t ppl = (int64_t) p *(int64_t) p;
	  unsigned long nr = number_of_roots_per_prime[nprimes];
	  for (unsigned long j = 0; j < nr; j++)
	    {
=======
       {
         unsigned long p = Primes[nprimes];
          int64_t ppl = (int64_t) p *(int64_t) p;
         unsigned long nr = number_of_roots_per_prime[nprimes];
         for (unsigned long j = 0; j < nr; j++)
           {
>>>>>>> be3de530
                // int64_t u0 = (((int64_t) roots_per_prime[nprimes][j] + umax) % ppl) - umax;
                int64_t u0 = roots_per_prime[nprimes][j];
                for(int64_t u = u0 ; u < umax ; u += ppl)
                    polyselect_hash_add(H, p, u, q, rq, loc);
                for(int64_t u = u0 - ppl ; u + umax >= 0 ; u -= ppl)
                    polyselect_hash_add(H, p, u, q, rq, loc);
            }
        }
}/*}}}*/

/*{{{ polyselect_proots_dispatch_to_hash_flat */
<<<<<<< HEAD
void polyselect_proots_dispatch_to_hash_flat(
=======
static inline void polyselect_proots_dispatch_to_hash_flat(
>>>>>>> be3de530
        polyselect_hash_ptr H,
        const uint32_t * Primes,
        size_t lenPrimes,
        const unsigned long * roots_per_prime,
        const uint8_t * number_of_roots_per_prime,
        int64_t umax,
        unsigned long q,
        mpz_srcptr rq,
        polyselect_thread_locals_ptr loc
        )
{
    unsigned long c = 0;
    for (unsigned long nprimes = 0; nprimes < lenPrimes; nprimes++)
    {
        unsigned long p = Primes[nprimes];
        int64_t ppl = (int64_t) p *(int64_t) p;
        unsigned long nr = number_of_roots_per_prime[nprimes];
        for (unsigned long j = 0; j < nr; j++, c++)
        {
            // int64_t u0 = (((int64_t) roots_per_prime[nprimes][j] + umax) % ppl) - umax;
            int64_t u0 = roots_per_prime[c];
            for(int64_t u = u0 ; u < umax ; u += ppl)
                polyselect_hash_add(H, p, u, q, rq, loc);
            for(int64_t u = u0 - ppl ; u + umax >= 0 ; u -= ppl)
                polyselect_hash_add(H, p, u, q, rq, loc);
        }
    }
}/*}}}*/

<<<<<<< HEAD
static unsigned long compute_and_lift_proots(polyselect_thread_locals_ptr loc)/*{{{*/
=======
unsigned long compute_and_lift_proots(polyselect_thread_locals_ptr loc)/*{{{*/
>>>>>>> be3de530
{
    polyselect_proots_ptr R = loc->R;
    polyselect_poly_header_srcptr header = loc->header;
    gmp_randstate_ptr rstate = loc->rstate;

    unsigned long tot_roots = 0;
    uint64_t *
        rp = (uint64_t *) malloc(header->d * sizeof(uint64_t));
    if (rp == NULL)
    {
        fprintf(stderr, "Error, cannot allocate memory in collision_on_p\n");
        exit(1);
    }

    for (unsigned long nprimes = 0; nprimes < loc->main->lenPrimes; nprimes++)
    {
        unsigned long p = loc->main->Primes[nprimes];

        /* add fake roots to keep indices */
        if (polyselect_poly_header_skip(header, p))
        {
<<<<<<< HEAD
            R->nr[nprimes] = 0;	// nr = 0.
=======
            R->nr[nprimes] = 0;        // nr = 0.
>>>>>>> be3de530
            R->roots[nprimes] = NULL;
            continue;
        }

        unsigned long nrp = roots_mod_uint64(rp,
                mpz_fdiv_ui(header->Ntilde, p),
                header->d,
                p, rstate);
        tot_roots += nrp;
        nrp = roots_lift(rp, header->Ntilde, header->d, header->m0, p, nrp);
        polyselect_proots_add(R, nrp, rp, nprimes);
    }
    free(rp);
    return tot_roots;
}/*}}}*/

/* find collisions between "P" primes, return number of loops */
unsigned long
collision_on_p(polyselect_shash_ptr H, polyselect_hash_match_t match, polyselect_thread_locals_ptr loc)
{
<<<<<<< HEAD
  int found = 0;
  int st = milliseconds();

  int64_t umax = polyselect_main_data_get_M(loc->main);

  /* first compute and lift all roots modulo the primes in
   * loc->main->Primes ; we store that in loc->R
   */
  unsigned long tot_roots = compute_and_lift_proots(loc);
=======
  unsigned long j, p, nrp, tot_roots = 0;
  uint64_t *rp;
  int64_t ppl = 0, u, umax;
  int found = 0;
  int st = milliseconds();

  rp = (uint64_t *) malloc(loc->header->d * sizeof(uint64_t));
  if (rp == NULL)
    {
      fprintf(stderr, "Error, cannot allocate memory in collision_on_p\n");
      exit(1);
    }
>>>>>>> be3de530

  /* We first store only i's (and not p's), and look for collisions,
   * which occur very rarely.
   * if we find out that there is a collision on i, we run the search
   * again for the p's.
   */
<<<<<<< HEAD

  polyselect_shash_reset(H);
  polyselect_proots_dispatch_to_shash_notflat(H,
          loc->main->Primes,
          loc->main->lenPrimes,
          loc->R->roots,
          loc->R->nr,
          umax);

=======
  polyselect_shash_reset(H);
  umax = polyselect_main_data_get_M(loc->main);
  for (unsigned long nprimes = 0; nprimes < loc->main->lenPrimes; nprimes++)
    {
      p = loc->main->Primes[nprimes];
      ppl = (int64_t) p *(int64_t) p;

      /* add fake roots to keep indices */
      if (polyselect_poly_header_skip(loc->header, p))
	{
	  loc->R->nr[nprimes] = 0;	// nr = 0.
	  loc->R->roots[nprimes] = NULL;
	  continue;
	}

      nrp = roots_mod_uint64(rp, mpz_fdiv_ui(loc->header->Ntilde, p), loc->header->d,
			     p, loc->rstate);
      tot_roots += nrp;
      nrp = roots_lift(rp, loc->header->Ntilde, loc->header->d, loc->header->m0, p, nrp);
      polyselect_proots_add(loc->R, nrp, rp, nprimes);
      for (j = 0; j < nrp; j++)
	{
	  for (u = (int64_t) rp[j]; u < umax; u += ppl)
	    polyselect_shash_add(H, u);
	  for (u = ppl - (int64_t) rp[j]; u < umax; u += ppl)
	    polyselect_shash_add(H, -u);
	}
    }
>>>>>>> be3de530
  st = milliseconds() - st;

  if (loc->main->verbose > 2)
    {
      fprintf(stderr, "# computing %lu p-roots took %dms\n", tot_roots, st);
<<<<<<< HEAD
=======
      fprintf(stderr,
	      "# polyselect_shash_size (umax = %" PRId64 ", P = %lu"
	      "): %zu\n", umax, loc->main->P, polyselect_shash_size(H));
      fprintf(stderr, "# expected number of pairs: %zu\n",
	      polyselect_main_data_expected_number_of_pairs(loc->main));
>>>>>>> be3de530
    }

  st = milliseconds();
  found = polyselect_shash_find_collision(H);
  free(rp);

  if (loc->main->verbose > 2)
    {
      fprintf(stderr,
	      "# collision found in shash: %d (probability = 1 / %.1f) [took %dms]\n",
	      found, 4 * log(loc->main->P) * log(loc->main->P), st);
    }



  if (found)
    {				/* do the real work */
      polyselect_hash_t H;

      polyselect_hash_init(H, INIT_FACTOR * loc->main->lenPrimes, match);
      polyselect_proots_dispatch_to_hash_notflat(H,
              loc->main->Primes,
              loc->main->lenPrimes,
              loc->R->roots,
              loc->R->nr,
              umax,
              1, NULL, loc);

#ifdef DEBUG_POLYSELECT
      fprintf(stderr, "# collision_on_p took %lums\n", milliseconds() - st);
      gmp_fprintf(stderr, "# p polyselect_hash_size: %u for ad = %Zd\n",
		  H->size, header->ad);
#endif

#ifdef DEBUG_HASH_TABLE
      fprintf(stderr,
	      "# p polyselect_hash_size: %u, polyselect_hash_alloc: %u\n",
	      H->size, H->alloc);
      fprintf(stderr, "# hash table coll: %lu, all_coll: %lu\n", H->coll,
	      H->coll_all);
#endif
      polyselect_hash_clear(H);
    }


  loc->stats->potential_collisions++;
  return tot_roots;
}


/* collision on each special-q, call collision_on_batch_p() */
static inline void
collision_on_each_sq(unsigned long q,
		     mpz_srcptr rqqz,
		     unsigned long *inv_qq,
                     polyselect_shash_ptr H,
                     polyselect_hash_match_t match,
                     polyselect_thread_locals_ptr loc)
{
  int found;

#ifdef DEBUG_POLYSELECT2
  int st = milliseconds();
#endif

  int64_t umax = polyselect_main_data_get_M(loc->main);

#if 1
  loc->R->nr[loc->R->size] = 0xff;     /* use guard to end */
  polyselect_proots_dispatch_to_shash_flat_ugly(H,
          loc->main->Primes,
          inv_qq,
          loc->R->nr,
          umax);
#else
  /* inv_qq is created by the caller as a flat list.  */
  polyselect_proots_dispatch_to_shash_flat(H,
          loc->main->Primes,
          loc->main->lenPrimes,
          inv_qq,
          loc->R->nr,
          umax);
#endif

  found = polyselect_shash_find_collision(H);

  if (found)
    {				/* do the real work */
      polyselect_hash_t H;

      polyselect_hash_init(H, INIT_FACTOR * loc->main->lenPrimes, match);

      polyselect_proots_dispatch_to_hash_flat(H,
              loc->main->Primes,
              loc->main->lenPrimes,
              inv_qq,
              loc->R->nr,
              umax,
              q, rqqz, loc);

<<<<<<< HEAD
      polyselect_proots_dispatch_to_hash_notflat(H,
              loc->main->Primes,
              loc->main->lenPrimes,
              loc->R->roots,
              loc->R->nr,
              umax,
              1, NULL, loc);

#ifdef DEBUG_POLYSELECT
      fprintf(stderr, "# collision_on_p took %lums\n", milliseconds() - st);
      gmp_fprintf(stderr, "# p polyselect_hash_size: %u for ad = %Zd\n",
		  H->size, header->ad);
#endif

#ifdef DEBUG_HASH_TABLE
      fprintf(stderr,
	      "# p polyselect_hash_size: %u, polyselect_hash_alloc: %u\n",
	      H->size, H->alloc);
      fprintf(stderr, "# hash table coll: %lu, all_coll: %lu\n", H->coll,
	      H->coll_all);
#endif
      polyselect_hash_clear(H);
    }

  loc->stats->potential_collisions++;

  return tot_roots;
}

static inline void
collision_on_each_sq(unsigned long q,
		     mpz_srcptr rqqz,
		     unsigned long *inv_qq,
                     polyselect_shash_ptr H,
                     polyselect_hash_match_t match,
                     polyselect_thread_locals_ptr loc)
{
  int found;

#ifdef DEBUG_POLYSELECT2
  int st = milliseconds();
#endif

  int64_t umax = polyselect_main_data_get_M(loc->main);

#if 0
  loc->R->nr[loc->R->size] = 0xff;	/* use guard to end */
  polyselect_proots_dispatch_to_shash_flat_ugly(H,
          loc->main->Primes,
          inv_qq,
          loc->R->nr,
          umax);
#else
  /* inv_qq is created by the caller as a flat list.  */
  polyselect_proots_dispatch_to_shash_flat(H,
          loc->main->Primes,
          loc->main->lenPrimes,
          inv_qq,
          loc->R->nr,
          umax);
#endif

  found = polyselect_shash_find_collision(H);

  if (found)
    {				/* do the real work */
      polyselect_hash_t H;

      polyselect_hash_init(H, INIT_FACTOR * loc->main->lenPrimes, match);

      polyselect_proots_dispatch_to_hash_flat(H,
              loc->main->Primes,
              loc->main->lenPrimes,
              inv_qq,
              loc->R->nr,
              umax,
              q, rqqz, loc);

=======
>>>>>>> be3de530
      polyselect_hash_clear(H);
    }

  /* use DEBUG_POLYSELECT2 since this is too verbose */
#ifdef DEBUG_POLYSELECT2
  fprintf(stderr, "# inner collision_on_each_sq took %lums\n",
	  milliseconds() - st);
  fprintf(stderr, "# - q polyselect_hash_alloc (q=%lu): %u\n", q, H->alloc);
#endif

#ifdef DEBUG_HASH_TABLE
  fprintf(stderr,
	  "# p polyselect_hash_size: %u, polyselect_hash_alloc: %u\n",
	  H->size, H->alloc);
  fprintf(stderr, "# hash table coll: %lu, all_coll: %lu\n", H->coll,
	  H->coll_all);
#endif

  loc->stats->potential_collisions++;
}


/* Given p, rp, q, invqq[], for each rq of q, compute (rp - rq) / q^2 */
static inline void
collision_on_each_sq_r(unsigned long q,
		       const mpz_t * rqqz,
		       unsigned long *inv_qq,
		       unsigned long number_pr,
		       int count,
                       polyselect_shash_ptr H,
                       polyselect_hash_match_t match,
                       polyselect_thread_locals_ptr loc)
{
  if (count == 0)
    return;

  unsigned long c = 0;
  unsigned long **tinv_qq = malloc(count * sizeof(unsigned long *));

  if (!tinv_qq)
    {
      fprintf(stderr, "Error, cannot allocate memory in %s\n", __FUNCTION__);
      exit(1);
    }
  tinv_qq[0] = malloc((number_pr + 1) * count * sizeof(unsigned long));
  for (int k = 0; k < count; k++)
    {
      /* number_pr + 1 for guard for pre-load in collision_on_each_sq (nv) */
      if (k)
          tinv_qq[k] = tinv_qq[k-1] + number_pr + 1;
      tinv_qq[k][number_pr] = 0;
    }

  int st = milliseconds();

  /* for each rp, compute (rp-rq)*1/q^2 (mod p^2) */
  for (unsigned long nprimes = 0; nprimes < loc->main->lenPrimes; nprimes++)
    {
      if (!loc->R->nr[nprimes])
	continue;
      uint8_t nr = loc->R->nr[nprimes];
      unsigned long p = loc->main->Primes[nprimes];
      uint64_t pp = ((uint64_t) p) * ((uint64_t) p);

      modulusredcul_t modpp;
      residueredcul_t res_rqi, res_rp, res_tmp;
      modredcul_initmod_ul_raw(modpp, pp);
      modredcul_init(res_rqi, modpp);
      modredcul_init(res_rp, modpp);
      modredcul_init(res_tmp, modpp);

      for (int k = 0; k < count; k++)
	{
	  unsigned long rqi = mpz_fdiv_ui(rqqz[k], pp);
	  modredcul_intset_ul(res_rqi, rqi);
	  modredcul_intset_ul(res_tmp, inv_qq[nprimes]);
	  for (uint8_t i = 0; i < nr; i++, c++)
	    {
	      unsigned long rp = loc->R->roots[nprimes][i];
	      modredcul_intset_ul(res_rp, rp);
	      /* rp - rq */
	      modredcul_sub(res_rp, res_rp, res_rqi, modpp);
	      /* res_rp = (rp - rq) / q[i]^2 */
	      modredcul_mul(res_rp, res_rp, res_tmp, modpp);
	      tinv_qq[k][c] = modredcul_intget_ul(res_rp);
	    }
	  c -= nr;
	}
      c += nr;

      modredcul_clear(res_rp, modpp);
      modredcul_clear(res_rqi, modpp);
      modredcul_clear(res_tmp, modpp);
      modredcul_clearmod(modpp);
    }

  if (loc->main->verbose > 2)
    {
      fprintf(stderr,
	      "#  substage: batch %d many (rp-rq)*1/q^2 took %lums\n",
	      count, milliseconds() - st);
      st = milliseconds();
    }

  /* core function to find collisions */
<<<<<<< HEAD
  for (int k = 0; k < count; k++)
=======
  for (k = 0; k < count; k++)
>>>>>>> be3de530
    collision_on_each_sq(q, rqqz[k], tinv_qq[k], H, match, loc);

  if (loc->main->verbose > 2)
    fprintf(stderr,
	    "#  substage: collision-detection %d many rq took %lums\n",
	    count, milliseconds() - st);

  free(tinv_qq[0]);
  free(tinv_qq);
}

/* Next combination */
static inline unsigned int
aux_nextcomb(unsigned int *ind, unsigned int len_q, unsigned int *len_nr)
{
  unsigned int i;

  /* bottom change first */
  for (i = len_q - 1;; i--)
    {
      if (ind[i] < (len_nr[i] - 1))
	{
	  ind[i]++;
	  return 1;
      } else
	{
	  if (i == 0)
	    break;
	  ind[i] = 0;
	}
    }
  return 0;
}


/* Compute crt-ed rq (qqz,rqqz) = (q_1 * ... * q_k,
                                   CRT([r_1, ..., r_k], [q_1, ..., q_k]))
   Well, almost. I think that it's all modulo the q_i^2 (squared!)
 */
static inline void
aux_return_rq(polyselect_qroots_srcptr SQ_R,
	      const unsigned long *idx_q,
	      const unsigned int *idx_nr,
	      unsigned long k, mpz_ptr qqz, mpz_ptr rqqz)
{
  unsigned long i, q[k], rq[k];

  /* q and roots */
  for (i = 0; i < k; i++)
    {
      q[i] = SQ_R->q[idx_q[i]];
      rq[i] = SQ_R->roots[idx_q[i]][idx_nr[i]];
    }

  /* crt roots */
  crt_sq(qqz, rqqz, q, rq, k);

  return;
}

/* Consider each rq which is the product of k pairs (q,r).
 * In this routine the q[i] are fixed, only the roots mod q[i] change.
 *
 * The name is misleading. There is nothing about reentrancy here, this
 * function is just a component of collision_on_sq
 */
static inline void
collision_on_batch_sq_r(polyselect_qroots_srcptr SQ_R,
			unsigned long q,
			const unsigned long *idx_q,
			unsigned long *inv_qq,
			unsigned long number_pr,
			unsigned long *curr_nq,
			unsigned long k,
                        polyselect_shash_ptr H,
                        polyselect_hash_match_t match,
                        polyselect_thread_locals_ptr loc)
{
  int count;
  unsigned int ind_qr[k];	/* indices of roots for each small q */
  unsigned int len_qnr[k];	/* for each small q, number of roots */
  unsigned long i;
  mpz_t qqz, rqqz[BATCH_SIZE];

  mpz_init(qqz);
  for (i = 0; i < BATCH_SIZE; i++)
    mpz_init(rqqz[i]);

#if 0
  fprintf(stderr, "q: %lu, ", q);
  for (i = 0; i < k; i++)
    fprintf(stderr, "%u ", SQ_R->q[idx_q[i]]);
  fprintf(stderr, ", ");
  for (i = 0; i < k; i++)
    fprintf(stderr, "%u ", SQ_R->nr[idx_q[i]]);
  fprintf(stderr, "\n");
#endif

  /* we proceed with BATCH_SIZE many rq for each time */
  for (i = 0; i < k; i++)
    {
      ind_qr[i] = 0;
      len_qnr[i] = SQ_R->nr[idx_q[i]];
    }
  for(int re = 1 ; re ; )
    {
      /* compute BATCH_SIZE such many rqqz[] */
      int num_rq = 0;
      for (count = 0; re && count < BATCH_SIZE; count++)
	{
          /* We do multiple inversions over and over again (in crt_sq),
           * even though the set of q's doesn't change... This has no
           * noticeable impact on the running time, though.
           */
	  aux_return_rq(SQ_R, idx_q, ind_qr, k, qqz, rqqz[count]);
	  re = aux_nextcomb(ind_qr, k, len_qnr);
	  (*curr_nq)++;
	  num_rq++;
	  if ((*curr_nq) >= loc->main->nq)
	    re = 0;
	}

      /* core function for a fixed qq and several rqqz[] */
      collision_on_each_sq_r(q, (const mpz_t *) rqqz, inv_qq,
			     number_pr, num_rq, H, match, loc);
    }

  mpz_clear(qqz);
  for (i = 0; i < BATCH_SIZE; i++)
    mpz_clear(rqqz[i]);
}

static inline void invert_q2_mod_all_p2(/*{{{*/
        unsigned long *invqq,
        unsigned long q,
        const uint32_t * Primes,
        unsigned long lenPrimes,
        polyselect_poly_header_srcptr header,
        const uint8_t * number_of_roots_per_prime)
{
  /* Step 1: inversion; compute 1/q^2 (mod p_i^2) to invqq[i] */
  for (unsigned long nprimes = 0; nprimes < lenPrimes; nprimes++)
    {
      unsigned long p = Primes[nprimes];
      if (polyselect_poly_header_skip(header, p))
	continue;
      unsigned int nr = number_of_roots_per_prime[nprimes];
      if (nr == 0)
	continue;
      uint64_t pp = ((uint64_t) p) * (uint64_t) p;

      modulusredcul_t modpp;
      residueredcul_t qq, tmp;
      modredcul_initmod_ul(modpp, pp);
      modredcul_init(qq, modpp);
      modredcul_init(tmp, modpp);

      /* q^2/B (mod pp). Warning: for large nq, we might have q > p^2, therefore
         we must first reduce q mod p^2 before calling modredcul_intset_ul. */
      modredcul_intset_ul(tmp, q % pp);
      modredcul_sqr(qq, tmp, modpp);
      /* B/q^2 (mod pp) */
      modredcul_intinv(tmp, qq, modpp);
      invqq[nprimes] = modredcul_intget_ul(tmp);

      modredcul_clear(tmp, modpp);
      modredcul_clear(qq, modpp);
      modredcul_clearmod(modpp);
    }

}/*}}}*/

/* collision on special-q, call collision_on_batch_sq */
void
collision_on_sq(unsigned long c, polyselect_shash_ptr H, polyselect_hash_match_t match, polyselect_thread_locals_ptr loc)
{
  unsigned long *invqq = malloc(loc->main->lenPrimes * sizeof(unsigned long));
  if (!invqq)
    {
      fprintf(stderr, "Error, cannot allocate memory in %s\n", __FUNCTION__);
      exit(1);
    }

  /* init special-q roots */
  polyselect_qroots_t SQ_R;

  polyselect_qroots_init(SQ_R);
  comp_sq_roots(loc->header, SQ_R, loc->rstate);
  //polyselect_qroots_print (SQ_R);


  /* find a suitable lq */
  unsigned long k;
  unsigned long lq = find_suitable_lq(loc->header, SQ_R, &k, loc->main);

  unsigned long q, idx_q[lq], curr_nq = 0;

  first_comb(k, idx_q);

  for ( ; curr_nq < loc->main->nq ; )
    {
      q = return_q_norq(SQ_R, idx_q, k);

      /* collision batch */
      {
          int st = milliseconds();

          /* Step 1: inversion; compute 1/q^2 (mod p_i^2) to invqq[i] */
          invert_q2_mod_all_p2(invqq, q,
                  loc->main->Primes, loc->main->lenPrimes,
                  loc->header, loc->R->nr);

          if (loc->main->verbose > 2)
              fprintf(stderr,
                      "# stage (1/q^2 inversion) for %lu primes took %lums\n",
                      loc->main->lenPrimes, milliseconds() - st);
      }

      {
          /* Step 2: find collisions on q. */
          int st2 = milliseconds();

          collision_on_batch_sq_r(SQ_R, q, idx_q, invqq, c,
                  &curr_nq, k, H, match, loc);
          if (loc->main->verbose > 2)
              fprintf(stderr,
                      "#  stage (special-q) for %lu special-q's took %lums\n",
                      curr_nq, milliseconds() - st2);
      }

      unsigned long ret = next_comb(lq, k, idx_q);
      if (ret == k)		/* in case binomial(lq, k) < nq */
	break;
    }

  free(invqq);

  /* clean */
  polyselect_qroots_clear(SQ_R);
}
<|MERGE_RESOLUTION|>--- conflicted
+++ resolved
@@ -327,21 +327,12 @@
         int64_t umax)
 {
       for (unsigned long nprimes = 0; nprimes < lenPrimes; nprimes++)
-<<<<<<< HEAD
-	{
-	  unsigned long p = Primes[nprimes];
-          int64_t ppl = (int64_t) p *(int64_t) p;
-	  unsigned long nr = number_of_roots_per_prime[nprimes];
-	  for (unsigned long j = 0; j < nr; j++)
-	    {
-=======
        {
          unsigned long p = Primes[nprimes];
           int64_t ppl = (int64_t) p *(int64_t) p;
          unsigned long nr = number_of_roots_per_prime[nprimes];
          for (unsigned long j = 0; j < nr; j++)
            {
->>>>>>> be3de530
                 // int64_t u0 = (((int64_t) roots_per_prime[nprimes][j] + umax) % ppl) - umax;
                 int64_t u0 = roots_per_prime[nprimes][j];
                 for(int64_t u = u0 ; u < umax ; u += ppl)
@@ -357,11 +348,7 @@
 
 /*{{{ polyselect_proots_dispatch_to_hash_notflat */
 /* same as above, but for a hash (not shash) table */
-<<<<<<< HEAD
-void polyselect_proots_dispatch_to_hash_notflat(
-=======
 static inline void polyselect_proots_dispatch_to_hash_notflat(
->>>>>>> be3de530
         polyselect_hash_ptr H,
         const uint32_t * Primes,
         size_t lenPrimes,
@@ -374,21 +361,12 @@
         )
 {
       for (unsigned long nprimes = 0; nprimes < lenPrimes; nprimes++)
-<<<<<<< HEAD
-	{
-	  unsigned long p = Primes[nprimes];
-          int64_t ppl = (int64_t) p *(int64_t) p;
-	  unsigned long nr = number_of_roots_per_prime[nprimes];
-	  for (unsigned long j = 0; j < nr; j++)
-	    {
-=======
        {
          unsigned long p = Primes[nprimes];
           int64_t ppl = (int64_t) p *(int64_t) p;
          unsigned long nr = number_of_roots_per_prime[nprimes];
          for (unsigned long j = 0; j < nr; j++)
            {
->>>>>>> be3de530
                 // int64_t u0 = (((int64_t) roots_per_prime[nprimes][j] + umax) % ppl) - umax;
                 int64_t u0 = roots_per_prime[nprimes][j];
                 for(int64_t u = u0 ; u < umax ; u += ppl)
@@ -400,11 +378,7 @@
 }/*}}}*/
 
 /*{{{ polyselect_proots_dispatch_to_hash_flat */
-<<<<<<< HEAD
-void polyselect_proots_dispatch_to_hash_flat(
-=======
 static inline void polyselect_proots_dispatch_to_hash_flat(
->>>>>>> be3de530
         polyselect_hash_ptr H,
         const uint32_t * Primes,
         size_t lenPrimes,
@@ -434,11 +408,7 @@
     }
 }/*}}}*/
 
-<<<<<<< HEAD
-static unsigned long compute_and_lift_proots(polyselect_thread_locals_ptr loc)/*{{{*/
-=======
 unsigned long compute_and_lift_proots(polyselect_thread_locals_ptr loc)/*{{{*/
->>>>>>> be3de530
 {
     polyselect_proots_ptr R = loc->R;
     polyselect_poly_header_srcptr header = loc->header;
@@ -460,11 +430,7 @@
         /* add fake roots to keep indices */
         if (polyselect_poly_header_skip(header, p))
         {
-<<<<<<< HEAD
-            R->nr[nprimes] = 0;	// nr = 0.
-=======
             R->nr[nprimes] = 0;        // nr = 0.
->>>>>>> be3de530
             R->roots[nprimes] = NULL;
             continue;
         }
@@ -485,17 +451,6 @@
 unsigned long
 collision_on_p(polyselect_shash_ptr H, polyselect_hash_match_t match, polyselect_thread_locals_ptr loc)
 {
-<<<<<<< HEAD
-  int found = 0;
-  int st = milliseconds();
-
-  int64_t umax = polyselect_main_data_get_M(loc->main);
-
-  /* first compute and lift all roots modulo the primes in
-   * loc->main->Primes ; we store that in loc->R
-   */
-  unsigned long tot_roots = compute_and_lift_proots(loc);
-=======
   unsigned long j, p, nrp, tot_roots = 0;
   uint64_t *rp;
   int64_t ppl = 0, u, umax;
@@ -508,24 +463,12 @@
       fprintf(stderr, "Error, cannot allocate memory in collision_on_p\n");
       exit(1);
     }
->>>>>>> be3de530
 
   /* We first store only i's (and not p's), and look for collisions,
    * which occur very rarely.
    * if we find out that there is a collision on i, we run the search
    * again for the p's.
    */
-<<<<<<< HEAD
-
-  polyselect_shash_reset(H);
-  polyselect_proots_dispatch_to_shash_notflat(H,
-          loc->main->Primes,
-          loc->main->lenPrimes,
-          loc->R->roots,
-          loc->R->nr,
-          umax);
-
-=======
   polyselect_shash_reset(H);
   umax = polyselect_main_data_get_M(loc->main);
   for (unsigned long nprimes = 0; nprimes < loc->main->lenPrimes; nprimes++)
@@ -554,20 +497,16 @@
 	    polyselect_shash_add(H, -u);
 	}
     }
->>>>>>> be3de530
   st = milliseconds() - st;
 
   if (loc->main->verbose > 2)
     {
       fprintf(stderr, "# computing %lu p-roots took %dms\n", tot_roots, st);
-<<<<<<< HEAD
-=======
       fprintf(stderr,
 	      "# polyselect_shash_size (umax = %" PRId64 ", P = %lu"
 	      "): %zu\n", umax, loc->main->P, polyselect_shash_size(H));
       fprintf(stderr, "# expected number of pairs: %zu\n",
 	      polyselect_main_data_expected_number_of_pairs(loc->main));
->>>>>>> be3de530
     }
 
   st = milliseconds();
@@ -668,87 +607,6 @@
               umax,
               q, rqqz, loc);
 
-<<<<<<< HEAD
-      polyselect_proots_dispatch_to_hash_notflat(H,
-              loc->main->Primes,
-              loc->main->lenPrimes,
-              loc->R->roots,
-              loc->R->nr,
-              umax,
-              1, NULL, loc);
-
-#ifdef DEBUG_POLYSELECT
-      fprintf(stderr, "# collision_on_p took %lums\n", milliseconds() - st);
-      gmp_fprintf(stderr, "# p polyselect_hash_size: %u for ad = %Zd\n",
-		  H->size, header->ad);
-#endif
-
-#ifdef DEBUG_HASH_TABLE
-      fprintf(stderr,
-	      "# p polyselect_hash_size: %u, polyselect_hash_alloc: %u\n",
-	      H->size, H->alloc);
-      fprintf(stderr, "# hash table coll: %lu, all_coll: %lu\n", H->coll,
-	      H->coll_all);
-#endif
-      polyselect_hash_clear(H);
-    }
-
-  loc->stats->potential_collisions++;
-
-  return tot_roots;
-}
-
-static inline void
-collision_on_each_sq(unsigned long q,
-		     mpz_srcptr rqqz,
-		     unsigned long *inv_qq,
-                     polyselect_shash_ptr H,
-                     polyselect_hash_match_t match,
-                     polyselect_thread_locals_ptr loc)
-{
-  int found;
-
-#ifdef DEBUG_POLYSELECT2
-  int st = milliseconds();
-#endif
-
-  int64_t umax = polyselect_main_data_get_M(loc->main);
-
-#if 0
-  loc->R->nr[loc->R->size] = 0xff;	/* use guard to end */
-  polyselect_proots_dispatch_to_shash_flat_ugly(H,
-          loc->main->Primes,
-          inv_qq,
-          loc->R->nr,
-          umax);
-#else
-  /* inv_qq is created by the caller as a flat list.  */
-  polyselect_proots_dispatch_to_shash_flat(H,
-          loc->main->Primes,
-          loc->main->lenPrimes,
-          inv_qq,
-          loc->R->nr,
-          umax);
-#endif
-
-  found = polyselect_shash_find_collision(H);
-
-  if (found)
-    {				/* do the real work */
-      polyselect_hash_t H;
-
-      polyselect_hash_init(H, INIT_FACTOR * loc->main->lenPrimes, match);
-
-      polyselect_proots_dispatch_to_hash_flat(H,
-              loc->main->Primes,
-              loc->main->lenPrimes,
-              inv_qq,
-              loc->R->nr,
-              umax,
-              q, rqqz, loc);
-
-=======
->>>>>>> be3de530
       polyselect_hash_clear(H);
     }
 
@@ -854,11 +712,7 @@
     }
 
   /* core function to find collisions */
-<<<<<<< HEAD
   for (int k = 0; k < count; k++)
-=======
-  for (k = 0; k < count; k++)
->>>>>>> be3de530
     collision_on_each_sq(q, rqqz[k], tinv_qq[k], H, match, loc);
 
   if (loc->main->verbose > 2)
