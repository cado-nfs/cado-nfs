
# Here follows some code for estimating an intelligent rotation bound for
# a given polynomial pair, by making a compromise between:
# - possibly increasing the norm
# - getting better alpha values

# use as follows:
# attach rotation_bound.sage
# define f and g
# Try the ``Try this'' examples below.

import os,time

attach alpha.sage
attach integral.sage


# optional
attach gnuplot_stuff.sage

# Experimentally, for degree 5, the *affine* contribution to alpha has
# approximately this shape. The projective contribution is disregarded
# because rotation leaves it unaffected.
# Note that the table has indices scaled by 10.
#reduced_alpha_affine_table=build_reduced_minimum_normal_table(0.571,0.851,0.05)
reduced_alpha_affine_table=build_reduced_minimum_normal_table(1.14,0.75,0.005)

# Note however that the affine contribution is not independent from the
# projective contribution. Hence for rotation starting from a given
# polynomial f, the answer is not at all clear.


# Indicates how far we hope to be from the expected value for the best
# alpha. 0 means exactly on the mean, hence 50% chances. +1 means 1
# standard deviation above, hence 84% chances. -1 means 16% chances.
deviation=0

##### Norm computations.

PRECISION=53

def deskew_polynomial(f,s):
    """Utility function. Returns a polynomial over the reals."""
    d=f.degree()
    g=[]
    ss=1
    for i in range(d):
        g.append(float(f[i])*ss)
        ss*=float(s)
    g.append(f[d]*ss)
    return RealField(PRECISION)['x'](g), ss

def supnorm(f,s):
    g,ss=deskew_polynomial(f,s)
    return max([abs(c) for c in g.coefficients()])/sqrt(ss)

def l1norm(f,s):
    g,ss=deskew_polynomial(f,s)
    return sum([abs(c) for c in g.coefficients()])/sqrt(ss)

def l2norm(f,s):
    g,ss=deskew_polynomial(f,s)
    return sqrt(sum([c^2 for c in g.coefficients()])/ss)

def square_evenpart(f):
    """Utility function. Computes the even part of the square of the
    polynomial f """
    d=f.degree()
    g=f.parent()(([sum([f[2*i-j]*f[j] for j in [0..2*i]]) for i in [0..d]]))
    return g

def l2norm_tk(f,s):
    """
    This norm gives the square-root of the integral of f^2 over the
    square [-1,1]^2, taking into account the given skewness.
    Note: We no longer take the half-sqrt here, which is what TK
    does (out of a mistake, apparently).
    """
    g,ss=deskew_polynomial(f,s)
    g2=square_evenpart(g)
    d=f.degree()
    coeffs=[4/(2*i+1)/(2*(d-i)+1) for i in [0..d]]
    return sqrt(vector(g2.coeffs())*vector(coeffs)/ss)

def l2norm_tk_circular(f,s):
   if f.degree()==6:
      a0 = f[0]
      a1 = f[1] * s
      a2 = f[2] * s^2
      a3 = f[3] * s^3
      a4 = f[4] * s^4
      a5 = f[5] * s^5
      a6 = f[6] * s^6
      n = 231 * (a6 * a6 + a0 * a0) + 42 * (a6 * a4 + a2 * a0) + 21 * (a5 * a5 + a1 * a1) + 7 * (a4 * a4 + a2 * a2) + 14 * (a6 * a2 + a5 * a3 + a4 * a0 + a3 * a1) + 10 * (a6 * a0 + a5 * a1 + a4 * a2) + 5 * a3 * a3
      n = n * pi / 7168
      # return float(1/2 * log(n / (s * s * s * s * s * s)))
      return RealField(PRECISION)(1/2 * log(n / (s * s * s * s * s * s)))
   elif f.degree()==5:
      a0 = f[0]
      a1 = f[1] * s
      a2 = f[2] * s^2
      a3 = f[3] * s^3
      a4 = f[4] * s^4
      a5 = f[5] * s^5
      n = 6 * (a3 * a1 + a1 * a5 + a4 * a2 + a0 * a4) + 14 * (a0 * a2 + a3 * a5) + 63.0 * (a0 * a0 + a5 * a5) + 7 * (a4 * a4 + a1 * a1) + 3 * (a3 * a3 + a2 * a2)
      n = n * pi / 1536
      return RealField(PRECISION)(1/2 * log(n / (s * s * s * s * s)))
   elif f.degree()==4:
      a0 = f[0]
      a1 = f[1] * s
      a2 = f[2] * s^2
      a3 = f[3] * s^3
      a4 = f[4] * s^4
      n = 35 * (a4^2 + a0^2) + 10 * (a4*a2 + a2*a0) + 5 * (a3^2 + a1^2) + 6 * (a4*a0 + a3*a1) + 3 * a2^2
      n = n * pi / 640
      return RealField(PRECISION)(1/2 * log(n / (s * s * s * s)))
   elif f.degree()==3:
      a0 = f[0]
      a1 = f[1] * s
      a2 = f[2] * s^2
      a3 = f[3] * s^3
      n = 5 * (a3^2 + a0^2) + 2 * (a3*a1 + a0*a2) + a1^2 + a2^2
      n = n * pi / 64
      return RealField(PRECISION)(1/2 * log(n / (s * s * s)))
   elif f.degree()==2:
      a0 = f[0]
      a1 = f[1] * s
      a2 = f[2] * s^2
      n = 3 * (a2 * a2 + a0 * a0) + 2 * a0 * a2 + a1 * a1
      n = n * pi / 24
      return RealField(PRECISION)(1/2 * log(n / (s * s)))
   else:
      raise ValueError, "circular norm not yet implemented for this degree"

##### Optimizing norms.

# For the sup norm, it's rather special: there's a fairly easy way to
# compute the best skewness from the graph log(norm) as a function of
# log(s)

def supnorm_hull_inner(f,logs):
    d=f.degree()
    i=0
    while f[i] == 0:
        i+=1
    l=[(-Infinity,i)]
    i+=1
    while i<=d:
        while True:
            t=l.pop()
            sx=float((logs[i]-logs[t[1]])/(t[1]-i))
            if sx >= t[0]:
                # This one was good, put it back in
                l.append(t)
                break
        l.append((sx,i))
        i+=1
    return l

def supnorm_hull(f):
    """
    Return the sup of the lines giving log(supnorm) as a function of
    log(s)
    """
    d=f.degree()
    logs=[float(log(abs(a))) if a != 0 else -Infinity for a in f.coeffs()]
    l=supnorm_hull_inner(f,logs)
    if l[0][0] == -Infinity:
        l.pop(0)
    # returns index, logskew, skew, lognorm
    return [ (v[1],v[0],exp(v[0]),logs[v[1]]+(v[1]-d/2)*v[0]) for v in l ]

def skew_supnorm(f):
    h=[(v[3],v[2]) for v in supnorm_hull(f)]
    m=min(h)
    return m[1]

def unique_positive_real_root(f,e):
    """Utility function. Amongst the positive real roots r of f (presumably
    there's only one), return the one giving the smallest value e(r)"""
    r=f.real_roots()
    root_pos=[s for s in r if s > 0]
    if len(root_pos)==1:
        return root_pos[0]
    else:
        ev=[(e(r),r) for r in root_pos]
        return min(ev)[1]

def skew_l1norm(f):
    d=f.degree()
    ZP=f.parent()
    # This is not the derivative, but rather 2s^(d/2+1) times the
    # derivative.
    g=ZP([abs(f[i])*(2*i-d) for i in [0..d]])
    return unique_positive_real_root(g,lambda s:l1norm(f,s))

def skew_l2norm(f):
    d=f.degree()
    ZP=f.parent()
    # This is not the derivative. It's rather, once evaluated at s^2,
    # s^(d+1) times the derivative of the square.
    g=ZP([f[i]^2*(2*i-d) for i in [0..d]])
    return sqrt(unique_positive_real_root(g,lambda s:l2norm(f,sqrt(s))))

def skew_l2norm_tk(f):
    """Gives the optimal skew for the L2 norm of a polynomial f"""
    d=f.degree()
    ZP=f.parent()
    x=ZP.gen()
    coeffs=[4*(2*i-d)*x^i/(2*i+1)/(2*(d-i)+1) for i in [0..d]]
    dd=vector(square_evenpart(f).coeffs())*vector(coeffs)
    return sqrt(unique_positive_real_root(dd,lambda s:l2norm_tk(f,sqrt(s))))

# Return the best chosen norm
def best_supnorm(f):
    return supnorm(f, skew_supnorm(f))

def best_l1norm(f):
    return l1norm(f, skew_l1norm(f))

def best_l2norm(f):
    return l2norm(f, skew_l2norm(f))

def best_l2norm_tk(f):
    return l2norm_tk(f, skew_l2norm_tk(f))

def best_l2norm_tk_circular(f):
    return l2norm_tk_circular(f, skew_l2norm_tk_circular(f))

def skew_l2norm_tk_circular(f):
   if f.degree()==6:
      R.<s> = RealField(PRECISION)[]
      a0 = f[0]
      a1 = f[1] * s
      a2 = f[2] * s^2
      a3 = f[3] * s^3
      a4 = f[4] * s^4
      a5 = f[5] * s^5
      a6 = f[6] * s^6
      d = (231*a0^2+42*a0*a2+14*a0*a4+10*a0*a6+21*a1^2+14*a1*a3+10*a1*a5+7*a2^2+10*a2*a4+14*a2*a6+5*a3^2+14*a3*a5+7*a4^2+42*a4*a6+21*a5^2+231*a6^2)/s^6
      # derivative of d wrt s
      e = -1386*a0^2+168*a6*a4+28*a6*a2-28*a4*a0-168*a2*a0+84*a5^2-84*a1^2+1386*a6^2+14*a4^2-14*a2^2+28*a5*a3-28*a3*a1
      r = e.real_roots()
      root_pos=[s for s in r if s > 0]
      best_norm = infinity
      for r in root_pos:
         no = d(r)
         if no < best_norm:
            best_norm = no
            best_root = r
      return best_root
   elif f.degree()==5:
      R.<s> = RealField(PRECISION)[]
      a0 = f[0]
      a1 = f[1] * s
      a2 = f[2] * s^2
      a3 = f[3] * s^3
      a4 = f[4] * s^4
      a5 = f[5] * s^5
      e = 105*a5^2+7*(2*a3*a5+a4^2)+(2*a1*a5+2*a2*a4+a3^2)-(2*a0*a4+2*a1*a3+a2^2)-7*(2*a0*a2+a1^2)-105*a0^2
      r = e.real_roots()
      root_pos=[s for s in r if s > 0]
      if len(root_pos) <> 1:
         raise ValueError, "number of positive roots <> 1"
      return root_pos[0]
   elif f.degree()==4:
      R.<s> = RealField(PRECISION)[]
      a0 = f[0]
      a1 = f[1] * s
      a2 = f[2] * s^2
      a3 = f[3] * s^3
      a4 = f[4] * s^4
      e = 14*a4^2 + (a3^2 + 2*a2*a4) - (a1^2 + 2*a0*a2) - 14*a0^2
      n = 35 * (a4^2 + a0^2) + 10 * (a4*a2 + a2*a0) + 5 * (a3^2 + a1^2) + 6 * (a4*a0 + a3*a1) + 3 * a2^2
      r = e.real_roots()
      root_pos=[s for s in r if s > 0]
      i0 = 0
      v0 = n(root_pos[0])
      for i in range(1,len(root_pos)):
         v = n(root_pos[i])
         if v < v0:
           i0, v0 = i, v
      return root_pos[i0]
   elif f.degree()==3:
      R.<s> = RealField(PRECISION)[]
      a0 = f[0]
      a1 = f[1] * s
      a2 = f[2] * s^2
      a3 = f[3] * s^3
      e = 15*a3^2 + (a2^2 + 2*a1*a3) - (a1^2 + 2*a0*a2) - 15*a0^2
      r = e.real_roots()
      root_pos=[s for s in r if s > 0]
      if len(root_pos) <> 1:
         raise ValueError, "number of positive roots <> 1"
      return root_pos[0]
   elif f.degree()==2:
      return abs(f[0]/f[2])
   else:
      raise ValueError, "circular norm not yet implemented for this degree"

def square_l2norm_tk_sym(f,s):
    d=f.degree()
    g=[]
    ss=1
    for i in range(d):
        g.append(f[i]*ss)
        ss*=float(s)
    g.append(f[d]*ss)
    g2=square_evenpart(f.parent()(g))
    d=f.degree()
    coeffs=[4/(2*i+1)/(2*(d-i)+1) for i in [0..d]]
    return 1/4*vector(g2.coeffs())*vector(coeffs)/ss


def bounds_l2norm_tk(f,g,multiplier):
    """Given a polynomial pair, computes eight points on the boundary of
    the area given by Norm(f+lambda*g)/Norm(f)<multiplier, where Norm is
    the L2 integral norm, and lambda is at most linear. Then return
    the largest enclosing rectangle."""
    s=skew_l2norm_tk(f)
    RP2.<x,u>=RR['x','u']
    RP1.<uu>=RR['u']
    r=RP1(square_l2norm_tk_sym((f(x)+u*g(x)).polynomial(x),s))
    r=r/r(0)-multiplier^2
    haxis=r.roots()
    r=RP1(square_l2norm_tk_sym((f(x)+u*x*g(x)).polynomial(x),s))
    r=r/r(0)-multiplier^2
    vaxis=r.roots()
    r=RP1(square_l2norm_tk_sym((f(x)+(u*(x+s))*g(x)).polynomial(x),s))
    r=r/r(0)-multiplier^2
    d1axis=r.roots()
    r=RP1(square_l2norm_tk_sym((f(x)+(u*(x-s))*g(x)).polynomial(x),s))
    r=r/r(0)-multiplier^2
    d2axis=r.roots()
    haxis=[(ra[0],0) for ra in haxis]
    vaxis=[(0,ra[0]) for ra in vaxis]
    d1axis=[(ra[0]*s,ra[0]) for ra in d1axis]
    d2axis=[(ra[0]*s,ra[0]) for ra in d2axis]
    # So what's the largest enclosing rectangle ?
    all=haxis+vaxis+d1axis+d2axis
    vmin=min([x[0] for x in all])
    vmax=max([x[0] for x in all])
    umin=min([x[1] for x in all])
    umax=max([x[1] for x in all])
    res=(vmin,vmax,umin,umax)
    volume=(umax-umin)*(vmax-vmin)
    # print "[%.2f..%.2f]x[%.2f..%.2f]"%res
    # print "vol=%.2f"%volume
    return res




### We can thus plot the norm with respect to the chosen skew:

def norms_from_s_for_plotting(f,g):
    def mine(c,t):
        return ((lambda s: flog(c(f, fexp10(s)))),t)
    l=[]
    l.append(mine(l1norm,"L1"))
    l.append(mine(l2norm,"L2"))
    l.append(mine(supnorm,"sup"))
    l.append(mine(l2norm_tk,"L2-int"))
    return l
# Try this:
#       myplot(norms_from_s_for_plotting(f,g), 3,6, 100)

# This shows (using for example the RSA768 polynomial) that the L2
# integral norm takes well into account the presence of real roots.



### We now turn to the sensibility of the norm(s) with respect to a0.

# utility stuff
def flog(x): return float(log(abs(float(x))))
def fexp(x): return float(exp(float(x)))
def flog10(x): return float(log(abs(float(x)))/log(10))
def fexp10(x): return float(exp(float(x*log(10))))

def change_ccoeff(f,a0):
    return PolynomialRing(RealField(PRECISION),'x')(f-f[0])+a0



# For the supnorm, the algorithm is slightly special
def supnorm_hull_extra(f):
    """
    Return the hull of the lines giving log(supnorm) as a function of
    log(s). Also gives extra information utilized in order to give the
    graph log(best supnorm) as a function of log(a0) and log(a1)
    """
    d=f.degree()
    c=1
    logs=[float(log(abs(a))) if a != 0 else -Infinity for a in f.coeffs()]
    f1=f-f[0]
    l=[(v[0],v[1],logs[v[1]]+(v[1]-d/2)*v[0])           \
                for v in supnorm_hull_inner(f1,logs)]
    while len(l) > 1 and l[0][2] > l[1][2]:
        l.pop(0)
    cuts=[]
    for v in l:
        # Which value of a0 matches this ?
        # We have to solve
        # log(a0)-d/2*log(s) == v[2]
        log_a0_cutoff = v[2]+d/2*v[0]
        log_a0_slope = (v[1]-d/2)/v[1]
        cuts.append((log_a0_cutoff,log_a0_slope,v[0],v[2]))
    return cuts;

def log_best_supnorm_from_log_a_quick(h,la):
    if la < h[0][0]:
        r=h[0][3]
    else:
        k=-1
        while la < h[k][0]:
            k-=1
        r=h[k][3]+h[k][1]*(la-h[k][0])
    return float(r)*1.0

def log_best_supnorm_from_log_a(f,la):
    h=supnorm_hull_extra(f)
    return log_best_supnorm_from_log_a_quick(h,la)

# Apart from the supnorm, other norms are accounted for in a standard
# manner.

def norms_from_a0_for_plotting(f,g):
    def mine(c,t,m):
        return ((lambda k: flog(c(change_ccoeff(f, m*fexp10(k))))),t)
    l=[]
    l.append(mine(best_l1norm,"L1",1))
    l.append(mine(best_l2norm,"L2",1))
    l.append(mine(best_supnorm,"sup",1))
    l.append(mine(best_l2norm_tk,"L2-int",1))
    l.append(mine(best_l2norm_tk,"L2-int",-1))
    return l
# Try this:
#       myplot(norms_from_a0_for_plotting(f,g), 38, 47, 100)
# Notice how the behaviour is a lot more intricate for the L2 integral norm.
# Our two plots give respecively f+k*g and f-k*g, which turn out to be
# somewhat different.

# From now on, we disregard norms other that the L2 integral norm.

def norms_from_a0_for_plotting_sconstant(f,g):
    def smine(c,s,t,m):
        return ((lambda k: flog(c(change_ccoeff(f, m*fexp10(k)), \
                s))),t)
    l=[]
    #l.append(smine(l1norm,skew_l1norm(f),"L1 (constant s)",1))
    #l.append(smine(l2norm,skew_l2norm(f),"L2 (constant s)",1))
    #l.append(smine(supnorm,skew_supnorm(f),"sup (constant s)",1))
    l.append(smine(l2norm_tk,skew_l2norm_tk(f),"L2-int (constant s)",1))
    l.append(smine(l2norm_tk,skew_l2norm_tk(f),"L2-int (constant s)",-1))
    return l

def sconstant_or_optimal(f,g):
    def mine(c,t,m):
        return ((lambda k: flog(c(change_ccoeff(f, m*fexp10(k))))),t)
    def smine(c,s,t,m):
        return ((lambda k: flog(c(change_ccoeff(f, m*fexp10(k)), \
                s))),t)
    l=[]
    l.append(mine(best_l2norm_tk,"L2-int",1))
    l.append(mine(best_l2norm_tk,"L2-int",-1))
    l.append(smine(l2norm_tk,skew_l2norm_tk(f),"L2-int (constant s)",1))
    l.append(smine(l2norm_tk,skew_l2norm_tk(f),"L2-int (constant s)",-1))
    return l
# Try this:
#       myplot(sconstant_or_optimal(f,g), 40, 45, 100)
# This indicates how a sensible choice for the skewness impacts the norm
# in the end.


# Now we focus on the rotation f+k*g. Given a bound 10^w on the size of
# the rotation area, try to have a guess on what is attainable in terms
# of log(norm)+bbest alpha.


# again, special case for the sup norm
def logsupnorm_plus_alpha_rot(f,g,w,h):
    """
    Gives the expected log(sup norm) + alpha value with rotation bounded
    by 10^w. The result takes into account an alpha value that is
    separated from the mean by as many standard deviations as given by
    the global ``deviation'' parameter.
    """
    lf0=flog(f[0])
    lm=flog(g[0])
    lognorm=log_best_supnorm_from_log_a_quick(h,max(lf0,w*flog(10)+lm))
    alpha=eval_dichotomy(reduced_alpha_affine_table,10.0*w)
    return float(lognorm+alpha[0]+deviation*alpha[1])

def lognorm_plus_alpha_rot(f,g,normfunc,w):
    """
    Gives the expected log(chosen norm) + alpha value with rotation bounded
    by 10^w. The result takes into account an alpha value that is
    separated from the mean by as many standard deviations as given by
    the global ``deviation'' parameter.
    """
    RP=PolynomialRing(RealField(PRECISION),'z');
    E=[fexp10(w), -fexp10(w)]
    lognorm=min([flog(normfunc(RP(f)+e*RP(g))) for e in E])
    alpha=eval_dichotomy(reduced_alpha_affine_table,10.0*(w))
    return float(lognorm+alpha[0]+deviation*alpha[1])

def lognorm_plus_alpha_rot_scons(f,g,normfunc,skew,w):
    """
    Does the same as lognorm_plus_alpha_rot, except that we assume that
    the skewness does not change.
    Gives the expected log(chosen norm) + alpha value with rotation bounded
    by 10^w. The result takes into account an alpha value that is
    separated from the mean by as many standard deviations as given by
    the global ``deviation'' parameter.
    """
    RP=PolynomialRing(RealField(PRECISION),'z');
    E=[fexp10(w), -fexp10(w)]
    lognorm=min([flog(normfunc(RP(f)+e*RP(g), skew)) for e in E])
    alpha=eval_dichotomy(reduced_alpha_affine_table,10.0*(w))
    return float(lognorm+alpha[0]+deviation*alpha[1])

def lognorm_plus_alpha_rot_scons_linear(f,g,normfunc,skew,w):
    """
    Gives the expected log(chosen norm) + alpha value with degree-1
    rotation bounded by 10^w. The result takes into account an alpha
    value that is separated from the mean by as many standard deviations
    as given by the global ``deviation'' parameter.
    This code assumes that the skewness does not change.
    """
    s=flog(skew)
    logb=(w*flog(10)+s)/2
    loga=(w*flog(10)-s)/2
    RP=PolynomialRing(RealField(PRECISION),'z');
    z=RP.gen()
    Ea=fexp(loga); Eb=fexp(logb)
    E=[ Ea*z+Eb, Ea*z-Eb, -Ea*z+Eb, -Ea*z-Eb ];
    lognorm=min([flog(normfunc(RP(f)+e*RP(g), skew)) for e in E])
    alpha=eval_dichotomy(reduced_alpha_affine_table,10.0*(w))
    return float(lognorm+alpha[0]+deviation*alpha[1])

def lognorm_plus_alpha_rot_linear(f,g,normfunc,skew,w):
    """
    Gives the expected log(chosen norm) + alpha value with degree-1
    rotation bounded by 10^w. The result takes into account an alpha
    value that is separated from the mean by as many standard deviations
    as given by the global ``deviation'' parameter.
    This code re-computes the optimal skewness from the corner polynomial
    pairs. However, the constant intitial skewness is used for the linear
    polynomial coefficients.
    """
    s=flog(skew)
    logb=(w*flog(10)+s)/2
    loga=(w*flog(10)-s)/2
    RP=PolynomialRing(RealField(PRECISION),'z');
    z=RP.gen()
    Ea=fexp(loga); Eb=fexp(logb)
    E=[ Ea*z+Eb, Ea*z-Eb, -Ea*z+Eb, -Ea*z-Eb ];
    lognorm=min([flog(normfunc(RP(f)+e*RP(g))) for e in E])
    alpha=eval_dichotomy(reduced_alpha_affine_table,10.0*(w))
    return float(lognorm+alpha[0]+deviation*alpha[1])

def lognorm_plus_alpha_rot_linear_sopt(f,g,normfunc,w):
    """
    Gives the expected log(chosen norm) + alpha value with degree-1
    rotation bounded by 10^w. The result takes into account an alpha
    value that is separated from the mean by as many standard deviations
    as given by the global ``deviation'' parameter.
    This code re-computes the optimal skewness from the corner polynomial
    pairs. The ratio of the coefficients of the linear multiplier is
    chosen dynamically.
    This is D-O-G S-L-O-W !!!
    """
    cands=[]
    nsteps=20
    RP=PolynomialRing(RealField(PRECISION),'z');
    z=RP.gen()
    for s in [(k+1)/nsteps for k in range(nsteps)]:
        #+ [ flog(skew_l2norm_tk(f)) ]:
        # Try skewness A0/A1 = exp(1/s)
        # That's kind of silly, since we should probably try some
        # variation around the original skewness.
        loga=(w*flog(10)-1/s)/2; Ea=fexp(loga)
        logb=(w*flog(10)+1/s)/2; Eb=fexp(logb)
        E=[ Ea*z+Eb, Ea*z-Eb, -Ea*z+Eb, -Ea*z-Eb ];
        lognorm=min([flog(normfunc(RP(f)+e*RP(g))) for e in E])
        cands.append(lognorm)
    alpha=eval_dichotomy(reduced_alpha_affine_table,10.0*(w))
    return float(min(cands)+alpha[0]+deviation*alpha[1])


##########################################################################
# PLOTS

def rotatebound_dichotomy_sbest(f,g):
    """ this can be used to plot optimal-skew choices, for degree 0 rotation"""
    def mine(c,t):
        return (lambda v: lognorm_plus_alpha_rot(f,g,c,v), t)
    l=[]
    #l.append(mine(best_l2norm, "L2"))
    #l.append(mine(best_l1norm, "L1"))
    ## For the sup norm, we may use the faster algorithm.
    #h=supnorm_hull_extra(f)
    #l.append((lambda v: logsupnorm_plus_alpha_rot(f,g,v,h), "sup"))
    # l.append(mine(best_supnorm, "sup"))
    l.append(mine(best_l2norm_tk, "L2-int"))
    return l

def rotatebound_dichotomy_sconst(f,g):
    """ this can be used to plot constant-skew choices, for degree 0 rotation"""
    def mine(c,s,t):
        tx = t + " (constant skew)"
        return (lambda v: lognorm_plus_alpha_rot_scons(f,g,c,s,v), tx)
    l=[]
    #l.append(mine(l2norm, skew_l2norm(f), "L2"))
    #l.append(mine(l1norm, skew_l1norm(f), "L1"))
    #l.append(mine(supnorm, skew_supnorm(f), "sup"))
    l.append(mine(l2norm_tk, skew_l2norm_tk(f), "L2-int"))
    return l

def rotatebound_choices(f,g):
    def mine(c,t):
        return (lambda v: lognorm_plus_alpha_rot(f,g,c,v), t)
    def scmine(c,s,t):
        tx = t + " (constant skew)"
        return (lambda v: lognorm_plus_alpha_rot_scons(f,g,c,s,v), tx)
    def sclmine(c,s,t):
        tx = t + " (constant skew, degree 1)"
        return (lambda v: lognorm_plus_alpha_rot_scons_linear(f,g,c,s,v), tx)
    def lmine(c,s,t):
        tx = t + " (degree 1)"
        return (lambda v: lognorm_plus_alpha_rot_linear(f,g,c,s,v), tx)
    l=[]
    l.append(mine(best_l2norm_tk, "L2-int"))
    l.append(scmine(l2norm_tk, skew_l2norm_tk(f), "L2-int"))
    l.append(sclmine(l2norm_tk, skew_l2norm_tk(f), "L2-int"))
    l.append(lmine(best_l2norm_tk, skew_l2norm_tk(f), "L2-int"))
    return l

def rotatebound_choices_all(f,g):
    # Includes expensive computations.
    l=rotatebound_choices(f,g)
    tx="L2-int (degree 1, optimal skew)"
    c=best_l2norm_tk
    l.append((lambda v: lognorm_plus_alpha_rot_linear_sopt(f,g,c,v), tx))

    return l

# Try this:
#               myplot(rotatebound_choices(f,g), 5, 10, 100)
#               myplot(rotatebound_choices_all(f,g), 6, 9, 20)

# This shows that degree-1 rotation, as soon as some work margin is
# available, give a very clear win over constant rotation, as expected.

# optimize the norm of a given polynomial-pair (f,g) by applying successively
# translation, rotation by x*g, and rotation by g, until we find a local
# minimum
<<<<<<< HEAD
def optimize(f,g,steps=200):
=======
def optimize(f,g,maxsteps=200):
>>>>>>> 8e346805
    R = f.parent()
    x = f.parent().gen()
    logmu0 = best_l2norm_tk_circular(f)
    count = 0
    kt = kr0 = kr1 = kr2 = 1
    while best_l2norm_tk_circular(R(f+kr0*g)) <= logmu0 + 0.001:
       kr0 *= 2
    while best_l2norm_tk_circular(R(f+kr1*x*g)) <= logmu0 + 0.001:
       kr1 *= 2
    while best_l2norm_tk_circular(R(f+kr2*x^2*g)) <= logmu0 + 0.001:
       kr2 *= 2
    while best_l2norm_tk_circular(R(f(x=x+kt))) <= logmu0 + 0.001:
       kt *= 2
<<<<<<< HEAD
    while count < steps:
=======
    while count < maxsteps:
>>>>>>> 8e346805
        count += 1
        changedt = changedr2 = changedr1 = changedr0 = False

        # try translation by k
        f = f(x+kt)
        g = g(x+kt)
        logmu = best_l2norm_tk_circular(R(f))
        if logmu < logmu0:
            changedt = True
            logmu0 = logmu
        else:
            f = f(x-2*kt)
            g = g(x-2*kt)
            logmu = best_l2norm_tk_circular(R(f))
            if logmu < logmu0:
               changedt = True
               logmu0 = logmu
            else:
               f = f(x+kt)
               g = g(x+kt)

        # try rotation by x^2*g
        f = f + kr2*x^2*g
        logmu = best_l2norm_tk_circular(R(f))
        if logmu < logmu0:
            changedr2 = True
            logmu0 = logmu
        else:
            f = f - 2*kr2*x^2*g
            logmu = best_l2norm_tk_circular(R(f))
            if logmu < logmu0:
                changedr2 = True
                logmu0 = logmu
            else:
                f = f + kr2*x^2*g

        # try rotation by x*g
        f = f + kr1*x*g
        logmu = best_l2norm_tk_circular(R(f))
        if logmu < logmu0:
            changedr1 = True
            logmu0 = logmu
        else:
            f = f - 2*kr1*x*g
            logmu = best_l2norm_tk_circular(R(f))
            if logmu < logmu0:
                changedr1 = True
                logmu0 = logmu
            else:
                f = f + kr1*x*g

        # try rotation by g
        f = f + kr0*g
        logmu = best_l2norm_tk_circular(R(f))
        if logmu < logmu0:
            changedr0 = True
            logmu0 = logmu
        else:
            f = f - 2*kr0*g
            logmu = best_l2norm_tk_circular(R(f))
            if logmu < logmu0:
                changedr0 = True
                logmu0 = logmu
            else:
                f = f + kr0*g

        if changedt == False and changedr2 == False and changedr1 == False and changedr0 == False and kt == 1 and kr2 == 1 and kr1 == 1 and kr0 == 1:
            break
        if changedt == True:
            kt = 2*kt
        elif kt > 1:
            kt = kt//2
        if changedr2 == True:
            kr2 = 2*kr2
        elif kr2 > 1:
            kr2 = kr2//2
        if changedr1 == True:
            kr1 = 2*kr1
        elif kr1 > 1:
            kr1 = kr1//2
        if changedr0 == True:
            kr0 = 2*kr0
        elif kr0 > 1:
            kr0 = kr0//2
    return f, g


###################################################
# 1. symbolically generate l2norm
# usage sage: [f, fd, fd2] = symbolic_l2norm(6, 0)
#             6 is the degree, 0 means ellipse region;
#                              1 is rectangular region.
###################################################
def symbolic_l2(d, method):
    if ((d < 3) | (d > 6)):
        return "Not Implemented"
    a6, a5, a4, a3, a2, a1, a0 = var('a6 a5 a4 a3 a2 a1 a0')
    x, y, s, r, t = var('x, y, s, r, t')
    if (d == 3):
        a6 = 0
        a5 = 0
        a4 = 0
    if (d == 4):
        a6 = 0
        a5 = 0
    if (d == 5):
        a6 = 0
    f = a6*x^6+a5*x^5+a4*x^4+a3*x^3+a2*x^2+a1*x+a0
    g(x, y) = f(x=x/y)*y^d

    # 0 means ellilpse, others means rectangular
    if (method == 0):
        g(x=r*cos(t), y=r*sin(t))
        h(r,t,s)= g(x=s^(1/2)*r*cos(t), y=r/s^(1/2)*sin(t))
        l(t,s) = integrate(h^2*r, r, 0, 1)
        F(s) = integrate(l, t, 0, 2*pi)
    else:
        l(x,s) = integrate(g^2/s^d, y, 0, 1)
        F(s) = integrate(l, x, 0, 1)

    return [F, F.derivative(s), F.derivative(s).derivative(s)]

# Usage: define the polynomial f and g, then use
# symbolic_l2_f(f, method) to return  [normf, normfd, normfd2]
def symbolic_l2_f(f, method):
    d = f.degree()
    if ((d < 3) | (d > 6)):
        return "Not Implemented"
    a6, a5, a4, a3, a2, a1, a0 = var('a6 a5 a4 a3 a2 a1 a0')
    x, y, s, r, t = var('x, y, s, r, t')
    if (d == 3):
        a6 = 0
        a5 = 0
        a4 = 0
    if (d == 4):
        a6 = 0
        a5 = 0
        a4 = f[4]
    if (d == 5):
        a6 = 0
        a5 = f[5]
        a4 = f[4]
    if (d == 6):
        a6 = f[6]
        a5 = f[5]
        a4 = f[4]
    a3 = f[3]
    a2 = f[2]
    a1 = f[1]
    a0 = f[0]
    f = a6*x^6+a5*x^5+a4*x^4+a3*x^3+a2*x^2+a1*x+a0
    g(x, y) = f(x=x/y)*y^d
    # 0 means ellilpse, others means rectangular
    if (method == 0):
        g(x=r*cos(t), y=r*sin(t))
        h(r,t,s)= g(x=s^(1/2)*r*cos(t), y=r/s^(1/2)*sin(t))
        l(t,s) = integrate(h^2*r, r, 0, 1)
        F(s) = integrate(l, t, 0, 2*pi)
    else:
        l(x,s) = integrate(g^2/s^d, y, 0, 1)
        F(s) = integrate(l, x, 0, 1)

    return [F, F.derivative(s), F.derivative(s).derivative(s)]

###################################
# 2. symbolically do translation
###################################
def symbolic_translate(d):
    if ((d < 3) | (d > 6)):
        return "Not Implemented"
    a6, a5, a4, a3, a2, a1, a0 = var('a6 a5 a4 a3 a2 a1 a0')
    x, y, l, m, k = var('x, y, l, m, k')
    if (d == 3):
        a6 = 0
        a5 = 0
        a4 = 0
    if (d == 4):
        a6 = 0
        a5 = 0
    if (d == 5):
        a6 = 0
    f = a6*x^6+a5*x^5+a4*x^4+a3*x^3+a2*x^2+a1*x+a0
    g = l*x - m
    f = f(x = x + k)
    g = g + k*l
    return [f, g]<|MERGE_RESOLUTION|>--- conflicted
+++ resolved
@@ -656,11 +656,7 @@
 # optimize the norm of a given polynomial-pair (f,g) by applying successively
 # translation, rotation by x*g, and rotation by g, until we find a local
 # minimum
-<<<<<<< HEAD
-def optimize(f,g,steps=200):
-=======
 def optimize(f,g,maxsteps=200):
->>>>>>> 8e346805
     R = f.parent()
     x = f.parent().gen()
     logmu0 = best_l2norm_tk_circular(f)
@@ -674,11 +670,7 @@
        kr2 *= 2
     while best_l2norm_tk_circular(R(f(x=x+kt))) <= logmu0 + 0.001:
        kt *= 2
-<<<<<<< HEAD
-    while count < steps:
-=======
     while count < maxsteps:
->>>>>>> 8e346805
         count += 1
         changedt = changedr2 = changedr1 = changedr0 = False
 
