
# Here follows some code for estimating an intelligent rotation bound for
# a given polynomial pair, by making a compromise between:
# - possibly increasing the norm
# - getting better alpha values

# use as follows:
# attach rotation_bound.sage
# define f and g
# Try the ``Try this'' examples below.

import os,time

attach alpha.sage
attach integral.sage


# optional
attach gnuplot_stuff.sage

# Experimentally, for degree 5, the *affine* contribution to alpha has
# approximately this shape. The projective contribution is disregarded
# because rotation leaves it unaffected.
# Note that the table has indices scaled by 10.
#reduced_alpha_affine_table=build_reduced_minimum_normal_table(0.571,0.851,0.05)
reduced_alpha_affine_table=build_reduced_minimum_normal_table(1.14,0.75,0.005)

# Note however that the affine contribution is not independent from the
# projective contribution. Hence for rotation starting from a given
# polynomial f, the answer is not at all clear.


# Indicates how far we hope to be from the expected value for the best
# alpha. 0 means exactly on the mean, hence 50% chances. +1 means 1
# standard deviation above, hence 84% chances. -1 means 16% chances.
deviation=0

##### Norm computations.

PRECISION=53

def deskew_polynomial(f,s):
    """Utility function. Returns a polynomial over the reals."""
    d=f.degree()
    g=[]
    ss=1
    for i in range(d):
        g.append(float(f[i])*ss)
        ss*=float(s)
    g.append(f[d]*ss)
    return RealField(PRECISION)['x'](g), ss

def supnorm(f,s):
    g,ss=deskew_polynomial(f,s)
    return max([abs(c) for c in g.coefficients()])/sqrt(ss)

def l1norm(f,s):
    g,ss=deskew_polynomial(f,s)
    return sum([abs(c) for c in g.coefficients()])/sqrt(ss)

def l2norm(f,s):
    g,ss=deskew_polynomial(f,s)
    return sqrt(sum([c^2 for c in g.coefficients()])/ss)

def square_evenpart(f):
    """Utility function. Computes the even part of the square of the
    polynomial f """
    d=f.degree()
    g=f.parent()(([sum([f[2*i-j]*f[j] for j in [0..2*i]]) for i in [0..d]]))
    return g

def l2norm_tk(f,s):
    """
    This norm gives the square-root of the integral of f^2 over the
    square [-1,1]^2, taking into account the given skewness.
    Note: We no longer take the half-sqrt here, which is what TK
    does (out of a mistake, apparently).
    """
    g,ss=deskew_polynomial(f,s)
    g2=square_evenpart(g)
    d=f.degree()
    coeffs=[4/(2*i+1)/(2*(d-i)+1) for i in [0..d]]
    return sqrt(vector(g2.coeffs())*vector(coeffs)/ss)

PRECISION=53

def l2norm_tk_circular(f,s):
   if f.degree()==6:
      a0 = f[0]
      a1 = f[1] * s
      a2 = f[2] * s^2
      a3 = f[3] * s^3
      a4 = f[4] * s^4
      a5 = f[5] * s^5
      a6 = f[6] * s^6
      n = 231 * (a6 * a6 + a0 * a0) + 42 * (a6 * a4 + a2 * a0) + 21 * (a5 * a5 + a1 * a1) + 7 * (a4 * a4 + a2 * a2) + 14 * (a6 * a2 + a5 * a3 + a4 * a0 + a3 * a1) + 10 * (a6 * a0 + a5 * a1 + a4 * a2) + 5 * a3 * a3
      n = n * pi / 7168
      # return float(1/2 * log(n / (s * s * s * s * s * s)))
      return RealField(PRECISION)(1/2 * log(n / (s * s * s * s * s * s)))
   else:
      raise ValueError, "circular norm not yet implemented for this degree"

##### Optimizing norms.

# For the sup norm, it's rather special: there's a fairly easy way to
# compute the best skewness from the graph log(norm) as a function of
# log(s)

def supnorm_hull_inner(f,logs):
    d=f.degree()
    i=0
    while f[i] == 0:
        i+=1
    l=[(-Infinity,i)]
    i+=1
    while i<=d:
        while True:
            t=l.pop()
            sx=float((logs[i]-logs[t[1]])/(t[1]-i))
            if sx >= t[0]:
                # This one was good, put it back in
                l.append(t)
                break
        l.append((sx,i))
        i+=1
    return l

def supnorm_hull(f):
    """
    Return the sup of the lines giving log(supnorm) as a function of
    log(s)
    """
    d=f.degree()
    logs=[float(log(abs(a))) if a != 0 else -Infinity for a in f.coeffs()]
    l=supnorm_hull_inner(f,logs)
    if l[0][0] == -Infinity:
        l.pop(0)
    # returns index, logskew, skew, lognorm
    return [ (v[1],v[0],exp(v[0]),logs[v[1]]+(v[1]-d/2)*v[0]) for v in l ]

def skew_supnorm(f):
    h=[(v[3],v[2]) for v in supnorm_hull(f)]
    m=min(h)
    return m[1]

def unique_positive_real_root(f,e):
    """Utility function. Amongst the positive real roots r of f (presumably
    there's only one), return the one giving the smallest value e(r)"""
    r=f.real_roots()
    root_pos=[s for s in r if s > 0]
    if len(root_pos)==1:
        return root_pos[0]
    else:
        ev=[(e(r),r) for r in root_pos]
        return min(ev)[1]

def skew_l1norm(f):
    d=f.degree()
    ZP=f.parent()
    # This is not the derivative, but rather 2s^(d/2+1) times the
    # derivative.
    g=ZP([abs(f[i])*(2*i-d) for i in [0..d]])
    return unique_positive_real_root(g,lambda s:l1norm(f,s))

def skew_l2norm(f):
    d=f.degree()
    ZP=f.parent()
    # This is not the derivative. It's rather, once evaluated at s^2,
    # s^(d+1) times the derivative of the square.
    g=ZP([f[i]^2*(2*i-d) for i in [0..d]])
    return sqrt(unique_positive_real_root(g,lambda s:l2norm(f,sqrt(s))))

def skew_l2norm_tk(f):
    """Gives the optimal skew for the L2 norm of a polynomial f"""
    d=f.degree()
    ZP=f.parent()
    x=ZP.gen()
    coeffs=[4*(2*i-d)*x^i/(2*i+1)/(2*(d-i)+1) for i in [0..d]]
    dd=vector(square_evenpart(f).coeffs())*vector(coeffs)
    return sqrt(unique_positive_real_root(dd,lambda s:l2norm_tk(f,sqrt(s))))

# Return the best chosen norm
def best_supnorm(f):
    return supnorm(f, skew_supnorm(f))

def best_l1norm(f):
    return l1norm(f, skew_l1norm(f))

def best_l2norm(f):
    return l2norm(f, skew_l2norm(f))

def best_l2norm_tk(f):
    return l2norm_tk(f, skew_l2norm_tk(f))

def best_l2norm_tk_circular(f):
    return l2norm_tk_circular(f, skew_l2norm_tk_circular(f))

def skew_l2norm_tk_circular(f):
   if f.degree()==6:
<<<<<<< HEAD
      # R.<s> = RDF[]
=======
>>>>>>> 5d675617
      R.<s> = RealField(PRECISION)[]
      a0 = f[0]
      a1 = f[1] * s
      a2 = f[2] * s^2
      a3 = f[3] * s^3
      a4 = f[4] * s^4
      a5 = f[5] * s^5
      a6 = f[6] * s^6
      e = -1386*a0^2+168*a6*a4+28*a6*a2-28*a4*a0-168*a2*a0+84*a5^2-84*a1^2+1386*a6^2+14*a4^2-14*a2^2+28*a5*a3-28*a3*a1
      r = e.real_roots()
      root_pos=[s for s in r if s > 0]
      if len(root_pos) <> 1:
         print e, r
         raise ValueError, "number of positive roots <> 1"
      return root_pos[0]
   elif f.degree()==5:
      R.<s> = RealField(PRECISION)[]
      a0 = f[0]
      a1 = f[1] * s
      a2 = f[2] * s^2
      a3 = f[3] * s^3
      a4 = f[4] * s^4
      a5 = f[5] * s^5
      e = 105*a5^2+7*(2*a3*a5+a4^2)+(2*a1*a5+2*a2*a4+a3^2)-(2*a0*a4+2*a1*a3+a2^2)-7*(2*a0*a2+a1^2)-105*a0^2
      r = e.real_roots()
      root_pos=[s for s in r if s > 0]
      if len(root_pos) <> 1:
         raise ValueError, "number of positive roots <> 1"
      return root_pos[0]
   else:
      raise ValueError, "circular norm not yet implemented for this degree"

def square_l2norm_tk_sym(f,s):
    d=f.degree()
    g=[]
    ss=1
    for i in range(d):
        g.append(f[i]*ss)
        ss*=float(s)
    g.append(f[d]*ss)
    g2=square_evenpart(f.parent()(g))
    d=f.degree()
    coeffs=[4/(2*i+1)/(2*(d-i)+1) for i in [0..d]]
    return 1/4*vector(g2.coeffs())*vector(coeffs)/ss


def bounds_l2norm_tk(f,g,multiplier):
    """Given a polynomial pair, computes eight points on the boundary of
    the area given by Norm(f+lambda*g)/Norm(f)<multiplier, where Norm is
    the L2 integral norm, and lambda is at most linear. Then return
    the largest enclosing rectangle."""
    s=skew_l2norm_tk(f)
    RP2.<x,u>=RR['x','u']
    RP1.<uu>=RR['u']
    r=RP1(square_l2norm_tk_sym((f(x)+u*g(x)).polynomial(x),s))
    r=r/r(0)-multiplier^2
    haxis=r.roots()
    r=RP1(square_l2norm_tk_sym((f(x)+u*x*g(x)).polynomial(x),s))
    r=r/r(0)-multiplier^2
    vaxis=r.roots()
    r=RP1(square_l2norm_tk_sym((f(x)+(u*(x+s))*g(x)).polynomial(x),s))
    r=r/r(0)-multiplier^2
    d1axis=r.roots()
    r=RP1(square_l2norm_tk_sym((f(x)+(u*(x-s))*g(x)).polynomial(x),s))
    r=r/r(0)-multiplier^2
    d2axis=r.roots()
    haxis=[(ra[0],0) for ra in haxis]
    vaxis=[(0,ra[0]) for ra in vaxis]
    d1axis=[(ra[0]*s,ra[0]) for ra in d1axis]
    d2axis=[(ra[0]*s,ra[0]) for ra in d2axis]
    # So what's the largest enclosing rectangle ?
    all=haxis+vaxis+d1axis+d2axis
    vmin=min([x[0] for x in all])
    vmax=max([x[0] for x in all])
    umin=min([x[1] for x in all])
    umax=max([x[1] for x in all])
    res=(vmin,vmax,umin,umax)
    volume=(umax-umin)*(vmax-vmin)
    # print "[%.2f..%.2f]x[%.2f..%.2f]"%res
    # print "vol=%.2f"%volume
    return res




### We can thus plot the norm with respect to the chosen skew:

def norms_from_s_for_plotting(f,g):
    def mine(c,t):
        return ((lambda s: flog(c(f, fexp10(s)))),t)
    l=[]
    l.append(mine(l1norm,"L1"))
    l.append(mine(l2norm,"L2"))
    l.append(mine(supnorm,"sup"))
    l.append(mine(l2norm_tk,"L2-int"))
    return l
# Try this:
#       myplot(norms_from_s_for_plotting(f,g), 3,6, 100)

# This shows (using for example the RSA768 polynomial) that the L2
# integral norm takes well into account the presence of real roots.



### We now turn to the sensibility of the norm(s) with respect to a0.

# utility stuff
def flog(x): return float(log(abs(float(x))))
def fexp(x): return float(exp(float(x)))
def flog10(x): return float(log(abs(float(x)))/log(10))
def fexp10(x): return float(exp(float(x*log(10))))

def change_ccoeff(f,a0):
    return PolynomialRing(RealField(PRECISION),'x')(f-f[0])+a0



# For the supnorm, the algorithm is slightly special
def supnorm_hull_extra(f):
    """
    Return the hull of the lines giving log(supnorm) as a function of
    log(s). Also gives extra information utilized in order to give the
    graph log(best supnorm) as a function of log(a0) and log(a1)
    """
    d=f.degree()
    c=1
    logs=[float(log(abs(a))) if a != 0 else -Infinity for a in f.coeffs()]
    f1=f-f[0]
    l=[(v[0],v[1],logs[v[1]]+(v[1]-d/2)*v[0])           \
                for v in supnorm_hull_inner(f1,logs)]
    while len(l) > 1 and l[0][2] > l[1][2]:
        l.pop(0)
    cuts=[]
    for v in l:
        # Which value of a0 matches this ?
        # We have to solve
        # log(a0)-d/2*log(s) == v[2]
        log_a0_cutoff = v[2]+d/2*v[0]
        log_a0_slope = (v[1]-d/2)/v[1]
        cuts.append((log_a0_cutoff,log_a0_slope,v[0],v[2]))
    return cuts;

def log_best_supnorm_from_log_a_quick(h,la):
    if la < h[0][0]:
        r=h[0][3]
    else:
        k=-1
        while la < h[k][0]:
            k-=1
        r=h[k][3]+h[k][1]*(la-h[k][0])
    return float(r)*1.0

def log_best_supnorm_from_log_a(f,la):
    h=supnorm_hull_extra(f)
    return log_best_supnorm_from_log_a_quick(h,la)

# Apart from the supnorm, other norms are accounted for in a standard
# manner.

def norms_from_a0_for_plotting(f,g):
    def mine(c,t,m):
        return ((lambda k: flog(c(change_ccoeff(f, m*fexp10(k))))),t)
    l=[]
    l.append(mine(best_l1norm,"L1",1))
    l.append(mine(best_l2norm,"L2",1))
    l.append(mine(best_supnorm,"sup",1))
    l.append(mine(best_l2norm_tk,"L2-int",1))
    l.append(mine(best_l2norm_tk,"L2-int",-1))
    return l
# Try this:
#       myplot(norms_from_a0_for_plotting(f,g), 38, 47, 100)
# Notice how the behaviour is a lot more intricate for the L2 integral norm.
# Our two plots give respecively f+k*g and f-k*g, which turn out to be
# somewhat different.

# From now on, we disregard norms other that the L2 integral norm.

def norms_from_a0_for_plotting_sconstant(f,g):
    def smine(c,s,t,m):
        return ((lambda k: flog(c(change_ccoeff(f, m*fexp10(k)), \
                s))),t)
    l=[]
    #l.append(smine(l1norm,skew_l1norm(f),"L1 (constant s)",1))
    #l.append(smine(l2norm,skew_l2norm(f),"L2 (constant s)",1))
    #l.append(smine(supnorm,skew_supnorm(f),"sup (constant s)",1))
    l.append(smine(l2norm_tk,skew_l2norm_tk(f),"L2-int (constant s)",1))
    l.append(smine(l2norm_tk,skew_l2norm_tk(f),"L2-int (constant s)",-1))
    return l

def sconstant_or_optimal(f,g):
    def mine(c,t,m):
        return ((lambda k: flog(c(change_ccoeff(f, m*fexp10(k))))),t)
    def smine(c,s,t,m):
        return ((lambda k: flog(c(change_ccoeff(f, m*fexp10(k)), \
                s))),t)
    l=[]
    l.append(mine(best_l2norm_tk,"L2-int",1))
    l.append(mine(best_l2norm_tk,"L2-int",-1))
    l.append(smine(l2norm_tk,skew_l2norm_tk(f),"L2-int (constant s)",1))
    l.append(smine(l2norm_tk,skew_l2norm_tk(f),"L2-int (constant s)",-1))
    return l
# Try this:
#       myplot(sconstant_or_optimal(f,g), 40, 45, 100)
# This indicates how a sensible choice for the skewness impacts the norm
# in the end.


# Now we focus on the rotation f+k*g. Given a bound 10^w on the size of
# the rotation area, try to have a guess on what is attainable in terms
# of log(norm)+bbest alpha.


# again, special case for the sup norm
def logsupnorm_plus_alpha_rot(f,g,w,h):
    """
    Gives the expected log(sup norm) + alpha value with rotation bounded
    by 10^w. The result takes into account an alpha value that is
    separated from the mean by as many standard deviations as given by
    the global ``deviation'' parameter.
    """
    lf0=flog(f[0])
    lm=flog(g[0])
    lognorm=log_best_supnorm_from_log_a_quick(h,max(lf0,w*flog(10)+lm))
    alpha=eval_dichotomy(reduced_alpha_affine_table,10.0*w)
    return float(lognorm+alpha[0]+deviation*alpha[1])

def lognorm_plus_alpha_rot(f,g,normfunc,w):
    """
    Gives the expected log(chosen norm) + alpha value with rotation bounded
    by 10^w. The result takes into account an alpha value that is
    separated from the mean by as many standard deviations as given by
    the global ``deviation'' parameter.
    """
    RP=PolynomialRing(RealField(PRECISION),'z');
    E=[fexp10(w), -fexp10(w)]
    lognorm=min([flog(normfunc(RP(f)+e*RP(g))) for e in E])
    alpha=eval_dichotomy(reduced_alpha_affine_table,10.0*(w))
    return float(lognorm+alpha[0]+deviation*alpha[1])

def lognorm_plus_alpha_rot_scons(f,g,normfunc,skew,w):
    """
    Does the same as lognorm_plus_alpha_rot, except that we assume that
    the skewness does not change.
    Gives the expected log(chosen norm) + alpha value with rotation bounded
    by 10^w. The result takes into account an alpha value that is
    separated from the mean by as many standard deviations as given by
    the global ``deviation'' parameter.
    """
    RP=PolynomialRing(RealField(PRECISION),'z');
    E=[fexp10(w), -fexp10(w)]
    lognorm=min([flog(normfunc(RP(f)+e*RP(g), skew)) for e in E])
    alpha=eval_dichotomy(reduced_alpha_affine_table,10.0*(w))
    return float(lognorm+alpha[0]+deviation*alpha[1])

def lognorm_plus_alpha_rot_scons_linear(f,g,normfunc,skew,w):
    """
    Gives the expected log(chosen norm) + alpha value with degree-1
    rotation bounded by 10^w. The result takes into account an alpha
    value that is separated from the mean by as many standard deviations
    as given by the global ``deviation'' parameter.
    This code assumes that the skewness does not change.
    """
    s=flog(skew)
    logb=(w*flog(10)+s)/2
    loga=(w*flog(10)-s)/2
    RP=PolynomialRing(RealField(PRECISION),'z');
    z=RP.gen()
    Ea=fexp(loga); Eb=fexp(logb)
    E=[ Ea*z+Eb, Ea*z-Eb, -Ea*z+Eb, -Ea*z-Eb ];
    lognorm=min([flog(normfunc(RP(f)+e*RP(g), skew)) for e in E])
    alpha=eval_dichotomy(reduced_alpha_affine_table,10.0*(w))
    return float(lognorm+alpha[0]+deviation*alpha[1])

def lognorm_plus_alpha_rot_linear(f,g,normfunc,skew,w):
    """
    Gives the expected log(chosen norm) + alpha value with degree-1
    rotation bounded by 10^w. The result takes into account an alpha
    value that is separated from the mean by as many standard deviations
    as given by the global ``deviation'' parameter.
    This code re-computes the optimal skewness from the corner polynomial
    pairs. However, the constant intitial skewness is used for the linear
    polynomial coefficients.
    """
    s=flog(skew)
    logb=(w*flog(10)+s)/2
    loga=(w*flog(10)-s)/2
    RP=PolynomialRing(RealField(PRECISION),'z');
    z=RP.gen()
    Ea=fexp(loga); Eb=fexp(logb)
    E=[ Ea*z+Eb, Ea*z-Eb, -Ea*z+Eb, -Ea*z-Eb ];
    lognorm=min([flog(normfunc(RP(f)+e*RP(g))) for e in E])
    alpha=eval_dichotomy(reduced_alpha_affine_table,10.0*(w))
    return float(lognorm+alpha[0]+deviation*alpha[1])

def lognorm_plus_alpha_rot_linear_sopt(f,g,normfunc,w):
    """
    Gives the expected log(chosen norm) + alpha value with degree-1
    rotation bounded by 10^w. The result takes into account an alpha
    value that is separated from the mean by as many standard deviations
    as given by the global ``deviation'' parameter.
    This code re-computes the optimal skewness from the corner polynomial
    pairs. The ratio of the coefficients of the linear multiplier is
    chosen dynamically.
    This is D-O-G S-L-O-W !!!
    """
    cands=[]
    nsteps=20
    RP=PolynomialRing(RealField(PRECISION),'z');
    z=RP.gen()
    for s in [(k+1)/nsteps for k in range(nsteps)]:
        #+ [ flog(skew_l2norm_tk(f)) ]:
        # Try skewness A0/A1 = exp(1/s)
        # That's kind of silly, since we should probably try some
        # variation around the original skewness.
        loga=(w*flog(10)-1/s)/2; Ea=fexp(loga)
        logb=(w*flog(10)+1/s)/2; Eb=fexp(logb)
        E=[ Ea*z+Eb, Ea*z-Eb, -Ea*z+Eb, -Ea*z-Eb ];
        lognorm=min([flog(normfunc(RP(f)+e*RP(g))) for e in E])
        cands.append(lognorm)
    alpha=eval_dichotomy(reduced_alpha_affine_table,10.0*(w))
    return float(min(cands)+alpha[0]+deviation*alpha[1])


##########################################################################
# PLOTS

def rotatebound_dichotomy_sbest(f,g):
    """ this can be used to plot optimal-skew choices, for degree 0 rotation"""
    def mine(c,t):
        return (lambda v: lognorm_plus_alpha_rot(f,g,c,v), t)
    l=[]
    #l.append(mine(best_l2norm, "L2"))
    #l.append(mine(best_l1norm, "L1"))
    ## For the sup norm, we may use the faster algorithm.
    #h=supnorm_hull_extra(f)
    #l.append((lambda v: logsupnorm_plus_alpha_rot(f,g,v,h), "sup"))
    # l.append(mine(best_supnorm, "sup"))
    l.append(mine(best_l2norm_tk, "L2-int"))
    return l

def rotatebound_dichotomy_sconst(f,g):
    """ this can be used to plot constant-skew choices, for degree 0 rotation"""
    def mine(c,s,t):
        tx = t + " (constant skew)"
        return (lambda v: lognorm_plus_alpha_rot_scons(f,g,c,s,v), tx)
    l=[]
    #l.append(mine(l2norm, skew_l2norm(f), "L2"))
    #l.append(mine(l1norm, skew_l1norm(f), "L1"))
    #l.append(mine(supnorm, skew_supnorm(f), "sup"))
    l.append(mine(l2norm_tk, skew_l2norm_tk(f), "L2-int"))
    return l

def rotatebound_choices(f,g):
    def mine(c,t):
        return (lambda v: lognorm_plus_alpha_rot(f,g,c,v), t)
    def scmine(c,s,t):
        tx = t + " (constant skew)"
        return (lambda v: lognorm_plus_alpha_rot_scons(f,g,c,s,v), tx)
    def sclmine(c,s,t):
        tx = t + " (constant skew, degree 1)"
        return (lambda v: lognorm_plus_alpha_rot_scons_linear(f,g,c,s,v), tx)
    def lmine(c,s,t):
        tx = t + " (degree 1)"
        return (lambda v: lognorm_plus_alpha_rot_linear(f,g,c,s,v), tx)
    l=[]
    l.append(mine(best_l2norm_tk, "L2-int"))
    l.append(scmine(l2norm_tk, skew_l2norm_tk(f), "L2-int"))
    l.append(sclmine(l2norm_tk, skew_l2norm_tk(f), "L2-int"))
    l.append(lmine(best_l2norm_tk, skew_l2norm_tk(f), "L2-int"))
    return l

def rotatebound_choices_all(f,g):
    # Includes expensive computations.
    l=rotatebound_choices(f,g)
    tx="L2-int (degree 1, optimal skew)"
    c=best_l2norm_tk
    l.append((lambda v: lognorm_plus_alpha_rot_linear_sopt(f,g,c,v), tx))

    return l

# Try this:
#               myplot(rotatebound_choices(f,g), 5, 10, 100)
#               myplot(rotatebound_choices_all(f,g), 6, 9, 20)

# This shows that degree-1 rotation, as soon as some work margin is
# available, give a very clear win over constant rotation, as expected.

# optimize the norm of a given polynomial-pair (f,g) by applying successively
# translation, rotation by x*g, and rotation by g, until we find a local
# minimum
def optimize(f,g):
    R = f.parent()
    x = f.parent().gen()
    logmu0 = best_l2norm_tk_circular(f)
    kt = kr0 = kr1 = kr2 = 1
    count = 0
    while True:
        count += 1
        changedt = changedr2 = changedr1 = changedr0 = False
        # first try translation
        f = f(x+kt)
        g = g(x+kt)
        logmu = best_l2norm_tk_circular(R(f))
	if logmu < logmu0:
            print count, "translate by", kt
            changedt = True
            logmu0 = logmu
        else:
            f = f(x-2*kt)
            g = g(x-2*kt)
	    logmu = best_l2norm_tk_circular(R(f))
	    if logmu < logmu0:
                print count, "translate by", -kt
	        changedt = True
                logmu0 = logmu
	    else:
                f = f(x+kt)
                g = g(x+kt)
        # try rotation by x^2*g
        f = f + kr2*x^2*g
        logmu = best_l2norm_tk_circular(R(f))
	if logmu < logmu0:
            print count, "rotate by", kr2*x^2
            changedr2 = True
            logmu0 = logmu
        else:
            f = f - 2*kr2*x^2*g
	    logmu = best_l2norm_tk_circular(R(f))
	    if logmu < logmu0:
                print count, "rotate by", -kr2*x^2
	        changedr2 = True
                logmu0 = logmu
	    else:
                f = f + kr2*x^2*g
        # try rotation by x*g
        f = f + kr1*x*g
        logmu = best_l2norm_tk_circular(R(f))
	if logmu < logmu0:
            print count, "rotate by", kr1*x
            changedr1 = True
            logmu0 = logmu
        else:
            f = f - 2*kr1*x*g
	    logmu = best_l2norm_tk_circular(R(f))
            print -kr1*x, logmu, logmu0
	    if logmu < logmu0:
                print count, "rotate by", -kr1*x
	        changedr1 = True
                logmu0 = logmu
	    else:
                f = f + kr1*x*g
        # try rotation by g
        f = f + kr0*g
        logmu = best_l2norm_tk_circular(R(f))
	print kr0, logmu, logmu0
	if logmu < logmu0:
            print count, "rotate by", kr0
            changedr0 = True
            logmu0 = logmu
        else:
            f = f - 2*kr0*g
	    logmu = best_l2norm_tk_circular(R(f))
	    if logmu < logmu0:
                print count, "rotate by", -kr0
	        changedr0 = True
                logmu0 = logmu
	    else:
                f = f + kr0*g
        if changedt == True:
            kt = 2*kt
        elif kt > 1:
            kt = kt//2
        if changedr2 == True:
            kr2 = 2*kr2
        elif kr2 > 1:
            kr2 = kr2//2
        if changedr1 == True:
            kr1 = 2*kr1
        elif kr1 > 1:
            kr1 = kr1//2
        if changedr0 == True:
            kr0 = 2*kr0
        elif kr0 > 1:
            kr0 = kr0//2
        if changedt == False and changedr2 == False and changedr1 == False and changedr0 == False and kt == 1 and kr2 == 1 and kr1 == 1 and kr0 == 1:
            break
    return f, g


###################################################
# 1. symbolically generate l2norm
# usage sage: [f, fd, fd2] = symbolic_l2norm(6, 0)
#             6 is the degree, 0 means ellipse region;
#                              1 is rectangular region.
###################################################
def symbolic_l2(d, method):
    if ((d < 3) | (d > 6)):
        return "Not Implemented"
    a6, a5, a4, a3, a2, a1, a0 = var('a6 a5 a4 a3 a2 a1 a0')
    x, y, s, r, t = var('x, y, s, r, t')
    if (d == 3):
        a6 = 0
        a5 = 0
        a4 = 0
    if (d == 4):
        a6 = 0
        a5 = 0
    if (d == 5):
        a6 = 0
    f = a6*x^6+a5*x^5+a4*x^4+a3*x^3+a2*x^2+a1*x+a0
    g(x, y) = f(x=x/y)*y^d

    # 0 means ellilpse, others means rectangular
    if (method == 0):
        g(x=r*cos(t), y=r*sin(t))
        h(r,t,s)= g(x=s^(1/2)*r*cos(t), y=r/s^(1/2)*sin(t))
        l(t,s) = integrate(h^2*r, r, 0, 1)
        F(s) = integrate(l, t, 0, 2*pi)
    else:
        l(x,s) = integrate(g^2/s^d, y, 0, 1)
        F(s) = integrate(l, x, 0, 1)

    return [F, F.derivative(s), F.derivative(s).derivative(s)]

# Usage: define the polynomial f and g, then use
# symbolic_l2_f(f, method) to return  [normf, normfd, normfd2]
def symbolic_l2_f(f, method):
    d = f.degree()
    if ((d < 3) | (d > 6)):
        return "Not Implemented"
    a6, a5, a4, a3, a2, a1, a0 = var('a6 a5 a4 a3 a2 a1 a0')
    x, y, s, r, t = var('x, y, s, r, t')
    if (d == 3):
        a6 = 0
        a5 = 0
        a4 = 0
    if (d == 4):
        a6 = 0
        a5 = 0
        a4 = f[4]
    if (d == 5):
        a6 = 0
        a5 = f[5]
        a4 = f[4]
    if (d == 6):
        a6 = f[6]
        a5 = f[5]
        a4 = f[4]
    a3 = f[3]
    a2 = f[2]
    a1 = f[1]
    a0 = f[0]
    f = a6*x^6+a5*x^5+a4*x^4+a3*x^3+a2*x^2+a1*x+a0
    g(x, y) = f(x=x/y)*y^d
    # 0 means ellilpse, others means rectangular
    if (method == 0):
        g(x=r*cos(t), y=r*sin(t))
        h(r,t,s)= g(x=s^(1/2)*r*cos(t), y=r/s^(1/2)*sin(t))
        l(t,s) = integrate(h^2*r, r, 0, 1)
        F(s) = integrate(l, t, 0, 2*pi)
    else:
        l(x,s) = integrate(g^2/s^d, y, 0, 1)
        F(s) = integrate(l, x, 0, 1)

    return [F, F.derivative(s), F.derivative(s).derivative(s)]

###################################
# 2. symbolically do translation
###################################
def symbolic_translate(d):
    if ((d < 3) | (d > 6)):
        return "Not Implemented"
    a6, a5, a4, a3, a2, a1, a0 = var('a6 a5 a4 a3 a2 a1 a0')
    x, y, l, m, k = var('x, y, l, m, k')
    if (d == 3):
        a6 = 0
        a5 = 0
        a4 = 0
    if (d == 4):
        a6 = 0
        a5 = 0
    if (d == 5):
        a6 = 0
    f = a6*x^6+a5*x^5+a4*x^4+a3*x^3+a2*x^2+a1*x+a0
    g = l*x - m
    f = f(x = x + k)
    g = g + k*l
    return [f, g]<|MERGE_RESOLUTION|>--- conflicted
+++ resolved
@@ -197,10 +197,6 @@
 
 def skew_l2norm_tk_circular(f):
    if f.degree()==6:
-<<<<<<< HEAD
-      # R.<s> = RDF[]
-=======
->>>>>>> 5d675617
       R.<s> = RealField(PRECISION)[]
       a0 = f[0]
       a1 = f[1] * s
