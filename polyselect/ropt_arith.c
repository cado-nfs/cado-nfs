/**
 * @file ropt_arith.c
 * Some arithmetics used in ropt.
 */


#include "cado.h" // IWYU pragma: keep
#include <stdio.h>      // fprintf stderr
#include <math.h>       // ceil
#include <stdlib.h>       // exit
#include <gmp.h>
#include "mod_ul.h"
#include "macros.h"     // ASSERT
#include "ropt_arith.h"


/**
 * Solve x in a + b*x = c (mod p)
 */
unsigned long
solve_lineq ( unsigned long a,
              unsigned long b,
              unsigned long c,
              unsigned long p )
{
  /* in general, we should know that gcd(b, p) = 1 */
  if (b % p == 0) {
    fprintf (stderr, "Error, impossible inverse in solve_lineq().\n");
    exit (1);
  }

  unsigned long tmp;
  modulusul_t mod;
  residueul_t tmpr, ar, cr;
  modul_initmod_ul (mod, p);
  modul_init (tmpr, mod);
  modul_init (cr, mod);
  modul_init (ar, mod);
  modul_set_ul (cr, c, mod);
  modul_set_ul (ar, a, mod);
  modul_sub (cr, cr, ar, mod);
  modul_set_ul (tmpr, b, mod);
  modul_inv (tmpr, tmpr, mod);
  modul_mul (tmpr, tmpr, cr, mod);
  tmp = modul_get_ul(tmpr, mod);
  modul_clear (tmpr, mod);
  modul_clear (cr, mod);
  modul_clear (ar, mod);
  modul_clearmod (mod);
  return tmp;
}


/**
 * Change coordinate from (a, b) to (u, v),
 * where A + MOD*a = u.
 */
void
ab2uv ( mpz_srcptr A,
        mpz_srcptr MOD,
        long a,
        mpz_ptr u )
{
  mpz_mul_si (u, MOD, a);
  mpz_add (u, u, A);
}


/**
 * Change coordinate from (a, b) to the index of
 * the sieving array, where index = a - Amin,
 * where Amin is negative.
 */
long
ab2ij ( long Amin,
        long a )
{
  return ( a - Amin );
}


/**
 * Change coordinate from (i, j) to (a, b).
 */
long
ij2ab ( long Amin,
        long i )
{
  return ( i + Amin );
}


/**
 * Change coordinate from (i, j) to (u, v).
 */
void
ij2uv ( mpz_srcptr A,
        mpz_srcptr MOD,
        long Amin,
        long i,
        mpz_ptr u )
{
  ab2uv(A, MOD, ij2ab(Amin, i), u);
}


/**
 * Find coordinate a such that
 * A + MOD*a = u (mod p).
 */
<<<<<<< HEAD
static unsigned int
=======
unsigned int
>>>>>>> b553e6f6
uv2ab_mod ( mpz_srcptr A,
            mpz_srcptr MOD,
            unsigned int U,
            unsigned int p )
{
  unsigned long a = mpz_fdiv_ui (A, p);
  unsigned long mod = mpz_fdiv_ui (MOD, p);
  unsigned long u = U % p;
  /* compute the A + MOD * a = u (mod p) */
  return (unsigned int) solve_lineq(a, mod, u, p);
}


/**
 * Same as above, but return the
 * position of a in the array.
 */
long
uv2ij_mod ( mpz_srcptr A,
            long Amin,
            mpz_srcptr MOD,
            unsigned int U,
            unsigned int p )
{
  long i = (long) uv2ab_mod (A, MOD, U, p);

  /* smallest k + p*i such that A0 < k + p*i, where A0 < 0,
     hence i = ceil((A0-tmp)/p). Note, this should be negative. */
  i = (long) ceil (((double) Amin - (double) i) / (double) p)
    * (long) p + i;

  /* compute the position of this (u, v) in the array. */
  i = ab2ij (Amin, i);

  return i;
}

/* replace f by f + k * x^t * g, and return k */
void
rotate_aux_mp (mpz_poly_ptr f, mpz_poly_srcptr g, mpz_srcptr k, unsigned int t)
{
  /* I think that there's absolutely no use case for rotation which
   * touches the leading coefficient of f, so let's forbid if. If we want
   * to allow it, we want to make sure that the leading coefficient does
   * not become zero.
   */
  ASSERT_ALWAYS((int) t + mpz_poly_degree(g) < mpz_poly_degree(f));
  for(int d = 0 ; d <= mpz_poly_degree(g) ; d++)
      mpz_addmul (f->coeff[t + d], g->coeff[d], k);
}

/**
 * Compute fuv = f+(u*x+v)*g,
 */
void
<<<<<<< HEAD
compute_fuv_mp (mpz_poly_ptr fuv,
                mpz_poly_srcptr f,
                mpz_poly_srcptr g,
                mpz_srcptr u,
                mpz_srcptr v )
{
    mpz_poly_set(fuv, f);
    rotate_aux_mp(fuv, g, u, 1);
    rotate_aux_mp(fuv, g, v, 0);
=======
compute_fuv_mp ( mpz_poly_ptr fuv,
                 mpz_poly_srcptr f,
                 mpz_poly_srcptr g,
                 mpz_srcptr u,
                 mpz_srcptr v )
{
    mpz_poly_rotation(fuv, f, g, v, 0);
    mpz_poly_rotation(fuv, fuv, g, u, 1);
>>>>>>> b553e6f6
}


/**
 * Compute fuv = f+(u*x+v)*g,
 * The inputs for f and g are unsigned long.
 * Note, u, v are unsigned int.
 * So they should be reduced (mod p) if necessary.
 */
void
compute_fuv_ui ( unsigned int *fuv_ui,
                 unsigned int *f_ui,
                 unsigned int *g_ui,
                 int d,
                 unsigned int u,
                 unsigned int v,
                 unsigned int p )
{
  int i;
  modulusul_t mod;
  residueul_t tmp, tmp1, tmp2;
  modul_initmod_ul (mod, p);
  modul_init (tmp, mod);
  modul_init (tmp1, mod);
  modul_init (tmp2, mod);

  for (i = 3; i <= d; i ++)
    fuv_ui[i] = f_ui[i];

  /* f + u*g1*x^2
     + (g0*u* + v*g1)*x
     + v*g0 */

  /* u*g1*x^2 */
  modul_set_ul (tmp, g_ui[1], mod);
  modul_set_ul (tmp2, u, mod);
  modul_mul (tmp, tmp, tmp2, mod);
  modul_set_ul (tmp1, f_ui[2], mod);
  modul_add (tmp, tmp, tmp1, mod);
  fuv_ui[2] = (unsigned int) modul_get_ul(tmp, mod);

  /* (g0*u* + v*g1)*x */
  modul_set_ul (tmp, g_ui[1], mod);
  modul_set_ul (tmp1, v, mod);
  modul_mul (tmp, tmp, tmp1, mod);
  modul_set_ul (tmp1, g_ui[0], mod);
  // tmp2 = u as set above.
  modul_mul (tmp1, tmp1, tmp2, mod);
  modul_add (tmp, tmp, tmp1, mod);
  modul_set_ul (tmp1, f_ui[1], mod);
  modul_add (tmp, tmp, tmp1, mod);
  fuv_ui[1] = (unsigned int) modul_get_ul(tmp, mod);

  /* v*g0 */
  modul_set_ul (tmp1, v, mod);
  modul_set_ul (tmp2, g_ui[0], mod);
  modul_mul (tmp1, tmp1, tmp2, mod);
  modul_set_ul (tmp, f_ui[0], mod);
  modul_add (tmp, tmp, tmp1, mod);
  fuv_ui[0] = (unsigned int) modul_get_ul(tmp, mod);
}


/**
 * Compute v (mod p) by
 * f(r) + u*r*g(r) + v*g(r) = 0 (mod p).
 * The inputs for f(r) and g(r) are unsigned int.
 */
unsigned int
compute_v_ui ( unsigned int fx,
               unsigned int gx,
               unsigned int r,
               unsigned int u,
               unsigned int p)
{
  modulusul_t mod;
  residueul_t tmp, tmp1;
  unsigned long v;
  modul_initmod_ul (mod, p);
  modul_init (tmp, mod);
  modul_init (tmp1, mod);

  /* g(r)*r*u + f(r) */
  modul_set_ul (tmp, gx, mod);
  modul_set_ul (tmp1, r, mod);
  modul_mul (tmp, tmp, tmp1, mod);
  modul_set_ul (tmp1, u, mod);
  modul_mul (tmp, tmp, tmp1, mod);
  modul_set_ul (tmp1, fx, mod);
  modul_add (tmp, tmp, tmp1, mod);
  v = modul_get_ul(tmp, mod);

  /* solve v in tmp2 + v*g(r) = 0 (mod p) */
  v = solve_lineq (v, gx, 0, p);

  modul_clear (tmp, mod);
  modul_clear (tmp1, mod);
  modul_clearmod (mod);
  return (unsigned int) v;
}


/**
 * Compute v = f(r) (mod pe), where f is of degree d.
 * The input f should be unsigned int.
 */
unsigned int
eval_poly_ui_mod ( unsigned int *f,
                   int d,
                   unsigned int r,
                   unsigned int pe )
{
  int i;
  modulusul_t mod;
  residueul_t vtmp, rtmp, tmp;
  unsigned int v;

  modul_initmod_ul (mod, pe);
  modul_init (vtmp, mod);
  modul_init (rtmp, mod);
  modul_init (tmp, mod);

  /* set vtmp = f[d] (mod p) and rtmp = r (mod p) */
  modul_set_ul (vtmp, f[d], mod);
  modul_set_ul (rtmp, r, mod);

  for (i = d - 1; i >= 0; i--) {
    modul_mul (vtmp, vtmp, rtmp, mod);
    modul_set_ul (tmp, f[i], mod);
    modul_add (vtmp, tmp, vtmp, mod);
  }

  v = (unsigned int) modul_get_ul (vtmp, mod);
  modul_clear (vtmp, mod);
  modul_clear (rtmp, mod);
  modul_clear (tmp, mod);
  modul_clearmod (mod);

  return v;
}


/**
 * Reduce mpz_t *f to unsigned int *f_mod;
 * Given modulus pe, return f (mod pe).
 */
inline void
<<<<<<< HEAD
reduce_poly_ul ( unsigned int *f_ui,
                 mpz_poly_srcptr F,
                 unsigned int pe )
{
  int i;
  for (i = 0; i <= mpz_poly_degree(F); i ++) {
    f_ui[i] = (unsigned int) mpz_fdiv_ui (F->coeff[i], pe);
=======
reduce_poly_uint ( unsigned int *f_ui,
                 mpz_poly_srcptr f,
                 unsigned int pe )
{
  int i;
  for (i = 0; i <= f->deg; i ++) {
    f_ui[i] = (unsigned int) mpz_fdiv_ui (mpz_poly_coeff_const(f, i), pe);
>>>>>>> b553e6f6
  }
}


/**
 * From polyselect.c
 * Implements Lemma 2.1 from Kleinjung's paper.
 *
 * given N, d, ad, p, and m, compute a polynomial pair f(x), g(x)=l*x-m
 *
 * If a[d] is non-zero, it is assumed it is already set, otherwise it is
 * determined as a[d] = N/m^d (mod p).
 */
void
<<<<<<< HEAD
Lemma21 ( mpz_poly_ptr F,
          mpz_srcptr N,
          mpz_poly_srcptr G,
=======
Lemma21 ( ropt_poly_ptr poly,
          mpz_t N,
          int d,
          mpz_srcptr p,
          mpz_srcptr ad,
          mpz_srcptr m,
>>>>>>> b553e6f6
          mpz_ptr res )
{
  mpz_t r, mi, invp, l, ln;
  mpz_t m;
  int i;

<<<<<<< HEAD
  mpz_t * a = F->coeff;
  int d = mpz_poly_degree(F);

  ASSERT_ALWAYS(mpz_poly_degree(G) == 1);
  ASSERT_ALWAYS(mpz_sgn(G->coeff[1]) > 0);

  mpz_srcptr p = G->coeff[1];
=======
  /* very basic settings inside the ropt_poly structure */
  mpz_set (poly->n, N);
  poly->d = d;
  mpz_poly_set_zero(poly->f);
  mpz_poly_set_zero(poly->g);
  mpz_poly_setcoeff(poly->f, poly->d, ad);
  mpz_poly_setcoeff(poly->g, 1, l);
  mpz_neg(mpz_poly_coeff(poly->g, 0), m);

>>>>>>> b553e6f6

  mpz_init (r);
  mpz_init_set_ui (l, 1);
  mpz_init (ln);
  mpz_init (mi);
  mpz_init (invp);
  mpz_init (m);
  mpz_neg(m, G->coeff[0]);
  mpz_pow_ui (mi, m, d);

  mpz_ptr lc = mpz_poly_lc_w(poly->f);

  if (mpz_cmp_ui (lc, 0) < 0)
    mpz_abs (lc, lc);
  
  if (mpz_cmp_ui (lc, 0) == 0) {
    mpz_invert (lc, mi, p); /* 1/m^d mod p */
    mpz_mul (lc, lc, N);
    mpz_mod (lc, lc, p);
    mpz_set_ui (l, 1);
  }
  /* multiplier l < m1 */
  else {
    mpz_invert (l, N, p);
    mpz_mul (l, l, mi);
    mpz_mul (l, l, lc);
    mpz_mod (l, l, p);
  }
  mpz_mul (ln, N, l);
  mpz_set (r, ln);

  mpz_set (res, l);
  
  for (i = d - 1; i >= 0; i--)
  {
    mpz_ptr ai = mpz_poly_coeff(poly->f, i);
    /* invariant: mi = m^(i+1) */
    mpz_mul (ai, mpz_poly_coeff_const(poly->f, i+1), mi);
    mpz_sub (r, r, ai);
    ASSERT (mpz_divisible_p (r, p));
    mpz_divexact (r, r, p);
    mpz_divexact (mi, mi, m); /* now mi = m^i */
    if (i == d - 1)
    {
      mpz_invert (invp, p, mi); /* 1/p mod m^i */
      mpz_sub (invp, mi, invp); /* -1/p mod m^i */
    }
    else
      mpz_mod (invp, invp, mi);
    mpz_mul (ai, invp, r);
    mpz_mod (ai, ai, mi); /* -r/p mod m^i */
    /* round to nearest in [-m^i/2, m^i/2] */
    mpz_mul_2exp (ai, ai, 1);
    if (mpz_cmp (ai, mi) >= 0)
    {
      mpz_div_2exp (ai, ai, 1);
      mpz_sub (ai, ai, mi);
    }
    else
      mpz_div_2exp (ai, ai, 1);
    mpz_mul (ai, ai, p);
    mpz_add (ai, ai, r);
    ASSERT (mpz_divisible_p (ai, mi));
    mpz_divexact (ai, ai, mi);
  }
  mpz_clear (r);
  mpz_clear (l);
  mpz_clear (ln);
  mpz_clear (mi);
  mpz_clear (invp);
  mpz_clear (m);
}<|MERGE_RESOLUTION|>--- conflicted
+++ resolved
@@ -108,11 +108,7 @@
  * Find coordinate a such that
  * A + MOD*a = u (mod p).
  */
-<<<<<<< HEAD
 static unsigned int
-=======
-unsigned int
->>>>>>> b553e6f6
 uv2ab_mod ( mpz_srcptr A,
             mpz_srcptr MOD,
             unsigned int U,
@@ -150,35 +146,10 @@
   return i;
 }
 
-/* replace f by f + k * x^t * g, and return k */
+/**
+ * Compute fuv = f+(u*x+v)*g,
+ */
 void
-rotate_aux_mp (mpz_poly_ptr f, mpz_poly_srcptr g, mpz_srcptr k, unsigned int t)
-{
-  /* I think that there's absolutely no use case for rotation which
-   * touches the leading coefficient of f, so let's forbid if. If we want
-   * to allow it, we want to make sure that the leading coefficient does
-   * not become zero.
-   */
-  ASSERT_ALWAYS((int) t + mpz_poly_degree(g) < mpz_poly_degree(f));
-  for(int d = 0 ; d <= mpz_poly_degree(g) ; d++)
-      mpz_addmul (f->coeff[t + d], g->coeff[d], k);
-}
-
-/**
- * Compute fuv = f+(u*x+v)*g,
- */
-void
-<<<<<<< HEAD
-compute_fuv_mp (mpz_poly_ptr fuv,
-                mpz_poly_srcptr f,
-                mpz_poly_srcptr g,
-                mpz_srcptr u,
-                mpz_srcptr v )
-{
-    mpz_poly_set(fuv, f);
-    rotate_aux_mp(fuv, g, u, 1);
-    rotate_aux_mp(fuv, g, v, 0);
-=======
 compute_fuv_mp ( mpz_poly_ptr fuv,
                  mpz_poly_srcptr f,
                  mpz_poly_srcptr g,
@@ -187,7 +158,6 @@
 {
     mpz_poly_rotation(fuv, f, g, v, 0);
     mpz_poly_rotation(fuv, fuv, g, u, 1);
->>>>>>> b553e6f6
 }
 
 
@@ -335,15 +305,6 @@
  * Given modulus pe, return f (mod pe).
  */
 inline void
-<<<<<<< HEAD
-reduce_poly_ul ( unsigned int *f_ui,
-                 mpz_poly_srcptr F,
-                 unsigned int pe )
-{
-  int i;
-  for (i = 0; i <= mpz_poly_degree(F); i ++) {
-    f_ui[i] = (unsigned int) mpz_fdiv_ui (F->coeff[i], pe);
-=======
 reduce_poly_uint ( unsigned int *f_ui,
                  mpz_poly_srcptr f,
                  unsigned int pe )
@@ -351,7 +312,6 @@
   int i;
   for (i = 0; i <= f->deg; i ++) {
     f_ui[i] = (unsigned int) mpz_fdiv_ui (mpz_poly_coeff_const(f, i), pe);
->>>>>>> b553e6f6
   }
 }
 
@@ -366,54 +326,41 @@
  * determined as a[d] = N/m^d (mod p).
  */
 void
-<<<<<<< HEAD
-Lemma21 ( mpz_poly_ptr F,
-          mpz_srcptr N,
-          mpz_poly_srcptr G,
-=======
 Lemma21 ( ropt_poly_ptr poly,
           mpz_t N,
           int d,
+          mpz_srcptr ad,
           mpz_srcptr p,
-          mpz_srcptr ad,
           mpz_srcptr m,
->>>>>>> b553e6f6
-          mpz_ptr res )
+          mpz_ptr res)
 {
   mpz_t r, mi, invp, l, ln;
-  mpz_t m;
   int i;
 
-<<<<<<< HEAD
-  mpz_t * a = F->coeff;
-  int d = mpz_poly_degree(F);
-
-  ASSERT_ALWAYS(mpz_poly_degree(G) == 1);
-  ASSERT_ALWAYS(mpz_sgn(G->coeff[1]) > 0);
-
-  mpz_srcptr p = G->coeff[1];
-=======
+  mpz_poly_ptr F = poly->cpoly->pols[1];
+  mpz_poly_ptr G = poly->cpoly->pols[0];
+
   /* very basic settings inside the ropt_poly structure */
-  mpz_set (poly->n, N);
-  poly->d = d;
-  mpz_poly_set_zero(poly->f);
-  mpz_poly_set_zero(poly->g);
-  mpz_poly_setcoeff(poly->f, poly->d, ad);
-  mpz_poly_setcoeff(poly->g, 1, l);
-  mpz_neg(mpz_poly_coeff(poly->g, 0), m);
-
->>>>>>> b553e6f6
 
   mpz_init (r);
   mpz_init_set_ui (l, 1);
   mpz_init (ln);
   mpz_init (mi);
   mpz_init (invp);
-  mpz_init (m);
-  mpz_neg(m, G->coeff[0]);
+
+  /* Set in the ropt_poly structure the fields that derive directly from
+   * our arguments */
+  mpz_set(poly->cpoly->n, N);
+  mpz_poly_set_zero(F);
+  mpz_poly_setcoeff(F, d, ad);
+  mpz_poly_set_mpz_ab(G, m, p); /* sets to m-px */
+  mpz_poly_neg(G, G); /* we want px-m */
+
+
   mpz_pow_ui (mi, m, d);
 
-  mpz_ptr lc = mpz_poly_lc_w(poly->f);
+
+  mpz_ptr lc = mpz_poly_lc_w(F);
 
   if (mpz_cmp_ui (lc, 0) < 0)
     mpz_abs (lc, lc);
@@ -438,9 +385,9 @@
   
   for (i = d - 1; i >= 0; i--)
   {
-    mpz_ptr ai = mpz_poly_coeff(poly->f, i);
+    mpz_ptr ai = mpz_poly_coeff(F, i);
     /* invariant: mi = m^(i+1) */
-    mpz_mul (ai, mpz_poly_coeff_const(poly->f, i+1), mi);
+    mpz_mul (ai, mpz_poly_coeff_const(F, i+1), mi);
     mpz_sub (r, r, ai);
     ASSERT (mpz_divisible_p (r, p));
     mpz_divexact (r, r, p);
@@ -473,5 +420,4 @@
   mpz_clear (ln);
   mpz_clear (mi);
   mpz_clear (invp);
-  mpz_clear (m);
 }