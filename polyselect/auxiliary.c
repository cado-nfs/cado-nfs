/* Auxiliary routines for polynomial selection

Copyright 2008, 2009, 2010, 2013 Emmanuel Thome, Paul Zimmermann

This file is part of CADO-NFS.

CADO-NFS is free software; you can redistribute it and/or modify it under the
terms of the GNU Lesser General Public License as published by the Free
Software Foundation; either version 2.1 of the License, or (at your option)
any later version.

CADO-NFS is distributed in the hope that it will be useful, but WITHOUT ANY
WARRANTY; without even the implied warranty of MERCHANTABILITY or FITNESS FOR
A PARTICULAR PURPOSE.  See the GNU Lesser General Public License for more
details.

You should have received a copy of the GNU Lesser General Public License
along with CADO-NFS; see the file COPYING.  If not, write to the Free Software
Foundation, Inc., 51 Franklin St, Fifth Floor, Boston, MA 02110-1301, USA.
*/

#include "cado.h"
#include <stdio.h>
#include <stdlib.h>
#include <float.h> /* for DBL_MAX */
#include <math.h>
#include "gmp.h"
#include "macros.h" /* for ASSERT_ALWAYS */
#include "portability.h"
#include "utils.h"
#include "auxiliary.h"
#include "murphyE.h"

/* define OPTIMIZE_MP to perform computations in multiple-precision */
//#define OPTIMIZE_MP

//#define DEBUG_OPTIMIZE_AUX

/************************* norm and skewness *********************************/

/* Same as L2_lognorm, but takes 'double' instead of 'mpz_t' as coefficients.
   Returns 1/2*log(int(int(F(r*cos(t)*s,r*sin(t))^2*r/s^d, r=0..1), t=0..2*Pi))
   (circular method). Cf Remark 3.2 in Kleinjung paper, Math. of Comp., 2006.

   Maple code for degree 2:
   f:=x->a2*x^2+a1*x+a0: d:=degree(f(x),x):
   int(int((f(s*cos(t)/sin(t))*(r*sin(t))^d)^2*r/s^d, r=0..1), t=0..2*Pi);
 */
static double
L2_lognorm_d (double_poly_srcptr p, double s)
{
  double n;
  double *a = p->coeff;
  unsigned int d = p->deg;

  ASSERT_ALWAYS(1 <= d && d <= 7);

  if (d == 1)
  {
    double a1, a0;
    a1 = a[1] * s;
    a0 = a[0];
    /* use circular integral (Sage code):
       var('a1,a0,x,y,r,s,t')
       f = a1*x+a0
       F = expand(f(x=x/y)*y)
       F = F.subs(x=s^(1/2)*r*cos(t),y=r/s^(1/2)*sin(t))
       v = integrate(integrate(F^2*r,(r,0,1)),(t,0,2*pi))
       (s*v).expand().collect(pi)
    */
    n = a0 * a0 + a1 * a1;
    n = n * 0.785398163397448310; /* Pi/4 */
    if (isnan (n) || isinf (n))
      n = DBL_MAX;
    return 0.5 * log (n / s);
  }
  else if (d == 2)
  {
    double a2, a1, a0;
    a2 = a[2] * s;
    a1 = a[1];
    a0 = a[0] / s;
    /* use circular integral (Sage code):
       var('a2,a1,a0,x,y,r,s,t')
       f = a2*x^2+a1*x+a0
       F = expand(f(x=x/y)*y^2)
       F = F.subs(x=s^(1/2)*r*cos(t),y=r/s^(1/2)*sin(t))
       v = integrate(integrate(F^2*r,(r,0,1)),(t,0,2*pi))
       (s^2*v).expand().collect(pi)
    */
    n = 3.0 * (a2 * a2 + a0 * a0) + 2.0 * a0 * a2 + a1 * a1;
    n = n * 0.130899693899574704; /* Pi/24 */
    if (isnan (n) || isinf (n))
      n = DBL_MAX;
    return 0.5 * log(n);
  }
  else if (d == 3)
    {
      double a3, a2, a1, a0, invs = 1.0 / s;
      a3 = a[3] * s * s;
      a2 = a[2] * s;
      a1 = a[1];
      a0 = a[0] * invs;
      /* use circular integral (Sage code):
         var('a3,a2,a1,a0,x,y,r,s,t')
         f = a3*x^3+a2*x^2+a1*x+a0
         F = expand(f(x=x/y)*y^3)
         F = F.subs(x=s^(1/2)*r*cos(t),y=r/s^(1/2)*sin(t))
         v = integrate(integrate(F^2*r,(r,0,1)),(t,0,2*pi))
         (s^3*v).expand().collect(pi)
      */
      n = 5.0 * (a3 * a3 + a0 * a0) + 2.0 * (a3 * a1 + a0 * a2)
        + a1 * a1 + a2 * a2;
      n = n * 0.049087385212340519352; /* Pi/64 */
      if (isnan (n) || isinf (n))
        n = DBL_MAX;
      return 0.5 * log(n * invs);
    }
  else if (d == 4)
    {
      double a4, a3, a2, a1, a0, invs = 1.0 / s;

      a4 = a[4] * s * s;
      a3 = a[3] * s;
      a2 = a[2];
      a1 = a[1] * invs;
      a0 = a[0] * invs * invs;
      /* use circular integral (Sage code):
         var('a4,a3,a2,a1,a0,x,r,s,t')
         f = a4*x^4+a3*x^3+a2*x^2+a1*x+a0
         F = expand(f(x=x/y)*y^4)
         F = F.subs(x=s^(1/2)*r*cos(t),y=r/s^(1/2)*sin(t))
         v = integrate(integrate(F^2*r,(r,0,1)),(t,0,2*pi))
         (s^4*v).expand().collect(pi)
      */
      n = 35.0 * (a4 * a4 + a0 * a0) + 10.0 * (a4 * a2 + a2 * a0)
        + 5.0 * (a3 * a3 + a1 * a1) + 6.0 * (a4 * a0 + a3 * a1)
        + 3.0 * a2 * a2;
      n = n * 0.0049087385212340519352; /* Pi/640 */
      if (isnan (n) || isinf (n))
        n = DBL_MAX;
      return 0.5 * log(n);
    }
  else if (d == 5)
    {
      double a5, a4, a3, a2, a1, a0, invs = 1.0 / s;

      /*
        f := a5*x^5+a4*x^4+a3*x^3+a2*x^2+a1*x+a0:
        F := expand(y^5*subs(x=x/y,f));
        int(int(subs(x=x*s,F)^2/s^5, x=-1..1), y=-1..1);
       */
      a0 = a[0] * invs * invs;
      a1 = a[1] * invs;;
      a2 = a[2];
      a3 = a[3] * s;
      a4 = a[4] * s * s;
      a5 = a[5] * s * s * s;
      /* use circular integral (Sage code):
         var('a5,a4,a3,a2,a1,a0,x,r,s,t')
         f = a5*x^5+a4*x^4+a3*x^3+a2*x^2+a1*x+a0
         F = expand(f(x=x/y)*y^5)
         F = F.subs(x=s^(1/2)*r*cos(t),y=r/s^(1/2)*sin(t))
         v = integrate(integrate(F^2*r,(r,0,1)),(t,0,2*pi))
         (s^5*v).expand().collect(pi)
      */
      n = 6.0 * (a3 * a1 + a1 * a5 + a4 * a2 + a0 * a4)
        + 14.0 * (a0 * a2 + a3 * a5) + 63.0 * (a0 * a0 + a5 * a5)
        + 7.0 * (a4 * a4 + a1 * a1) + 3.0 * (a3 * a3 + a2 * a2);
      n = n * 0.0020453077171808549730; /* Pi/1536 */
      if (isnan (n) || isinf (n))
        n = DBL_MAX;
      return 0.5 * log(n * invs);
    }
  else if (d == 6)
    {
      double a6, a5, a4, a3, a2, a1, a0, invs;

      /* use circular integral (Sage code):
         R.<x> = PolynomialRing(ZZ)
         S.<a> = InfinitePolynomialRing(R)
         d=6; f = SR(sum(a[i]*x^i for i in range(d+1)))
         F = expand(f(x=x/y)*y^d)
         var('r,s,t')
         F = F.subs(x=s^(1/2)*r*cos(t),y=r/s^(1/2)*sin(t))
         v = integrate(integrate(F^2*r,(r,0,1)),(t,0,2*pi))
         (s^d*v).expand().collect(pi)
      */
      invs = 1.0 / s;
      a6 = a[6] * s * s * s;
      a5 = a[5] * s * s;
      a4 = a[4] * s;
      a3 = a[3];
      a2 = a[2] * invs;
      a1 = a[1] * invs * invs;
      a0 = a[0] * invs * invs * invs;
      n = 231.0 * (a6 * a6 + a0 * a0) + 42.0 * (a6 * a4 + a2 * a0)
        + 21.0 * (a5 * a5 + a1 * a1) + 7.0 * (a4 * a4 + a2 * a2)
        + 14.0 * (a6 * a2 + a5 * a3 + a4 * a0 + a3 * a1)
        + 10.0 * (a6 * a0 + a5 * a1 + a4 * a2) + 5.0 * a3 * a3;
      n = n * 0.00043828022511018320850; /* Pi/7168 */
      if (isnan (n) || isinf (n))
        n = DBL_MAX;
      return 0.5 * log(n);
    }
  else /* d == 7 */
    {
      double a7, a6, a5, a4, a3, a2, a1, a0;
      double invs = 1.0 / s;

      a7 = a[7] * s * s * s * s;
      a6 = a[6] * s * s * s;
      a5 = a[5] * s * s;
      a4 = a[4] * s;
      a3 = a[3];
      a2 = a[2] * invs;
      a1 = a[1] * invs * invs;
      a0 = a[0] * invs * invs * invs;
      /* use circular integral (Sage code):
         var('r,s,t,y')
         R.<x> = PolynomialRing(ZZ)
         S.<a> = InfinitePolynomialRing(R)
         d=7; f = SR(sum(a[i]*x^i for i in range(d+1)))
         F = expand(f(x=x/y)*y^d)
         F = F.subs(x=s^(1/2)*r*cos(t),y=r/s^(1/2)*sin(t))
         v = integrate(integrate(F^2*r,(r,0,1)),(t,0,2*pi))
         (s^d*v).expand().collect(pi)
      */
      n = 429.0*(a0*a0+a7*a7) + 33.0*(a1*a1+a6*a6) + 66.0*(a0*a2+a5*a7)
        + 9*(a2*a2+a5*a5) + 18*(a1*a3+a0*a4+a4*a6+a3*a7) + 5*(a3*a3+a4*a4)
        + 10*(a2*a4+a1*a5+a3*a5+a0*a6+a2*a6+a1*a7);
      n = n * 0.000191747598485705154; /* Pi/16384 */
      if (isnan (n) || isinf (n))
        n = DBL_MAX;
      return 0.5 * log(n * invs);
    }
}

/* Returns the logarithm of the L2-norm as defined by Kleinjung, i.e.,
   log(1/2 sqrt(int(int((F(sx,y)/s^(d/2))^2, x=-1..1), y=-1..1))).
   Since we only want to compare norms, we don't consider the log(1/2) term,
   and compute only 1/2 log(int(int(...))) [here the 1/2 factor is important,
   since it is added to the alpha root property term].

   Circular method: integrate over the unit circle.
*/
double
L2_lognorm (mpz_poly_srcptr f, double s)
{
  double res;
  double_poly a;
  double_poly_init(a, f->deg);
  double_poly_set_mpz_poly (a, f);

  res = L2_lognorm_d (a, s);

  double_poly_clear(a);
  return res;
}

#ifdef OPTIMIZE_MP
/* The name is misleading. It returns the before-log part in
   1/2 log(int(int(...)))
*/
void
L2_lognorm_mp (mpz_poly_ptr f, mpz_t s, mpz_t norm)
{
  mpz_t n, tmp, tmp1, tmpsum;
  unsigned long i;
  unsigned int d = f->deg;

  mpz_init_set_ui (n, 1);
  mpz_init_set_ui (tmp, 1);
  mpz_init_set_ui (tmp1, 1);
  mpz_init_set_ui (tmpsum, 1);

  if (d != 6)
    {
      fprintf (stderr, "not yet implemented for degree %u\n", d);
      exit (1);
    }
  else {
    mpz_t a[d+1];
    mpz_init_set_ui (a[0], 1);
    for (i=1; i<=d; i++) {
      mpz_init (a[i]);
      mpz_mul (a[i], a[i-1], s);
    }
    for (i=0; i<=d; i++)
      mpz_mul (a[i], a[i], f->coeff[i]);

    // n = 231.0 * (a6 * a6 + a0 * a0)
    mpz_mul (tmp, a[6], a[6]);
    mpz_mul (tmp1, a[0], a[0]);
    mpz_add (tmpsum, tmp, tmp1);
    mpz_mul_ui(n, tmpsum, 231);
    //   + 42.0 * (a6 * a4 + a2 * a0)
    mpz_mul (tmp, a[6], a[4]);
    mpz_mul (tmp1, a[2], a[0]);
    mpz_add (tmpsum, tmp, tmp1);
    mpz_addmul_ui (n, tmpsum, 42);
    //   + 21.0 * (a5 * a5 + a1 * a1)
    mpz_mul (tmp, a[5], a[5]);
    mpz_mul (tmp1, a[1], a[1]);
    mpz_add (tmpsum, tmp, tmp1);
    mpz_addmul_ui (n, tmpsum, 21);
    // + 7.0 * (a4 * a4 + a2 * a2)
    mpz_mul (tmp, a[4], a[4]);
    mpz_mul (tmp1, a[2], a[2]);
    mpz_add (tmpsum, tmp, tmp1);
    mpz_addmul_ui (n, tmpsum, 7);
    // +  14.0 * (a6 * a2 + a5 * a3 + a4 * a0 + a3 * a1)
    mpz_mul (tmp, a[6], a[2]);
    mpz_mul (tmp1, a[5], a[3]);
    mpz_add (tmpsum, tmp, tmp1);
    mpz_mul (tmp, a[4], a[0]);
    mpz_mul (tmp1, a[3], a[1]);
    mpz_add (tmp, tmp, tmp1);
    mpz_add (tmpsum, tmp, tmpsum);
    mpz_addmul_ui (n, tmpsum, 14);
    // + 10.0 * (a6 * a0 + a5 * a1 + a4 * a2)
    mpz_mul (tmp, a[6], a[0]);
    mpz_mul (tmp1, a[5], a[1]);
    mpz_add (tmpsum, tmp, tmp1);
    mpz_mul (tmp, a[4], a[2]);
    mpz_add (tmpsum, tmpsum, tmp);
    mpz_addmul_ui (n, tmpsum, 10);
    //  + 5.0 * a3 * a3;
    mpz_mul (tmp, a[3], a[3]);
    mpz_addmul_ui (n, tmp, 5);

    for (i=0; i<=d; i++)
      mpz_clear (a[i]);
  }

  mpz_set (norm, n);
  mpz_clear (tmp);
  mpz_clear (tmp1);
  mpz_clear (tmpsum);
  mpz_clear (n);
}
#endif

static double
L2_skewness_deg6_approx (mpz_poly_srcptr f MAYBE_UNUSED, double_poly_ptr ff,
                         double_poly_ptr dff, int prec)
{
  double *dfd = dff->coeff;
  double *fd = ff->coeff;
  double s, nc, a, b, c, smin, smax;
  int sign_changes = 0;
  double q[7], logmu, best_logmu = DBL_MAX, best_s = DBL_MAX;

  dfd[6] = 99.0 * fd[6] * fd[6];
  dfd[5] = 6.0 * (2.0 * fd[4] * fd[6] + fd[5] * fd[5]);
  dfd[4] = 2.0 * (fd[2] * fd[6] + fd[3] * fd[5]) + fd[4] * fd[4];
  dfd[2] = -2.0 * (fd[0] * fd[4] + fd[1] * fd[3]) - fd[2] * fd[2];
  dfd[1] = -6.0 * (2.0 * fd[0] * fd[2] + fd[1] * fd[1]);
  dfd[0] = -99.0 * fd[0] * fd[0];
  if (dfd[1] > 0)
    sign_changes ++; /* since dfd[0] < 0 */
  if (dfd[1] * dfd[2] < 0)
    sign_changes ++;
  if (dfd[2] * dfd[4] < 0)
    sign_changes ++; /* since dfd[3] = 0 */
  if (dfd[4] * dfd[5] < 0)
    sign_changes ++;
  if (dfd[5] < 0)
    sign_changes ++; /* since dfd[6] > 0 */
  /* since dfd[6] and dfd[0] have opposite signs, we have an odd number of
     roots on [0,+inf[. Moreover since dfd[3]=0, we can't have 5 positive
     roots, thus we have either 1 or 3. */

  q[6] = dfd[6];
  q[5] = (dfd[5] < 0) ? dfd[5] : 0.0;
  q[4] = (dfd[4] < 0) ? dfd[4] : 0.0;
  q[2] = (dfd[2] < 0) ? dfd[2] : 0.0;
  q[1] = (dfd[1] < 0) ? dfd[1] : 0.0;
  q[0] = dfd[0]; /* always negative */
  s = 1.0;
  while ((((((q[6]*s)+q[5])*s+q[4])*s*s+q[2])*s+q[1])*s+q[0] < 0)
    s = s + s;
  if (s == 1.0)
    {
      while ((((((q[6]*s)+q[5])*s+q[4])*s*s+q[2])*s+q[1])*s+q[0] > 0)
        s = s * 0.5;
      s = s + s;
    }
  smax = s;

  q[6] = dfd[6]; /* always positive */
  q[5] = (dfd[5] > 0) ? dfd[5] : 0.0;
  q[4] = (dfd[4] > 0) ? dfd[4] : 0.0;
  q[2] = (dfd[2] > 0) ? dfd[2] : 0.0;
  q[1] = (dfd[1] > 0) ? dfd[1] : 0.0;
  q[0] = dfd[0];
  s = smax;
  while ((((((q[6]*s)+q[5])*s+q[4])*s*s+q[2])*s+q[1])*s+q[0] > 0)
    s = s * 0.5;
  smin = s;

  /* positive roots are in [smin, smax] */

  double v = -1.0, oldv;
  for (double t = 2.0 * smin; t <= smax; t = 2.0 * t)
    {
      /* invariant: q(smin) < 0 */
      oldv = v;
      v = (((((dfd[6]*t)+dfd[5])*t+dfd[4])*t*t+dfd[2])*t+dfd[1])*t+dfd[0];
      if (v == 0.0)
        {
          best_s = t;
          break;
        }
      if (oldv < 0 && v > 0)
        {
          /* the derivative has a root in [smin,b] and is increasing, thus
             the norm has a minimum in [smin,b], we refine it by dichotomy */
          a = smin;
          b = t;
          for (int i = 0; i < prec; i++)
            {
              c = (a + b) * 0.5;

              nc = ((((dfd[6] * c + dfd[5]) * c + dfd[4]) * c * c + dfd[2]) * c
                    + dfd[1]) * c + dfd[0];
              if (nc > 0)
                b = c;
              else
                a = c;
            }
          s = sqrt ((a + b) * 0.5);
          if (sign_changes == 1)
            {
              best_s = s;
              break;
            }
          logmu = L2_lognorm_d (ff, s);
          if (logmu < best_logmu)
            {
              best_logmu = logmu;
              best_s = s;
            }
        }
      smin = t; /* to avoid hitting twice the same root of the derivative */
    }

  return best_s;
}

double
L2_skewness_deg6 (mpz_poly_ptr f MAYBE_UNUSED, double_poly_srcptr ff,
                  double_poly_srcptr dff MAYBE_UNUSED, int prec MAYBE_UNUSED)
{
  double s, logmu, logmu_min = DBL_MAX, s_min = 1.0;
  mpz_poly df;
  usp_root_data Roots[6];
  int i, k;

  mpz_poly_init (df, 6);
  for (i = 0; i < 6; i++)
    usp_root_data_init (Roots + i);

  /* Sage code:
     var('r,s,t,y')
     R.<x> = PolynomialRing(ZZ)
     S.<a> = InfinitePolynomialRing(R)
     d=6; f = SR(sum(a[i]*x^i for i in range(d+1)))
     F = expand(f(x=x/y)*y^d)
     F = F.subs(x=s^(1/2)*r*cos(t),y=r/s^(1/2)*sin(t))
     v = integrate(integrate(F^2*r,(r,0,1)),(t,0,2*pi))
     v = (7168*v/pi).expand()
     dv = v.diff(s)
     dv = (dv*s^7/14).expand().collect(s)
     99*a6^2 * s^12 +
     6*(2*a4*a6 + a5^2) * s^10 +
     (2*a2*a6 + 2*a3*a5 + a4^2) * s^8 -
     (2*a0*a4 + 2*a1*a3 + a2^2) * s^4 -
     6*(2*a0*a2 + a1^2) * s^2 -
     99*a0^2
  */
#if 1 /* using numberOfRealRoots */
  mpz_mul (df->coeff[6], f->coeff[6], f->coeff[6]);
  mpz_mul_ui (df->coeff[6], df->coeff[6], 99); /* 99*a6^2 */
  mpz_mul (df->coeff[5], f->coeff[4], f->coeff[6]);
  mpz_mul_2exp (df->coeff[5], df->coeff[5], 1);
  mpz_addmul (df->coeff[5], f->coeff[5], f->coeff[5]);
  mpz_mul_ui (df->coeff[5], df->coeff[5], 6); /* 6*(2*a4*a6 + a5^2) */
  mpz_mul (df->coeff[4], f->coeff[2], f->coeff[6]);
  mpz_addmul (df->coeff[4], f->coeff[3], f->coeff[5]);
  mpz_mul_2exp (df->coeff[4], df->coeff[4], 1);
  mpz_addmul (df->coeff[4], f->coeff[4], f->coeff[4]); /*2*a2*a6+2*a3*a5+a4^2*/
  mpz_set_ui (df->coeff[3], 0);
  mpz_mul (df->coeff[2], f->coeff[0], f->coeff[4]);
  mpz_addmul (df->coeff[2], f->coeff[1], f->coeff[3]);
  mpz_mul_2exp (df->coeff[2], df->coeff[2], 1);
  mpz_addmul (df->coeff[2], f->coeff[2], f->coeff[2]);
  mpz_neg (df->coeff[2], df->coeff[2]); /* -(2*a0*a4+2*a1*a3+a2^2) */
  mpz_mul (df->coeff[1], f->coeff[0], f->coeff[2]);
  mpz_mul_2exp (df->coeff[1], df->coeff[1], 1);
  mpz_addmul (df->coeff[1], f->coeff[1], f->coeff[1]);
  mpz_mul_si (df->coeff[1], df->coeff[1], -6); /* -6*(2*a0*a2 + a1^2) */
  mpz_mul (df->coeff[0], f->coeff[0], f->coeff[0]);
  mpz_mul_si (df->coeff[0], df->coeff[0], -99); /* -99*a0^2 */

  df->deg = 6;
  k = numberOfRealRoots (df->coeff, 6, 0.0, 0, Roots);
  int kpos = 0;
  for (i = 0; i < k; i++)
    if (mpz_sgn (Roots[i].b) > 0)
      {
        kpos ++;
        s = rootRefine (Roots + i, df->coeff, 6, ldexp (1.0, -prec));
        s = sqrt (s);
        logmu = L2_lognorm_d (ff, s);
        if (logmu < logmu_min)
          {
            logmu_min = logmu;
            s_min = s;
          }
      }
#else /* using double_poly_compute_roots */
  double *dfd = dff->coeff;
  double *fd = ff->coeff;
  double roots[6];

  dfd[6] = 99.0 * fd[6] * fd[6];
  dfd[5] = 6.0 * ( 2.0 * fd[4] * fd[6] + fd[5] * fd[5] );
  dfd[4] = 2.0 * ( fd[2] * fd[6] + fd[3] * fd[5] ) + fd[4] * fd[4];
  dfd[3] = 0.0;
  dfd[2] = -2.0 * ( fd[0] * fd[4] + fd[1] * fd[3] ) - fd[2] * fd[2];
  dfd[1] = -6.0 * ( 2.0 * fd[0] * fd[2] + fd[1] * fd[1] );
  dfd[0] = -99.0 * fd[0] * fd[0];
  double B = double_poly_bound_roots (dff);
  k = double_poly_compute_roots (roots, dff, B);
  ASSERT_ALWAYS(k > 0);
  for (i = 0; i < k; i++)
    {
      s = sqrt (roots[i]);
      logmu = L2_lognorm_d (ff, s);
      if (logmu < logmu_min)
        {
          logmu_min = logmu;
          s_min = s;
        }
    }
#endif

  mpz_poly_clear (df);
  for (i = 0; i < 6; i++)
    usp_root_data_clear (Roots + i);

  return s_min;
}

/* return the skewness giving the best lognorm sum for two polynomials,
   by using trichotomy between the optimal skewness of both polynomials */
double
L2_combined_skewness2 (mpz_poly_srcptr f, mpz_poly_srcptr g, int prec)
{
  double a, b, c, d, va, vb, vc, vd;

  a = L2_skewness (f, prec);
  b = L2_skewness (g, prec);

  if (b < a)
    {
      c = b;
      b = a;
      a = c;
    }

  ASSERT(a <= b);

  va = L2_lognorm (f, a) + L2_lognorm (g, a);
  vb = L2_lognorm (f, b) + L2_lognorm (g, b);

  while (b - a > ldexp (a, -prec))
    {
      c = (2.0 * a + b) / 3.0;
      vc = L2_lognorm (f, c) + L2_lognorm (g, c);

      d = (a + 2.0 * b) / 3.0;
      vd = L2_lognorm (f, d) + L2_lognorm (g, d);

      if (va < vd && va < vb && vc < vd && vc < vb) /* minimum is in a or c */
        {
          b = d;
          vb = vd;
        }
      else /* the minimum is in d or b */
        {
          a = c;
          va = vc;
        }
    }
  return (a + b) * 0.5;
}

/* Use derivative test, with ellipse regions */
double
L2_skewness (mpz_poly_srcptr f, int prec)
{
  double_poly ff, df;
  double s = 0.0, a = 0.0, b = 0.0, c, nc, *fd, *dfd,
    s1, s2, s3, s4, s5, s6, s7;
  unsigned int d = f->deg;

  ASSERT_ALWAYS(1 <= d && d <= 7);

  double_poly_init (ff, d);
  double_poly_init (df, d);

  /* convert once for all to double's to avoid expensive mpz_get_d() */
  double_poly_set_mpz_poly (ff, f);
  fd = ff->coeff;
  dfd = df->coeff;
  if (d == 7)
    {
      /* Sage code:
         var('r,s,t,y')
         R.<x> = PolynomialRing(ZZ)
         S.<a> = InfinitePolynomialRing(R)
         d=7; f = SR(sum(a[i]*x^i for i in range(d+1)))
         F = expand(f(x=x/y)*y^d)
         F = F.subs(x=s^(1/2)*r*cos(t),y=r/s^(1/2)*sin(t))
         v = integrate(integrate(F^2*r,(r,0,1)),(t,0,2*pi))
         v = (16384*v/pi).expand()
         dv = v.diff(s)
         dv = (dv*s^8).expand().collect(s)
         3003*a7^2*s^14 + 165*a6^2*s^12 + 330*a5*a7*s^12 + 27*a5^2*s^10
         + 54*a4*a6*s^10 + 54*a3*a7*s^10 + 5*a4^2*s^8 + 10*a3*a5*s^8
         + 10*a2*a6*s^8 + 10*a1*a7*s^8 - 5*a3^2*s^6 - 10*a2*a4*s^6
         - 10*a1*a5*s^6 - 10*a0*a6*s^6 - 27*a2^2*s^4 - 54*a1*a3*s^4
         - 54*a0*a4*s^4 - 165*a1^2*s^2 - 330*a0*a2*s^2 - 3003*a0^2
      */
      dfd[7] = 3003.0 * fd[7] * fd[7];
      dfd[6] = 165.0 * (fd[6] * fd[6] + 2.0 * fd[5] * fd[7]);
      dfd[5] = 27.0 * (fd[5]*fd[5] + 2.0*fd[4]*fd[6] + 2.0*fd[3]*fd[7]);
      dfd[4] = 5.0*(fd[4]*fd[4]+2.0*fd[3]*fd[5]+2.0*fd[2]*fd[6]+2.0*fd[1]*fd[7]);
      dfd[3] = 5.0*(fd[3]*fd[3]+2.0*fd[2]*fd[4]+2.0*fd[1]*fd[5]+2.0*fd[0]*fd[6]);
      dfd[2] = 27.0 * (fd[2]*fd[2] + 2.0*fd[1]*fd[3] + 2.0*fd[0]*fd[4]);
      dfd[1] = 165.0 * (fd[1]*fd[1] + 2.0*fd[0]*fd[2]);
      dfd[0] = 3003 * fd[0] * fd[0];
      s = 1.0;
      nc = dfd[7] + dfd[6] + dfd[5] + dfd[4] - dfd[3] - dfd[2] - dfd[1]
        - dfd[0];
      /* first isolate the minimum in an interval [s, 2s] by dichotomy */
      while (nc > 0)
        {
          s = 0.5 * s;
          s1 = s * s;   /* s^2 */
          s2 = s1 * s1; /* s^4 */
          s3 = s2 * s1; /* s^6 */
          s4 = s2 * s2; /* s^8 */
          s5 = s4 * s1; /* s^10 */
          s6 = s3 * s3; /* s^12 */
          s7 = s6 * s1; /* s^14 */
          nc = dfd[7] * s7 + dfd[6] * s6 + dfd[5] * s5 + dfd[4] * s4
            - dfd[3] * s3 - dfd[2] * s2 - dfd[1] * s1 - dfd[0];
        }
      do
        {
          s = 2.0 * s;
          s1 = s * s;   /* s^2 */
          s2 = s1 * s1; /* s^4 */
          s3 = s2 * s1; /* s^6 */
          s4 = s2 * s2; /* s^8 */
          s5 = s4 * s1; /* s^10 */
          s6 = s3 * s3; /* s^12 */
          s7 = s6 * s1; /* s^14 */
          nc = dfd[7] * s7 + dfd[6] * s6 + dfd[5] * s5 + dfd[4] * s4
            - dfd[3] * s3 - dfd[2] * s2 - dfd[1] * s1 - dfd[0];
        }
      while (nc < 0);

      /* now dv(s/2) < 0 < dv(s) thus the minimum is in [s/2, s] */
      a = (s == 2.0) ? 1.0 : 0.5 * s;
      b = s;
      /* use dichotomy to refine the root */
      while (prec--)
        {
          c = (a + b) * 0.5;
          s1 = c * c;
          s2 = s1 * s1;
          s3 = s2 * s1;
          s4 = s2 * s2;
          s5 = s4 * s1;
          s6 = s3 * s3;
          s7 = s6 * s1;

          nc = dfd[7] * s7 + dfd[6] * s6 + dfd[5] * s5 + dfd[4] * s4
            - dfd[3] * s3 - dfd[2] * s2 - dfd[1] * s1 - dfd[0];
          if (nc > 0)
            b = c;
          else
            a = c;
        }
    }
  else if (d == 6)
    {
      s = L2_skewness_deg6_approx (f, ff, df, prec);
      goto end;
    }
  else if (d == 5)
    {
      /* Sage code:
         R.<x> = PolynomialRing(ZZ)
         S.<a> = InfinitePolynomialRing(R)
         d=5; f = SR(sum(a[i]*x^i for i in range(d+1)))
         F = expand(f(x=x/y)*y^d)
         var('r,s,t')
         F = F.subs(x=s^(1/2)*r*cos(t),y=r/s^(1/2)*sin(t))
         v = integrate(integrate(F^2*r,(r,0,1)),(t,0,2*pi))
         v = (1536*v/pi).expand()
         dv = v.diff(s)
         dv = (dv*s^6/3).expand().collect(s)
      */
      dfd[5] = 105.0 * fd[5] * fd[5];
      dfd[4] = 7.0 * (2.0 * fd[3] * fd[5] + fd[4] * fd[4]);
      dfd[3] = 2.0 * (fd[1] * fd[5] + fd[2] * fd[4]) + fd[3] * fd[3];
      dfd[2] = 2.0 * (fd[0] * fd[4] + fd[1] * fd[3]) + fd[2] * fd[2];
      dfd[1] = 7.0 * (2.0 * fd[0] * fd[2] + fd[1] * fd[1]);
      dfd[0] = 105.0 * fd[0] * fd[0];
      s = 1.0;
      nc = dfd[5] + dfd[4] + dfd[3] - dfd[2] - dfd[1] - dfd[0];
      /* first isolate the minimum in an interval [s, 2s] by dichotomy */
      while (nc > 0)
        {
          s = 0.5 * s;
          s1 = s * s;   /* s^2 */
          s2 = s1 * s1; /* s^4 */
          s3 = s2 * s1; /* s^6 */
          s4 = s2 * s2; /* s^8 */
          s5 = s4 * s1; /* s^10 */
          nc = dfd[5] * s5 + dfd[4] * s4 + dfd[3] * s3
            - dfd[2] * s2 - dfd[1] * s1 - dfd[0];
        }
      do
        {
          s = 2.0 * s;
          s1 = s * s;   /* s^2 */
          s2 = s1 * s1; /* s^4 */
          s3 = s2 * s1; /* s^6 */
          s4 = s2 * s2; /* s^8 */
          s5 = s4 * s1; /* s^10 */
          nc = dfd[5] * s5 + dfd[4] * s4 + dfd[3] * s3
            - dfd[2] * s2 - dfd[1] * s1 - dfd[0];
        }
      while (nc < 0);

      /* now dv(s/2) < 0 < dv(s) thus the minimum is in [s/2, s] */
      a = (s == 2.0) ? 1.0 : 0.5 * s;
      b = s;
      /* use dichotomy to refine the root */
      while (prec--)
        {
          c = (a + b) * 0.5;
          s1 = c * c;   /* s^2 */
          s2 = s1 * s1; /* s^4 */
          s3 = s2 * s1; /* s^6 */
          s4 = s2 * s2; /* s^8 */
          s5 = s4 * s1; /* s^10 */
          nc = dfd[5] * s5 + dfd[4] * s4 + dfd[3] * s3
            - dfd[2] * s2 - dfd[1] * s1 - dfd[0];
          if (nc > 0)
            b = c;
          else
            a = c;
        }
    }
  else if (d == 4)
    {
      /* Sage code:
         R.<x> = PolynomialRing(ZZ)
         S.<a> = InfinitePolynomialRing(R)
         d=4; f = SR(sum(a[i]*x^i for i in range(d+1)))
         var('r,s,t,y')
         F = expand(f(x=x/y)*y^d)
         F = F.subs(x=s^(1/2)*r*cos(t),y=r/s^(1/2)*sin(t))
         v = integrate(integrate(F^2*r,(r,0,1)),(t,0,2*pi))
         v = (640*v/pi).expand()
         dv = v.diff(s)
         dv = (dv*s^5/10).expand().collect(s)
      */
      dfd[4] = 14.0 * fd[4] * fd[4];
      dfd[3] = 2.0 * fd[2] * fd[4] + fd[3] * fd[3];
      dfd[1] = 2.0 * fd[0] * fd[2] + fd[1] * fd[1];
      dfd[0] = 14.0 * fd[0] * fd[0];
      s = 1.0;
      nc = dfd[4] + dfd[3] - dfd[1] - dfd[0];
      /* first isolate the minimum in an interval [s, 2s] by dichotomy */
      while (nc > 0)
        {
          s = 0.5 * s;
          s1 = s * s;   /* s^2 */
          s2 = s1 * s1; /* s^4 */
          s3 = s2 * s1; /* s^6 */
          s4 = s2 * s2; /* s^8 */
          nc = dfd[4] * s4 + dfd[3] * s3 - dfd[1] * s1 - dfd[0];
        }
      do
        {
          s = 2.0 * s;
          s1 = s * s;   /* s^2 */
          s2 = s1 * s1; /* s^4 */
          s3 = s2 * s1; /* s^6 */
          s4 = s2 * s2; /* s^8 */
          nc = dfd[4] * s4 + dfd[3] * s3 - dfd[1] * s1 - dfd[0];
        }
      while (nc < 0);

      /* now dv(s/2) < 0 < dv(s) thus the minimum is in [s/2, s] */
      a = (s == 2.0) ? 1.0 : 0.5 * s;
      b = s;
      /* use dichotomy to refine the root */
      while (prec--)
        {
          c = (a + b) * 0.5;
          s1 = c * c;   /* s^2 */
          s2 = s1 * s1; /* s^4 */
          s3 = s2 * s1; /* s^6 */
          s4 = s2 * s2; /* s^8 */
          nc = dfd[4] * s4 + dfd[3] * s3 - dfd[1] * s1 - dfd[0];
          if (nc > 0)
            b = c;
          else
            a = c;
        }
    }
  else if (d == 3)
    {
      /* Sage code:
         R.<x> = PolynomialRing(ZZ)
         S.<a> = InfinitePolynomialRing(R)
         d=3; f = SR(sum(a[i]*x^i for i in range(d+1)))
         var('r,s,t,y')
         F = expand(f(x=x/y)*y^d)
         F = F.subs(x=s^(1/2)*r*cos(t),y=r/s^(1/2)*sin(t))
         v = integrate(integrate(F^2*r,(r,0,1)),(t,0,2*pi))
         v = (64*v/pi).expand()
         dv = v.diff(s)
         dv = (dv*s^4).expand().collect(s)
      */
      dfd[3] = 15.0 * fd[3] * fd[3];
      dfd[2] = 2.0 * fd[1] * fd[3] + fd[2] * fd[2];
      dfd[1] = 2.0 * fd[0] * fd[2] + fd[1] * fd[1];
      dfd[0] = 15.0 * fd[0] * fd[0];
      s = 1.0;
      nc = dfd[3] + dfd[2] - dfd[1] - dfd[0];
      /* first isolate the minimum in an interval [s, 2s] by dichotomy */
      while (nc > 0)
        {
          s = 0.5 * s;
          s1 = s * s;   /* s^2 */
          s2 = s1 * s1; /* s^4 */
          s3 = s2 * s1; /* s^6 */
          nc = dfd[3] * s3 + dfd[2] * s2 - dfd[1] * s1 - dfd[0];
        }
      do
        {
          s = 2.0 * s;
          s1 = s * s;   /* s^2 */
          s2 = s1 * s1; /* s^4 */
          s3 = s2 * s1; /* s^6 */
          nc = dfd[3] * s3 + dfd[2] * s2 - dfd[1] * s1 - dfd[0];
        }
      while (nc < 0);

      /* now dv(s/2) < 0 < dv(s) thus the minimum is in [s/2, s] */
      a = (s == 2.0) ? 1.0 : 0.5 * s;
      b = s;
      /* use dichotomy to refine the root */
      while (prec--)
        {
          c = (a + b) * 0.5;
          s1 = c * c;   /* s^2 */
          s2 = s1 * s1; /* s^4 */
          s3 = s2 * s1; /* s^6 */
          nc = dfd[3] * s3 + dfd[2] * s2 - dfd[1] * s1 - dfd[0];
          if (nc > 0)
            b = c;
          else
            a = c;
        }
    }
  else if (d == 2)
    {
      /* Sage code:
         var('r,s,t,y')
         R.<x> = PolynomialRing(ZZ)
         S.<a> = InfinitePolynomialRing(R)
         d=2; f = SR(sum(a[i]*x^i for i in range(d+1)))
         F = expand(f(x=x/y)*y^d)
         F = F.subs(x=s^(1/2)*r*cos(t),y=r/s^(1/2)*sin(t))
         v = integrate(integrate(F^2*r,(r,0,1)),(t,0,2*pi))
         v = (24*v/pi).expand()
         dv = v.diff(s)
         dv = (dv*s^3).expand().collect(s)
         We get dv = 6*a_2^2*s^4 - 6*a_0^2
         thus the optimal skewness is sqrt(|a0|/|a2|).
      */
      a = b = sqrt (fabs (fd[0] / fd[2]));
    }
  else /* d == 1 */
    a = b = fabs (fd[0] / fd[1]);

  s = (a + b) * 0.5;

 end:
  double_poly_clear (ff);
  double_poly_clear (df);

  return s;
}

double L2_skew_lognorm (mpz_poly_srcptr f, int prec)
{
  return L2_lognorm (f, L2_skewness (f, prec));
}

#ifdef OPTIMIZE_MP

/* Use derivative test, with ellipse regions */
void
L2_skewness_derivative_mp (mpz_poly_ptr F, int prec, mpz_t skewness)
{
  mpz_t s, s1, s2, s3, s4, s5, s6, a, b, c, nc;
  mpz_init (s);
  mpz_init (s1);
  mpz_init (s2);
  mpz_init (s3);
  mpz_init (s4);
  mpz_init (s5);
  mpz_init (s6);
  mpz_init (a);
  mpz_init (b);
  mpz_init (c);
  mpz_init (nc);

  int i, d = F->deg;
  mpz_t *f = F->coeff;

  if (d == 6) {
    mpz_t df[d+1];
    mpz_t tmp;
    mpz_init_set_ui (tmp, 1);
    for (i=0; i<=d; i++)
      mpz_init (df[i]);

    // dfd[6] = 99.0 * fd[6] * fd[6];
    mpz_mul (df[6], f[6], f[6]);
    mpz_mul_ui(df[6], df[6], 99);
    // dfd[5] = 6.0 * ( 2.0 * fd[4] * fd[6] + fd[5] * fd[5] );
    mpz_mul (df[5], f[5], f[5]);
    mpz_mul (tmp, f[4], f[6]);
    mpz_add (df[5], df[5], tmp);
    mpz_add (df[5], df[5], tmp);
    mpz_mul_ui (df[5], df[5], 6);
    // dfd[4] = 2.0 * ( fd[2] * fd[6] + fd[3] * fd[5] ) + fd[4] * fd[4];
    mpz_mul (df[4], f[4], f[4]);
    mpz_mul (tmp, f[3], f[5]);
    mpz_add (df[4], df[4], tmp);
    mpz_add (df[4], df[4], tmp);
    mpz_mul (tmp, f[2], f[6]);
    mpz_add (df[4], df[4], tmp);
    mpz_add (df[4], df[4], tmp);
    //  dfd[2] = 2.0 * ( fd[0] * fd[4] + fd[1] * fd[3] ) + fd[2] * fd[2];
    mpz_mul (df[2], f[2], f[2]);
    mpz_mul (tmp, f[1], f[3]);
    mpz_add (df[2], df[2], tmp);
    mpz_add (df[2], df[2], tmp);
    mpz_mul (tmp, f[0], f[4]);
    mpz_add (df[2], df[2], tmp);
    mpz_add (df[2], df[2], tmp);
    // dfd[1] = 6.0 * ( 2.0 * fd[0] * fd[2] + fd[1] * fd[1] );
    mpz_mul (df[1], f[1], f[1]);
    mpz_mul (tmp, f[0], f[2]);
    mpz_add (df[1], df[1], tmp);
    mpz_add (df[1], df[1], tmp);
    mpz_mul_ui (df[1], df[1], 6);
    // dfd[0] = 99.0 * fd[0] * fd[0] ;
    mpz_mul (df[0], f[0], f[0]);
    mpz_mul_ui(df[0], df[0], 99);
    /*
    gmp_fprintf (stderr, "df[6]: %Zd\n", df[6]);
    gmp_fprintf (stderr, "df[5]: %Zd\n", df[5]);
    gmp_fprintf (stderr, "df[4]: %Zd\n", df[4]);
    gmp_fprintf (stderr, "df[2]: %Zd\n", df[2]);
    gmp_fprintf (stderr, "df[1]: %Zd\n", df[1]);
    gmp_fprintf (stderr, "df[0]: %Zd\n", df[0]);
    */

    mpz_set_si (nc, -1);
    mpz_set_ui (s, 1);

    /* first isolate the minimum in an interval [s, 2s] by dichotomy */
    while ( mpz_cmp_ui(nc, 0) < 0 ) {

      mpz_add (s, s, s); /* s = 2.0 * s */
      mpz_mul (s1, s, s); /* s^2 */
      mpz_mul (s2, s1, s1); /* s^4 */
      mpz_mul (s4, s2, s2); /* s^8 */
      mpz_mul (s5, s4, s1); /* s^10 */
      mpz_mul (s6, s5, s1); /* s^12 */

      /* nc = dfd[6] * s6 + dfd[5] * s5 + dfd[4] * s4
         - dfd[2] * s2 - dfd[1] * s1 - dfd[0];         */
      mpz_mul (s6, s6, df[6]);
      mpz_mul (s5, s5, df[5]);
      mpz_mul (s4, s4, df[4]);
      mpz_mul (s2, s2, df[2]);
      mpz_mul (s1, s1, df[1]);
      mpz_add (nc, s6, s5);
      mpz_add (nc, nc, s4);
      mpz_sub (nc, nc, s2);
      mpz_sub (nc, nc, s1);
      mpz_sub (nc, nc, df[0]);

    }

    /* now dv(s/2) < 0 < dv(s) thus the minimum is in [s/2, s] */
    mpz_cdiv_q_2exp (a, s, 1);
    mpz_set (b, s);
    /* use dichotomy to refine the root */
    while (prec--)
    {
      mpz_add (tmp, a, b);
      mpz_cdiv_q_2exp (c, tmp, 1);
      mpz_mul (s1, c, c); //s1 = c * c;
      mpz_mul (s2, s1, s1); //s2 = s1 * s1;
      mpz_mul (s4, s2, s2); //s4 = s2 * s2;
      mpz_mul (s5, s4, s1); //s5 = s4 * s1;
      mpz_mul (s6, s5, s1); //s6 = s5 * s1;

      /* nc = dfd[6] * s6 + dfd[5] * s5 + dfd[4] * s4
         - dfd[2] * s2 - dfd[1] * s1 - dfd[0]; */
      mpz_mul (s6, s6, df[6]);
      mpz_mul (s5, s5, df[5]);
      mpz_mul (s4, s4, df[4]);
      mpz_mul (s2, s2, df[2]);
      mpz_mul (s1, s1, df[1]);
      mpz_add (nc, s6, s5);
      mpz_add (nc, nc, s4);
      mpz_sub (nc, nc, s2);
      mpz_sub (nc, nc, s1);
      mpz_sub (nc, nc, df[0]);

      if (mpz_cmp_ui (nc, 0) > 0)
        mpz_set (b, c);
      else
        mpz_set (a, c);
    }

    mpz_clear (tmp);
    for (i=0; i<=d; i++)
      mpz_clear (df[i]);

  } // end
  else  {
    fprintf (stderr, "L2_skewness_derivative_mp not yet implemented for degree %d\n", d);
    exit (1);
  }

  mpz_add (s, a, b);
  mpz_cdiv_q_2exp (skewness, s, 1);

  mpz_clear (s);
  mpz_clear (s1);
  mpz_clear (s2);
  mpz_clear (s3);
  mpz_clear (s4);
  mpz_clear (s5);
  mpz_clear (s6);
  mpz_clear (a);
  mpz_clear (b);
  mpz_clear (c);
  mpz_clear (nc);
}
#endif

/************************** polynomial arithmetic ****************************/

/* h(x) <- h(x + r/p), where the coefficients of h(x + r/p) are known to
   be integers */
static void
poly_shift_divp (mpz_t *h, unsigned int d, unsigned long r, unsigned long p)
{
  unsigned int i, k;
  mpz_t t;

  mpz_init (t);
  for (i = 1; i <= d; i++)
    for (k = d - i; k < d; k++)
      { /* h[k] <- h[k] + r/p h[k+1] */
        ASSERT (mpz_divisible_ui_p (h[k+1], p) != 0);
        mpz_divexact_ui (t, h[k+1], p);
        mpz_addmul_ui (h[k], t, r);
      }
  mpz_clear (t);
}

/********************* computation of alpha **********************************/

/* Auxiliary routine for special_valuation(), see below. It returns the
   average p-valuation of the polynomial f. Works recursively. */
static double
special_val0 (mpz_poly_srcptr f, unsigned long p)
{
  double v;
  mpz_t c,  *h;
  int v0;
  unsigned long *roots, r, r0;
  int i, d = f->deg, nroots;
  mpz_poly g, H;

  mpz_init (c);
  mpz_poly_content (c, f);
  for (v = 0.0; mpz_divisible_ui_p (c, p); v++, mpz_divexact_ui (c, c, p));
  v0 = (int) v;

  mpz_poly_init(g, d);
  g->deg = d;

  /* g <- f/p^v */
  if (v != 0.0)
    {
      mpz_ui_pow_ui (c, p, (unsigned long) v); /* p^v */
      for (i = 0; i <= d; i++)
        mpz_divexact (g->coeff[i], f->coeff[i], c);
    }
  else
    mpz_poly_set (g, f);

  mpz_poly_init (H, d);
  H->deg = d;
  h = H->coeff;
  /* first compute h(x) = g(px) */
  mpz_set_ui (c, 1);
  for (i = 0; i <= d; i++)
    {
      mpz_mul (h[i], g->coeff[i], c);
      mpz_mul_ui (c, c, p);
    }
  /* Search for roots of g mod p */
  ASSERT (d > 0);
  roots = (unsigned long*) malloc (d * sizeof (unsigned long));
  FATAL_ERROR_CHECK(roots == NULL, "not enough memory");

  nroots = mpz_poly_roots_ulong (roots, g, p);
  ASSERT (nroots <= d);
  for (r0 = 0, i = 0; i < nroots; i++)
    {
      r = roots[i];
      mpz_poly_eval_diff_ui (c, g, r);
      if (mpz_divisible_ui_p (c, p) == 0) /* g'(r) <> 0 mod p */
  v += 1.0 / (double) (p - 1);
      else /* hard case */
  {
    /* g(px+r) = h(x + r/p), thus we can go from h0(x)=g(px+r0)
       to h1(x)=g(px+r1) by computing h0(x + (r1-r0)/p).
       Warning: we can have h = f, and thus an infinite loop, when
       the p-valuation of f is d, and f has a single root r/(1-p) of
       multiplicity d.
       Moreover if f(x) = c*p^d*(x-r+b*p)^d, where c is coprime to p,
       then h(x) = f(p*x+r)/p^d = c*p^d*(x+b)^d, and most likely after
       at most p iterations we'll go back to f(x), thus we should avoid
       all cases where f(x) has a root of multiplicity d, but how to
       check that efficiently? And which value to return in such a case?
    */
    ASSERT_ALWAYS (r >= r0); /* the roots are sorted */
    poly_shift_divp (h, d, r - r0, p);
    r0 = r;
    if (v0 != d) /* this should catch all the cases where f(x) has a
        root of multiplicity d, but also more cases.
        In those cases we avoid an infinite loop, but the
        result is probably wrong. */
      v += special_val0 (H, p) / (double) p;
  }
    }
  free (roots);
  mpz_poly_clear (H);
  mpz_poly_clear (g);
  mpz_clear (c);

  return v;
}

/* Return the mean of the affine p-valuation, and put the 2nd moment in 'Exx'.
   w is the the current valuation in the p-ary tree (one branch for each root
   mod p) */
static double
dist_valuation_affine_aux (mpz_poly_srcptr f, unsigned long p, double w,
                           double *Exx)
{
  double v, pd = (double) p;
  mpz_t c,  *h;
  unsigned long v0;
  unsigned long *roots, r, r0;
  int i, d = f->deg, nroots;
  mpz_poly g, H;

  mpz_init (c);
  mpz_poly_content (c, f);
  for (v0 = 0; mpz_divisible_ui_p (c, p); v0++, mpz_divexact_ui (c, c, p));
  w += (double) v0;

  v = *Exx = 0.0;

  mpz_poly_init(g, d);
  g->deg = d;

  /* g <- f/p^v */
  if (v0 != 0)
    {
      mpz_ui_pow_ui (c, p, v0); /* p^v0 */
      for (i = 0; i <= d; i++)
        mpz_divexact (g->coeff[i], f->coeff[i], c);
    }
  else
    mpz_poly_set (g, f);

  mpz_poly_init (H, d);
  H->deg = d;
  h = H->coeff;
  /* first compute h(x) = g(px) */
  mpz_set_ui (c, 1);
  for (i = 0; i <= d; i++)
    {
      mpz_mul (h[i], g->coeff[i], c);
      mpz_mul_ui (c, c, p);
    }
  /* Search for roots of g mod p */
  ASSERT (d > 0);
  roots = (unsigned long*) malloc (d * sizeof (unsigned long));
  FATAL_ERROR_CHECK(roots == NULL, "not enough memory");

  nroots = mpz_poly_roots_ulong (roots, g, p);
  ASSERT (nroots <= d);
  for (r0 = 0, i = 0; i < nroots; i++)
    {
      r = roots[i];
      mpz_poly_eval_diff_ui (c, g, r);
      if (mpz_divisible_ui_p (c, p) == 0) /* simple root */
        {
          v += ((pd - 1.0) * w + pd) / (pd * (pd - 1.0));
          *Exx += w * w / pd + 2.0 * w / (pd - 1)
            + (pd + 1.0) / ((pd - 1) * (pd - 1));
        }
      else /* multiple root */
        {
          double v1, Exx1;
          poly_shift_divp (h, d, r - r0, p);
          r0 = r;
          v1 = dist_valuation_affine_aux (H, p, w, &Exx1);
          v += v1 / pd;
          *Exx += Exx1 / pd;
        }
    }
  /* for non-roots */
  i = p - nroots;
  v += w * (double) i / pd;
  *Exx += w * w * (double) i / pd;
  free (roots);
  mpz_poly_clear (H);
  mpz_poly_clear (g);
  mpz_clear (c);

  return v;
}

/* Return the mean of the affine p-valuation, and put the 2nd moment in 'Exx'.
   The mean returned should match special_val0 (f, p). */
static double
dist_valuation_affine (mpz_poly_srcptr f, unsigned long p, double *Exx)
{
  return dist_valuation_affine_aux (f, p, 0, Exx);
}

/* Return the mean of the p-valuation of F(a,b) for gcd(a,b)=1, and put the 2nd
   moment in 'Exx'. The mean returned should match special_valuation(f,p). */
static double
dist_valuation_homogeneous_coprime (mpz_poly_srcptr f, unsigned long p,
                                    double *Exx)
{
  double v = dist_valuation_affine (f, p, Exx);
  mpz_poly G; /* will contain rev(f)(p*x) */
  mpz_t t, *g;
  double v1, Exx1;
  int d = f->deg, i;

  mpz_poly_init (G, d);
  G->deg = d;
  g = G->coeff;
  mpz_init_set_ui (t, 1);  /* will contains p^i */
  for (i = 0; i <= d; i++)
    {
      mpz_mul (g[i], f->coeff[d - i], t);
      mpz_mul_ui (t, t, p);
    }
  v1 = dist_valuation_affine (G, p, &Exx1);
  mpz_poly_clear (G);
  mpz_clear (t);
  *Exx = (*Exx * (double) p + Exx1) / (double) (p + 1);
  return (v * (double) p + v1) / (double) (p + 1);
}

/* Compute the average valuation of F(a,b) for gcd(a,b)=1, for a prime p
   dividing the discriminant of f, using the following algorithm from
   Guillaume Hanrot (which is some kind of p-adic variant of Uspensky's
   algorithm):

   val(f, p)
     return val0(f, p) * p / (p+1) + val0(f(1/(p*x))*(p*x)^d, p) * 1/(p+1)

   val0(f, p).
     v <- valuation (content(f), p);
     f <- f/p^v

     r <- roots mod p(f, p)

     for r_i in r do
         if f'(r_i) <> 0 mod p then v +=  1/(p-1).
         else
              f2 <- f(p*x + r_i)
              v += val0(f2, p) / p.
         endif
     endfor
     Return v.

A special case when:
(a) p^2 does not divide disc(f),
(b) p does not divide lc(f),
then the average valuation is (p q_p - 1)/(p^2 - 1), where q_p is the number
of roots of f mod p. When q_p=1, we get 1/(p+1).

Note: when p does not divide lc(f), the val0(f(1/(p*x))*(p*x)^d, p) call
always returns 0 in val(f,p).

Assumes p divides disc = disc(f), d is the degree of f.
*/
double
special_valuation (mpz_poly_srcptr f, unsigned long p, mpz_t disc)
{
    double v;
    int p_divides_lc;
    int pvaluation_disc = 0;
    double pd = (double) p;
    int d = f->deg;

    if (mpz_divisible_ui_p(disc, p)) {
  mpz_t t;
  pvaluation_disc++;
  mpz_init(t);
  mpz_divexact_ui(t, disc, p);
  if (mpz_divisible_ui_p(t, p))
      pvaluation_disc++;
  mpz_clear(t);
    }

    p_divides_lc = mpz_divisible_ui_p(f->coeff[d], p);

    if (pvaluation_disc == 0) {
  /* easy ! */
  int e;
  e = mpz_poly_roots_ulong (NULL, f, p);
  if (p_divides_lc) {
      /* Or the discriminant would have valuation 1 at least */
      ASSERT(mpz_divisible_ui_p(f->coeff[d - 1], p) == 0);
      e++;
  }
  return (pd * e) / (pd * pd - 1);
    } else if (pvaluation_disc == 1) {
      /* special case where p^2 does not divide disc */
  int e;
  e = mpz_poly_roots_ulong (NULL, f, p);
        if (p_divides_lc)
          e ++;
  /* something special here. */
  return (pd * e - 1) / (pd * pd - 1);
    } else {
  v = special_val0(f, p) * pd;
  if (p_divides_lc) {
      /* compute g(x) = f(1/(px))*(px)^d, i.e., g[i] = f[d-i]*p^i */
      /* IOW, the reciprocal polynomial evaluated at px */
      mpz_poly G;
      mpz_t *g;
      mpz_t t;
      int i;

      mpz_poly_init (G, d);
      G->deg = d;
      g = G->coeff;
      mpz_init_set_ui(t, 1);  /* will contains p^i */
      for (i = 0; i <= d; i++) {
        mpz_mul(g[i], f->coeff[d - i], t);
        mpz_mul_ui(t, t, p);
      }
      v += special_val0(G, p);
      mpz_poly_clear (G);
      mpz_clear(t);
  }
  v /= pd + 1.0;
  return v;
    }
}

/* Compute the value alpha(F) from Murhy's thesis, page 49:
   alpha(F) = sum(prime p <= B, (1 - q_p*p/(p+1)) log(p)/(p-1))
   where q_p is the number of roots of F mod p, including the number of
   projective roots (i.e., the zeros of the reciprocal polynomial mod p).

   alpha(F) is an estimate of the average logarithm of the part removed
   from sieving, compared to a random integer.

   We want alpha as small as possible, i.e., alpha negative with a large
   absolute value. Typical good values are alpha=-4, -5, ...
*/
double
get_alpha (mpz_poly_srcptr f, unsigned long B)
{
  double alpha, e;
  unsigned long p;
  mpz_t disc;

  /* for F linear, we have q_p = 1 for all p, thus
     alpha(F) = sum(prime p <= B, log(p)/(p^2-1)) ~ 0.569959993064325 */
  if (f->deg == 1)
    return 0.569959993064325;

  mpz_init (disc);
  mpz_poly_discriminant (disc, f);

  /* special_valuation returns the expected average exponent of p in F(a,b)
     for coprime a, b, i.e., e = q_p*p/(p^2-1), thus the contribution for p
     is (1/(p-1) - e) * log(p) */

  /* prime p=2 */
  e = special_valuation (f, 2, disc);
  alpha = (1.0 - e) * log (2.0);

  /* FIXME: generate all primes up to B and pass them to get_alpha */
  for (p = 3; p <= B; p += 2)
    if (ulong_isprime (p))
      {
        e = special_valuation (f, p, disc);
        alpha += (1.0 / (double) (p - 1) - e) * log ((double) p);
      }
  mpz_clear (disc);
  return alpha;
}

/* return the 0.9 quantile of the normal distribution with mean alpha and
   variance given by dist_alpha */
double
get_alpha_prime (mpz_poly_srcptr f, unsigned long B)
{
  double alpha, var;

  alpha = dist_alpha (f, B, &var);
  /* compute standard deviation from variance */
  /* the 0.8981 quantile of N(m,sigma) is m + 1.2707994625519516 * sigma */
  return alpha - 1.2707994625519516 * sqrt (var);
}

/* Return the expected average alpha(f,p),
   and put the variance in 'var'. */
double
dist_alpha_p (mpz_poly_srcptr f, unsigned long p, double *V)
{
  double alpha, e, exx, logp, v;

  alpha = 0.0;

  logp = log ((double) p);
  e = dist_valuation_homogeneous_coprime (f, p, &exx);
  alpha = (1.0 / (double) (p - 1) - e) * logp;
  v = exx - e * e; /* variance of the p-valuation */
  *V = v * logp * logp;
  return alpha;
}

/* Return the expected average alpha,
   and put the variance in 'var'. */
double
dist_alpha (mpz_poly_srcptr f, unsigned long B, double *V)
{
  double alpha, v;
  unsigned long p;

  alpha = *V = 0.0;

  for (p = 2; p <= B; p += 1 + (p > 2))
    {
      if (ulong_isprime (p))
        {
          alpha += dist_alpha_p (f, p, &v);
          *V += v;
        }
    }
  return alpha;
}

/* affine part of the special valution for polynomial f over p. */
double
special_valuation_affine (mpz_poly_srcptr f, unsigned long p, mpz_t disc)
{
   double v;
   int pvaluation_disc = 0;
   double pd = (double) p;

   if (mpz_divisible_ui_p(disc, p)) {
      mpz_t t;
      pvaluation_disc++;
      mpz_init(t);
      mpz_divexact_ui(t, disc, p);
      if (mpz_divisible_ui_p(t, p))
         pvaluation_disc++;
      mpz_clear(t);
   }

   if (pvaluation_disc == 0) {
      /* case 1: root must be simple*/
      int e = 0;
      e = mpz_poly_roots_ulong (NULL, f, p);

      return (pd * e) / (pd * pd - 1);
   }
   /* else if (pvaluation_disc == 1) { */
   /*     /\* case 2: special case where p^2 does not divide disc *\/ */
   /*     int e = 0; */
   /*     e = mpz_poly_roots_ulong (NULL, f, p); */

   /*     /\* something special here. *\/ */
   /*     return (pd * e - 1) / (pd * pd - 1); */

   /* } */
   else {
      v = special_val0(f, p) * pd;
      v /= pd + 1.0;
      return v;
   }
}


/*
  Find alpha_projective for a poly f. It uses
  some hacks here which need to be changed in future.
  Until now, since this will only be done several
  times, hence the speed is not critical.

  Note that, the returned alpha is the  -val * log(p)
  part in the alpha. Hence, we can just add
  this to our affine part.
*/
double
get_alpha_projective (mpz_poly_srcptr f, unsigned long B)
{
   double alpha, e;
   unsigned long p;
   mpz_t disc;

   mpz_init (disc);
   mpz_poly_discriminant (disc, f);

   /* prime p=2 */
   e = special_valuation (f, 2, disc) - special_valuation_affine (f, 2, disc);

   /* 1/(p-1) is counted in the affine part */
   alpha =  (- e) * log (2.0);

   /* FIXME: generate all primes up to B and pass them to get_alpha */
   for (p = 3; p <= B; p += 2)
      if (ulong_isprime (p)) {
         e = special_valuation(f, p, disc) - special_valuation_affine (f, p, disc);
         alpha += (- e) * log ((double) p);
      }

   mpz_clear (disc);

   return alpha;
}

/*
  Similar to above, but for affine part.
*/
double
get_alpha_affine (mpz_poly_srcptr f, unsigned long B)
{
   double alpha, e;
   unsigned long p;
   mpz_t disc;

   mpz_init (disc);
   mpz_poly_discriminant (disc, f);

   /* prime p=2 */
   e = special_valuation_affine (f, 2, disc);
   alpha =  (1.0 - e) * log (2.0);

   //printf ("\np: %u, val: %f, alpha: %f\n", 2, e, alpha);

   /* FIXME: generate all primes up to B and pass them to get_alpha */
   for (p = 3; p <= B; p += 2)
      if (ulong_isprime (p)) {
         e = special_valuation_affine (f, p, disc);
         alpha += (1.0 / (double) (p - 1) - e) * log ((double) p);
         //printf ("\np: %u, val: %f, alpha: %f\n", p, e, alpha);

      }
   mpz_clear (disc);
   return alpha;
}

/*
  Similar to above, but for a given prime p.
*/
double
get_alpha_affine_p (mpz_poly_srcptr f, unsigned long p)
{
   double alpha, e;
   mpz_t disc;

   mpz_init (disc);
   mpz_poly_discriminant (disc, f);

   if (p == 2)
     {
       e = special_valuation_affine (f, 2, disc);
       alpha =  (1.0 - e) * log (2.0);
     }
   else
     {
       ASSERT (ulong_isprime (p));
       e = special_valuation_affine (f, p, disc);
       alpha = (1.0 / (double) (p - 1) - e) * log ((double) p);
     }
   mpz_clear (disc);
   return alpha;
}

#if 0
/*
  Contribution from a particular multiple root r of the polynomial f
  over p. Note, r must also be a double root of f mod p.
*/
static double
average_valuation_affine_root (mpz_poly_ptr f, unsigned long p, unsigned long r )
{
   unsigned long v = 0UL;
   int i, j;
   mpz_t c, *fv;
   double val;

   mpz_init (c);

   /* init fv */
   fv = (mpz_t*) malloc ((d + 1) * sizeof (mpz_t));
   if (fv == NULL) {
      fprintf (stderr, "Error, cannot allocate memory in average_valuation_affine_root.\n");
      exit (1);
   }

   for (i = 0; i <= d; i++)
      mpz_init_set (fv[i], f[i]);

   /* remove the p-valuations from fv */
   mpz_poly_content (c, f);
   while (mpz_divisible_ui_p(c, p)) {
      v += 1;
      for (i = 0; i <= d; i ++) {
         mpz_fdiv_q_ui (fv[i], f[i], p);
      }
   }

   /* first translate, then scale */
   for (i = d - 1; i >= 0; i--)
      for (j = i; j < d; j++)
         mpz_addmul_ui (fv[j], fv[j+1], r);
   /* t is p^i */
   mpz_set_ui(c, 1);
   for (i = 0; i <= d; i++) {
      mpz_mul(fv[i], fv[i], c);
      mpz_mul_ui(c, c, p);
   }

   /* now c is disc. */
   discriminant (c, fv, d);
   val = special_valuation_affine (fv, d, p, c);
   val = val / (double) p;

   /* clear */
   for (i = 0; i <= d; i++) {
      mpz_clear (fv[i]);
   }

   /* !!! REMEMBER THIS !!! */
   free (fv);
   mpz_clear(c);
   return val;
}
#endif


/**************************** rotation ***************************************/

/* replace f + k0 * x^t * (b*x + m) by f + k * x^t * (b*x + m), and return k */
long
rotate_aux (mpz_t *f, mpz_t b, mpz_t m, long k0, long k, unsigned int t)
{
  mpz_addmul_si (f[t + 1], b, k - k0);
  mpz_addmul_si (f[t], m, k - k0);
  return k;
}

/* replace f by f + k * x^t * (b*x + g0) */
void
rotate_auxg_z (mpz_t *f, const mpz_t b, const mpz_t g0, const mpz_t k, unsigned int t)
{
  mpz_addmul (f[t + 1], b, k);
  mpz_addmul (f[t], g0, k);
}

/* replace f by f - k * x^t * (b*x + g0) */
void
derotate_auxg_z (mpz_t *f, const mpz_t b, const mpz_t g0, const mpz_t k, unsigned int t)
{
  mpz_submul (f[t + 1], b, k);
  mpz_submul (f[t], g0, k);
}

/*
   Print f, g only.
   Note: it's a backend for print_cadopoly().
*/
void
print_cadopoly_fg (FILE *fp, mpz_t *f, int df, mpz_t *g, int dg, mpz_t n )
{
   int i;

   /* n */
   gmp_fprintf (fp, "\nn: %Zd\n", n);

   /* Y[i] */
   for (i = dg; i >= 0; i--)
     gmp_fprintf (fp, "Y%d: %Zd\n", i, g[i]);

   /* c[i] */
   for (i = df; i >= 0; i--)
     gmp_fprintf (fp, "c%d: %Zd\n", i, f[i]);
}


/*
   Print f, g only, lognorm, skew, alpha, MurphyE.
   Note:  it's a backend for print_cadopoly_extra().
*/
double
print_cadopoly (FILE *fp, cado_poly p)
{
   unsigned int nroots = 0;
   double alpha, alpha_prime, logmu, e;
   mpz_poly F, G;

   F->coeff = p->pols[ALG_SIDE]->coeff;
   F->deg = p->pols[ALG_SIDE]->deg;
   G->coeff = p->pols[RAT_SIDE]->coeff;
   G->deg = p->pols[RAT_SIDE]->deg;

   /* print f, g only*/
   print_cadopoly_fg (fp, F->coeff, F->deg, G->coeff, G->deg, p->n);

#ifdef DEBUG
   fprintf (fp, "# ");
   mpz_poly_fprintf (fp, F);
   fprintf (fp, "# ");
   mpz_poly_fprintf (fp, G);
#endif

   fprintf (fp, "skew: %1.3f\n", p->skew);

   if (G->deg > 1)
   {
    logmu = L2_lognorm (G, p->skew);
    alpha = get_alpha (G, ALPHA_BOUND);
    alpha_prime = get_alpha_prime (G, ALPHA_BOUND);
    nroots = numberOfRealRoots (G->coeff, G->deg, 0, 0, NULL);
    fprintf (fp, "# lognorm: %1.2f, alpha: %1.2f (alpha': %1.2f), E: %1.2f, "
                 "nr: %u\n", logmu, alpha, alpha_prime, logmu + alpha, nroots);
   }

   logmu = L2_lognorm (F, p->skew);
   alpha = get_alpha (F, ALPHA_BOUND);
   alpha_prime = get_alpha_prime (F, ALPHA_BOUND);
   nroots = numberOfRealRoots (F->coeff, F->deg, 0, 0, NULL);
<<<<<<< HEAD
   fprintf (fp, "# lognorm: %1.2f, alpha: %1.2f (alpha': %1.2f), E: %1.2f, "
                "nr: %u\n", logmu, alpha, alpha_prime, logmu + alpha, nroots);
   e = MurphyE_chi2 (p, bound_f, bound_g, area, MURPHY_K);
=======
   fprintf (fp, "# lognorm: %1.2f, alpha: %1.2f (proj: %1.2f), E: %1.2f, "
                "nr: %u\n", logmu, alpha, alpha_proj, logmu + alpha, nroots);

   e = MurphyE (p, bound_f, bound_g, area, MURPHY_K, ALPHA_BOUND);
>>>>>>> 3fae791a
   cado_poly_fprintf_MurphyE (fp, e, bound_f, bound_g, area, "");

   return e;
}


/*
   Print f, g, lognorm, skew, alpha, MurphyE, REV, time duration.
*/
void
print_cadopoly_extra (FILE *fp, cado_poly cpoly, int argc, char *argv[], double st)
{
   int i;

   print_cadopoly (fp, cpoly);
   /* extra info */
   fprintf (fp, "# generated by %s: %s", cado_revision_string, argv[0]);
   for (i = 1; i < argc; i++)
      fprintf (fp, " %s", argv[i]);
   fprintf (fp, " in %.2fs\n", (seconds () - st));
}


/*
  Call print_cadopoly, given f, g and return MurphyE.
*/
double
print_poly_fg (mpz_poly_srcptr f, mpz_t *g, mpz_t N, int mode)
{
   double e;
   int i;
   int d = f->deg;

   cado_poly cpoly;
   cado_poly_init(cpoly);
   for (i = 0; i < (d + 1); i++)
      mpz_set(cpoly->pols[ALG_SIDE]->coeff[i], f->coeff[i]);
   for (i = 0; i < 2; i++)
      mpz_set(cpoly->pols[RAT_SIDE]->coeff[i], g[i]);
   mpz_set(cpoly->n, N);
   cpoly->skew = L2_skewness (f, SKEWNESS_DEFAULT_PREC);
   cpoly->pols[ALG_SIDE]->deg = d;
   cpoly->pols[RAT_SIDE]->deg = 1;

   if (mode == 1)
     {
       e = print_cadopoly (stdout, cpoly);
       fflush(stdout);
     }
   else
<<<<<<< HEAD
     e = MurphyE_chi2 (cpoly, bound_f, bound_g, area, MURPHY_K);
=======
     e = MurphyE (cpoly, bound_f, bound_g, area, MURPHY_K, ALPHA_BOUND);

>>>>>>> 3fae791a
   cado_poly_clear (cpoly);
   return e;
}

/* f <- f(x+k), g <- g(x+k) */
void
do_translate_z (mpz_poly_ptr f, mpz_t *g, const mpz_t k)
{
  int i, j;
  int d = f->deg;

  for (i = d - 1; i >= 0; i--)
    for (j = i; j < d; j++)
      mpz_addmul (f->coeff[j], f->coeff[j+1], k);
  mpz_addmul (g[0], g[1], k);
}

/* f <- f(x-k), g <- g(x-k) */
void
do_detranslate_z (mpz_poly_ptr f, mpz_t *g, const mpz_t k)
{
  int i, j;
  int d = f->deg;

  for (i = d - 1; i >= 0; i--)
    for (j = i; j < d; j++)
      mpz_submul (f->coeff[j], f->coeff[j+1], k);
  mpz_submul (g[0], g[1], k);
}


/* If final <> 0, print the real value of E (root-optimized polynomial),
   otherwise print the expected value of E. Return E or exp_E accordingly.
   TODO: adapt for more than 2 polynomials and two algebraic polynomials */
double
cado_poly_fprintf_with_info (FILE *fp, cado_poly_ptr poly, const char *prefix,
                             int final)
{
  unsigned int nrroots;
  double lognorm, alpha, alpha_prime, exp_E;

  nrroots = numberOfRealRoots (poly->pols[ALG_SIDE]->coeff, poly->pols[ALG_SIDE]->deg, 0, 0, NULL);
  if (poly->skew <= 0.0) /* If skew is undefined, compute it. */
    poly->skew = L2_skewness (poly->pols[ALG_SIDE], SKEWNESS_DEFAULT_PREC);
  lognorm = L2_lognorm (poly->pols[ALG_SIDE], poly->skew);
  alpha = get_alpha (poly->pols[ALG_SIDE], ALPHA_BOUND);
  alpha_prime = get_alpha_prime (poly->pols[ALG_SIDE], ALPHA_BOUND);
  exp_E = (final) ? 0.0 : lognorm
    + expected_rotation_gain (poly->pols[ALG_SIDE], poly->pols[RAT_SIDE]);

  cado_poly_fprintf (stdout, poly, prefix);
  cado_poly_fprintf_info (fp, lognorm, exp_E, alpha, alpha_prime, nrroots,
                          prefix);
  return (final) ? lognorm + alpha : exp_E;
}

/* TODO: adapt for more than 2 polynomials and two algebraic polynomials */
double
cado_poly_fprintf_with_info_and_MurphyE (FILE *fp, cado_poly_ptr poly,
                                         double MurphyE, double bound_f,
                                         double bound_g, double area,
                                         const char *prefix)
{
  double exp_E;
  exp_E = cado_poly_fprintf_with_info (fp, poly, prefix, 1);
  cado_poly_fprintf_MurphyE (fp, MurphyE, bound_f, bound_g, area, prefix);
  return exp_E;
}

static double
expected_alpha (double S)
{
  double logS, t;

  if (S <= 1.0)
    return 0.0;

  logS = log (S);
  t = sqrt (2 * logS);
  return -0.824 * (t - (log (logS) + 1.3766) / (2 * t));
}

/* Compute largest interval kmin <= k <= kmax such that when we add k*x^i*g(x)
   to f(x), the lognorm does not exceed maxlognorm (with skewness s) */
void
expected_growth (rotation_space *r, mpz_poly_srcptr f, mpz_poly_srcptr g, int i,
                 double maxlognorm, double s)
{
  double n2;
  mpz_t fi, fip1, kmin, kmax, k;

  mpz_init_set (fi, f->coeff[i]);
  mpz_init_set (fip1, f->coeff[i+1]);
  mpz_init (kmin);
  mpz_init (kmax);
  mpz_init (k);

  /* negative side */
  mpz_set_si (kmin, -1);
  for (;;)
    {
      mpz_set (f->coeff[i], fi);
      mpz_set (f->coeff[i+1], fip1);
      rotate_auxg_z (f->coeff, g->coeff[1], g->coeff[0], kmin, i);
      n2 = L2_lognorm (f, s);
      if (n2 > maxlognorm)
        break;
      mpz_mul_2exp (kmin, kmin, 1);
    }
  /* now kmin < k < kmin/2 */
  mpz_tdiv_q_2exp (kmax, kmin, 1);
  while (1)
    {
      mpz_add (k, kmin, kmax);
      mpz_div_2exp (k, k, 1);
      if (mpz_cmp (k, kmin) == 0 || mpz_cmp (k, kmax) == 0)
        break;
      mpz_set (f->coeff[i], fi);
      mpz_set (f->coeff[i+1], fip1);
      rotate_auxg_z (f->coeff, g->coeff[1], g->coeff[0], k, i);
      n2 = L2_lognorm (f, s);
      if (n2 > maxlognorm)
        mpz_set (kmin, k);
      else
        mpz_set (kmax, k);
    }
  r->kmin = mpz_get_d (kmax);

  /* positive side */
  mpz_set_ui (kmax, 1);
  for (;;)
    {
      mpz_set (f->coeff[i], fi);
      mpz_set (f->coeff[i+1], fip1);
      rotate_auxg_z (f->coeff, g->coeff[1], g->coeff[0], kmax, i);
      n2 = L2_lognorm (f, s);
      if (n2 > maxlognorm)
        break;
      mpz_mul_2exp (kmax, kmax, 1);
    }
  /* now kmax < k < kmax/2 */
  mpz_tdiv_q_2exp (kmin, kmax, 1);
  while (1)
    {
      mpz_add (k, kmin, kmax);
      mpz_div_2exp (k, k, 1);
      if (mpz_cmp (k, kmin) == 0 || mpz_cmp (k, kmax) == 0)
        break;
      mpz_set (f->coeff[i], fi);
      mpz_set (f->coeff[i+1], fip1);
      rotate_auxg_z (f->coeff, g->coeff[1], g->coeff[0], k, i);
      n2 = L2_lognorm (f, s);
      if (n2 > maxlognorm)
        mpz_set (kmax, k);
      else
        mpz_set (kmin, k);
    }
  r->kmax = mpz_get_d (kmin);

  /* reset f[i] and f[i+1] */
  mpz_set (f->coeff[i], fi);
  mpz_set (f->coeff[i+1], fip1);

  mpz_clear (fi);
  mpz_clear (fip1);
  mpz_clear (kmin);
  mpz_clear (kmax);
  mpz_clear (k);
}

/* for a given pair (f,g), tries to estimate the value of alpha one might
   expect from rotation (including the projective alpha) */
double
expected_rotation_gain (mpz_poly_srcptr f, mpz_poly_srcptr g)
{
  double S = 1.0, s, incr = 0.0;
  rotation_space r;
  double proj_alpha = get_alpha_projective (f, ALPHA_BOUND_SMALL);
  double skew = L2_skewness (f, SKEWNESS_DEFAULT_PREC);
  double n = L2_lognorm (f, skew);

  for (int i = 0; 2 * i < f->deg; i++)
    {
      expected_growth (&r, f, g, i, n + NORM_MARGIN, skew);
      s = r.kmax - r.kmin + 1.0;
      S *= s;
      /* assume each non-zero rotation increases on average by NORM_MARGIN/2 */
      if (s >= 2.0)
        incr += NORM_MARGIN / 2.0;
    }
  return proj_alpha + expected_alpha (S) + incr;
}<|MERGE_RESOLUTION|>--- conflicted
+++ resolved
@@ -1793,16 +1793,9 @@
    alpha = get_alpha (F, ALPHA_BOUND);
    alpha_prime = get_alpha_prime (F, ALPHA_BOUND);
    nroots = numberOfRealRoots (F->coeff, F->deg, 0, 0, NULL);
-<<<<<<< HEAD
    fprintf (fp, "# lognorm: %1.2f, alpha: %1.2f (alpha': %1.2f), E: %1.2f, "
                 "nr: %u\n", logmu, alpha, alpha_prime, logmu + alpha, nroots);
-   e = MurphyE_chi2 (p, bound_f, bound_g, area, MURPHY_K);
-=======
-   fprintf (fp, "# lognorm: %1.2f, alpha: %1.2f (proj: %1.2f), E: %1.2f, "
-                "nr: %u\n", logmu, alpha, alpha_proj, logmu + alpha, nroots);
-
-   e = MurphyE (p, bound_f, bound_g, area, MURPHY_K, ALPHA_BOUND);
->>>>>>> 3fae791a
+   e = MurphyE_chi2 (p, bound_f, bound_g, area, MURPHY_K, ALPHA_BOUND);
    cado_poly_fprintf_MurphyE (fp, e, bound_f, bound_g, area, "");
 
    return e;
@@ -1853,12 +1846,8 @@
        fflush(stdout);
      }
    else
-<<<<<<< HEAD
-     e = MurphyE_chi2 (cpoly, bound_f, bound_g, area, MURPHY_K);
-=======
-     e = MurphyE (cpoly, bound_f, bound_g, area, MURPHY_K, ALPHA_BOUND);
-
->>>>>>> 3fae791a
+     e = MurphyE_chi2 (cpoly, bound_f, bound_g, area, MURPHY_K, ALPHA_BOUND);
+
    cado_poly_clear (cpoly);
    return e;
 }
