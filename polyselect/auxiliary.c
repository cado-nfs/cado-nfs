/* Auxiliary routines for polynomial selection

Copyright 2008-2017 Emmanuel Thome, Paul Zimmermann

This file is part of CADO-NFS.

CADO-NFS is free software; you can redistribute it and/or modify it under the
terms of the GNU Lesser General Public License as published by the Free
Software Foundation; either version 2.1 of the License, or (at your option)
any later version.

CADO-NFS is distributed in the hope that it will be useful, but WITHOUT ANY
WARRANTY; without even the implied warranty of MERCHANTABILITY or FITNESS FOR
A PARTICULAR PURPOSE.  See the GNU Lesser General Public License for more
details.

You should have received a copy of the GNU Lesser General Public License
along with CADO-NFS; see the file COPYING.  If not, write to the Free Software
Foundation, Inc., 51 Franklin St, Fifth Floor, Boston, MA 02110-1301, USA.
*/

#include "cado.h"
#include <stdio.h>
#include <stdlib.h>
#include <float.h> /* for DBL_MAX */
#include <math.h>
#include <gmp.h>
<<<<<<< HEAD

=======
#include "macros.h" /* for ASSERT_ALWAYS */
#include "portability.h"
#include "utils.h"
>>>>>>> 38efe62c
#include "auxiliary.h"
#include "gmp_aux.h"    // ulong_isprime
#include "macros.h" /* for ASSERT_ALWAYS */
#include "murphyE.h"
#include "rootfinder.h" // mpz_poly_roots
#include "timing.h"             // for seconds
#include "usp.h"        // usp_root_data
#include "version_info.h"        // cado_revision_string

/* define OPTIMIZE_MP to perform computations in multiple-precision */
//#define OPTIMIZE_MP

//#define DEBUG_OPTIMIZE_AUX

/************************* norm and skewness *********************************/

/* Same as L2_lognorm, but takes 'double' instead of 'mpz_t' as coefficients.
   Returns 1/2*log(int(int(F(r*cos(t)*s,r*sin(t))^2*r/s^d, r=0..1), t=0..2*Pi))
   (circular method). Cf Remark 3.2 in Kleinjung paper, Math. of Comp., 2006.

   Maple code for degree 2:
   f:=x->a2*x^2+a1*x+a0: d:=degree(f(x),x):
   int(int((f(s*cos(t)/sin(t))*(r*sin(t))^d)^2*r/s^d, r=0..1), t=0..2*Pi);
 */
static double
L2_lognorm_d (double_poly_srcptr p, double s)
{
  double n;
  double *a = p->coeff;
  unsigned int d = p->deg;

  ASSERT_ALWAYS(1 <= d && d <= 7);

  if (d == 1)
  {
    double a1, a0;
    a1 = a[1] * s;
    a0 = a[0];
    /* use circular integral (Sage code):
       var('a1,a0,x,y,r,s,t')
       f = a1*x+a0
       F = expand(f(x=x/y)*y)
       F = F.subs(x=s^(1/2)*r*cos(t),y=r/s^(1/2)*sin(t))
       v = integrate(integrate(F^2*r,(r,0,1)),(t,0,2*pi))
       (s*v).expand().collect(pi)
    */
    n = a0 * a0 + a1 * a1;
    n = n * 0.785398163397448310; /* Pi/4 */
    if (isnan (n) || isinf (n))
      n = DBL_MAX;
    return 0.5 * log (n / s);
  }
  else if (d == 2)
  {
    double a2, a1, a0;
    a2 = a[2] * s;
    a1 = a[1];
    a0 = a[0] / s;
    /* use circular integral (Sage code):
       var('a2,a1,a0,x,y,r,s,t')
       f = a2*x^2+a1*x+a0
       F = expand(f(x=x/y)*y^2)
       F = F.subs(x=s^(1/2)*r*cos(t),y=r/s^(1/2)*sin(t))
       v = integrate(integrate(F^2*r,(r,0,1)),(t,0,2*pi))
       (s^2*v).expand().collect(pi)
    */
    n = 3.0 * (a2 * a2 + a0 * a0) + 2.0 * a0 * a2 + a1 * a1;
    n = n * 0.130899693899574704; /* Pi/24 */
    if (isnan (n) || isinf (n))
      n = DBL_MAX;
    return 0.5 * log(n);
  }
  else if (d == 3)
    {
      double a3, a2, a1, a0, invs = 1.0 / s;
      a3 = a[3] * s * s;
      a2 = a[2] * s;
      a1 = a[1];
      a0 = a[0] * invs;
      /* use circular integral (Sage code):
         var('a3,a2,a1,a0,x,y,r,s,t')
         f = a3*x^3+a2*x^2+a1*x+a0
         F = expand(f(x=x/y)*y^3)
         F = F.subs(x=s^(1/2)*r*cos(t),y=r/s^(1/2)*sin(t))
         v = integrate(integrate(F^2*r,(r,0,1)),(t,0,2*pi))
         (s^3*v).expand().collect(pi)
      */
      n = 5.0 * (a3 * a3 + a0 * a0) + 2.0 * (a3 * a1 + a0 * a2)
        + a1 * a1 + a2 * a2;
      n = n * 0.049087385212340519352; /* Pi/64 */
      if (isnan (n) || isinf (n))
        n = DBL_MAX;
      return 0.5 * log(n * invs);
    }
  else if (d == 4)
    {
      double a4, a3, a2, a1, a0, invs = 1.0 / s;

      a4 = a[4] * s * s;
      a3 = a[3] * s;
      a2 = a[2];
      a1 = a[1] * invs;
      a0 = a[0] * invs * invs;
      /* use circular integral (Sage code):
         var('a4,a3,a2,a1,a0,x,r,s,t')
         f = a4*x^4+a3*x^3+a2*x^2+a1*x+a0
         F = expand(f(x=x/y)*y^4)
         F = F.subs(x=s^(1/2)*r*cos(t),y=r/s^(1/2)*sin(t))
         v = integrate(integrate(F^2*r,(r,0,1)),(t,0,2*pi))
         (s^4*v).expand().collect(pi)
      */
      n = 35.0 * (a4 * a4 + a0 * a0) + 10.0 * (a4 * a2 + a2 * a0)
        + 5.0 * (a3 * a3 + a1 * a1) + 6.0 * (a4 * a0 + a3 * a1)
        + 3.0 * a2 * a2;
      n = n * 0.0049087385212340519352; /* Pi/640 */
      if (isnan (n) || isinf (n))
        n = DBL_MAX;
      return 0.5 * log(n);
    }
  else if (d == 5)
    {
      double a5, a4, a3, a2, a1, a0, invs = 1.0 / s;

      /*
        f := a5*x^5+a4*x^4+a3*x^3+a2*x^2+a1*x+a0:
        F := expand(y^5*subs(x=x/y,f));
        int(int(subs(x=x*s,F)^2/s^5, x=-1..1), y=-1..1);
       */
      a0 = a[0] * invs * invs;
      a1 = a[1] * invs;;
      a2 = a[2];
      a3 = a[3] * s;
      a4 = a[4] * s * s;
      a5 = a[5] * s * s * s;
      /* use circular integral (Sage code):
         var('a5,a4,a3,a2,a1,a0,x,r,s,t')
         f = a5*x^5+a4*x^4+a3*x^3+a2*x^2+a1*x+a0
         F = expand(f(x=x/y)*y^5)
         F = F.subs(x=s^(1/2)*r*cos(t),y=r/s^(1/2)*sin(t))
         v = integrate(integrate(F^2*r,(r,0,1)),(t,0,2*pi))
         (s^5*v).expand().collect(pi)
      */
      n = 6.0 * (a3 * a1 + a1 * a5 + a4 * a2 + a0 * a4)
        + 14.0 * (a0 * a2 + a3 * a5) + 63.0 * (a0 * a0 + a5 * a5)
        + 7.0 * (a4 * a4 + a1 * a1) + 3.0 * (a3 * a3 + a2 * a2);
      n = n * 0.0020453077171808549730; /* Pi/1536 */
      if (isnan (n) || isinf (n))
        n = DBL_MAX;
      return 0.5 * log(n * invs);
    }
  else if (d == 6)
    {
      double a6, a5, a4, a3, a2, a1, a0, invs;

      /* use circular integral (Sage code):
         R.<x> = PolynomialRing(ZZ)
         S.<a> = InfinitePolynomialRing(R)
         d=6; f = SR(sum(a[i]*x^i for i in range(d+1)))
         F = expand(f(x=x/y)*y^d)
         var('r,s,t')
         F = F.subs(x=s^(1/2)*r*cos(t),y=r/s^(1/2)*sin(t))
         v = integrate(integrate(F^2*r,(r,0,1)),(t,0,2*pi))
         (s^d*v).expand().collect(pi)
      */
      invs = 1.0 / s;
      a6 = a[6] * s * s * s;
      a5 = a[5] * s * s;
      a4 = a[4] * s;
      a3 = a[3];
      a2 = a[2] * invs;
      a1 = a[1] * invs * invs;
      a0 = a[0] * invs * invs * invs;
      n = 231.0 * (a6 * a6 + a0 * a0) + 42.0 * (a6 * a4 + a2 * a0)
        + 21.0 * (a5 * a5 + a1 * a1) + 7.0 * (a4 * a4 + a2 * a2)
        + 14.0 * (a6 * a2 + a5 * a3 + a4 * a0 + a3 * a1)
        + 10.0 * (a6 * a0 + a5 * a1 + a4 * a2) + 5.0 * a3 * a3;
      n = n * 0.00043828022511018320850; /* Pi/7168 */
      if (isnan (n) || isinf (n))
        n = DBL_MAX;
      return 0.5 * log(n);
    }
  else /* d == 7 */
    {
      double a7, a6, a5, a4, a3, a2, a1, a0;
      double invs = 1.0 / s;

      a7 = a[7] * s * s * s * s;
      a6 = a[6] * s * s * s;
      a5 = a[5] * s * s;
      a4 = a[4] * s;
      a3 = a[3];
      a2 = a[2] * invs;
      a1 = a[1] * invs * invs;
      a0 = a[0] * invs * invs * invs;
      /* use circular integral (Sage code):
         var('r,s,t,y')
         R.<x> = PolynomialRing(ZZ)
         S.<a> = InfinitePolynomialRing(R)
         d=7; f = SR(sum(a[i]*x^i for i in range(d+1)))
         F = expand(f(x=x/y)*y^d)
         F = F.subs(x=s^(1/2)*r*cos(t),y=r/s^(1/2)*sin(t))
         v = integrate(integrate(F^2*r,(r,0,1)),(t,0,2*pi))
         (s^d*v).expand().collect(pi)
      */
      n = 429.0*(a0*a0+a7*a7) + 33.0*(a1*a1+a6*a6) + 66.0*(a0*a2+a5*a7)
        + 9*(a2*a2+a5*a5) + 18*(a1*a3+a0*a4+a4*a6+a3*a7) + 5*(a3*a3+a4*a4)
        + 10*(a2*a4+a1*a5+a3*a5+a0*a6+a2*a6+a1*a7);
      n = n * 0.000191747598485705154; /* Pi/16384 */
      if (isnan (n) || isinf (n))
        n = DBL_MAX;
      return 0.5 * log(n * invs);
    }
}

/* Returns the logarithm of the L2-norm as defined by Kleinjung, i.e.,
   log(1/2 sqrt(int(int((F(sx,y)/s^(d/2))^2, x=-1..1), y=-1..1))).
   Since we only want to compare norms, we don't consider the log(1/2) term,
   and compute only 1/2 log(int(int(...))) [here the 1/2 factor is important,
   since it is added to the alpha root property term].

   Circular method: integrate over the unit circle.
*/
double
L2_lognorm (mpz_poly_srcptr f, double s)
{
  double res;
  double_poly a;
  double_poly_init(a, f->deg);
  double_poly_set_mpz_poly (a, f);

  res = L2_lognorm_d (a, s);

  double_poly_clear(a);
  return res;
}

#ifdef OPTIMIZE_MP
/* The name is misleading. It returns the before-log part in
   1/2 log(int(int(...)))
*/
void
L2_lognorm_mp (mpz_poly_ptr f, mpz_t s, mpz_t norm)
{
  mpz_t n, tmp, tmp1, tmpsum;
  unsigned long i;
  unsigned int d = f->deg;

  mpz_init_set_ui (n, 1);
  mpz_init_set_ui (tmp, 1);
  mpz_init_set_ui (tmp1, 1);
  mpz_init_set_ui (tmpsum, 1);

  if (d != 6)
    {
      fprintf (stderr, "not yet implemented for degree %u\n", d);
      exit (1);
    }
  else {
    mpz_t a[d+1];
    mpz_init_set_ui (a[0], 1);
    for (i=1; i<=d; i++) {
      mpz_init (a[i]);
      mpz_mul (a[i], a[i-1], s);
    }
    for (i=0; i<=d; i++)
      mpz_mul (a[i], a[i], f->coeff[i]);

    // n = 231.0 * (a6 * a6 + a0 * a0)
    mpz_mul (tmp, a[6], a[6]);
    mpz_mul (tmp1, a[0], a[0]);
    mpz_add (tmpsum, tmp, tmp1);
    mpz_mul_ui(n, tmpsum, 231);
    //   + 42.0 * (a6 * a4 + a2 * a0)
    mpz_mul (tmp, a[6], a[4]);
    mpz_mul (tmp1, a[2], a[0]);
    mpz_add (tmpsum, tmp, tmp1);
    mpz_addmul_ui (n, tmpsum, 42);
    //   + 21.0 * (a5 * a5 + a1 * a1)
    mpz_mul (tmp, a[5], a[5]);
    mpz_mul (tmp1, a[1], a[1]);
    mpz_add (tmpsum, tmp, tmp1);
    mpz_addmul_ui (n, tmpsum, 21);
    // + 7.0 * (a4 * a4 + a2 * a2)
    mpz_mul (tmp, a[4], a[4]);
    mpz_mul (tmp1, a[2], a[2]);
    mpz_add (tmpsum, tmp, tmp1);
    mpz_addmul_ui (n, tmpsum, 7);
    // +  14.0 * (a6 * a2 + a5 * a3 + a4 * a0 + a3 * a1)
    mpz_mul (tmp, a[6], a[2]);
    mpz_mul (tmp1, a[5], a[3]);
    mpz_add (tmpsum, tmp, tmp1);
    mpz_mul (tmp, a[4], a[0]);
    mpz_mul (tmp1, a[3], a[1]);
    mpz_add (tmp, tmp, tmp1);
    mpz_add (tmpsum, tmp, tmpsum);
    mpz_addmul_ui (n, tmpsum, 14);
    // + 10.0 * (a6 * a0 + a5 * a1 + a4 * a2)
    mpz_mul (tmp, a[6], a[0]);
    mpz_mul (tmp1, a[5], a[1]);
    mpz_add (tmpsum, tmp, tmp1);
    mpz_mul (tmp, a[4], a[2]);
    mpz_add (tmpsum, tmpsum, tmp);
    mpz_addmul_ui (n, tmpsum, 10);
    //  + 5.0 * a3 * a3;
    mpz_mul (tmp, a[3], a[3]);
    mpz_addmul_ui (n, tmp, 5);

    for (i=0; i<=d; i++)
      mpz_clear (a[i]);
  }

  mpz_set (norm, n);
  mpz_clear (tmp);
  mpz_clear (tmp1);
  mpz_clear (tmpsum);
  mpz_clear (n);
}
#endif

static double
L2_skewness_deg6_approx (mpz_poly_srcptr f MAYBE_UNUSED, double_poly_ptr ff,
                         double_poly_ptr dff, int prec)
{
  double *dfd = dff->coeff;
  double *fd = ff->coeff;
  double s, nc, a, b, c, smin, smax;
  int sign_changes = 0;
  double q[7], logmu, best_logmu = DBL_MAX, best_s = DBL_MAX;

  dfd[6] = 99.0 * fd[6] * fd[6];
  dfd[5] = 6.0 * (2.0 * fd[4] * fd[6] + fd[5] * fd[5]);
  dfd[4] = 2.0 * (fd[2] * fd[6] + fd[3] * fd[5]) + fd[4] * fd[4];
  dfd[2] = -2.0 * (fd[0] * fd[4] + fd[1] * fd[3]) - fd[2] * fd[2];
  dfd[1] = -6.0 * (2.0 * fd[0] * fd[2] + fd[1] * fd[1]);
  dfd[0] = -99.0 * fd[0] * fd[0];
  if (dfd[1] > 0)
    sign_changes ++; /* since dfd[0] < 0 */
  if (dfd[1] * dfd[2] < 0)
    sign_changes ++;
  if (dfd[2] * dfd[4] < 0)
    sign_changes ++; /* since dfd[3] = 0 */
  if (dfd[4] * dfd[5] < 0)
    sign_changes ++;
  if (dfd[5] < 0)
    sign_changes ++; /* since dfd[6] > 0 */
  /* since dfd[6] and dfd[0] have opposite signs, we have an odd number of
     roots on [0,+inf[. Moreover since dfd[3]=0, we can't have 5 positive
     roots, thus we have either 1 or 3. */

  q[6] = dfd[6];
  q[5] = (dfd[5] < 0) ? dfd[5] : 0.0;
  q[4] = (dfd[4] < 0) ? dfd[4] : 0.0;
  q[2] = (dfd[2] < 0) ? dfd[2] : 0.0;
  q[1] = (dfd[1] < 0) ? dfd[1] : 0.0;
  q[0] = dfd[0]; /* always negative */
  s = 1.0;
  while ((((((q[6]*s)+q[5])*s+q[4])*s*s+q[2])*s+q[1])*s+q[0] < 0)
    s = s + s;
  if (s == 1.0)
    {
      while ((((((q[6]*s)+q[5])*s+q[4])*s*s+q[2])*s+q[1])*s+q[0] > 0)
        s = s * 0.5;
      s = s + s;
    }
  smax = s;

  q[6] = dfd[6]; /* always positive */
  q[5] = (dfd[5] > 0) ? dfd[5] : 0.0;
  q[4] = (dfd[4] > 0) ? dfd[4] : 0.0;
  q[2] = (dfd[2] > 0) ? dfd[2] : 0.0;
  q[1] = (dfd[1] > 0) ? dfd[1] : 0.0;
  q[0] = dfd[0];
  s = smax;
  while ((((((q[6]*s)+q[5])*s+q[4])*s*s+q[2])*s+q[1])*s+q[0] > 0)
    s = s * 0.5;
  smin = s;

  /* positive roots are in [smin, smax] */

  double v = -1.0, oldv;
  for (double t = 2.0 * smin; t <= smax; t = 2.0 * t)
    {
      /* invariant: q(smin) < 0 */
      oldv = v;
      v = (((((dfd[6]*t)+dfd[5])*t+dfd[4])*t*t+dfd[2])*t+dfd[1])*t+dfd[0];
      if (v == 0.0)
        {
          best_s = t;
          break;
        }
      if (oldv < 0 && v > 0)
        {
          /* the derivative has a root in [smin,b] and is increasing, thus
             the norm has a minimum in [smin,b], we refine it by dichotomy */
          a = smin;
          b = t;
          for (int i = 0; i < prec; i++)
            {
              c = (a + b) * 0.5;

              nc = ((((dfd[6] * c + dfd[5]) * c + dfd[4]) * c * c + dfd[2]) * c
                    + dfd[1]) * c + dfd[0];
              if (nc > 0)
                b = c;
              else
                a = c;
            }
          s = sqrt ((a + b) * 0.5);
          if (sign_changes == 1)
            {
              best_s = s;
              break;
            }
          logmu = L2_lognorm_d (ff, s);
          if (logmu < best_logmu)
            {
              best_logmu = logmu;
              best_s = s;
            }
        }
      smin = t; /* to avoid hitting twice the same root of the derivative */
    }

  return best_s;
}

double
L2_skewness_deg6 (mpz_poly_ptr f MAYBE_UNUSED, double_poly_srcptr ff,
                  double_poly_srcptr dff MAYBE_UNUSED, int prec MAYBE_UNUSED)
{
  double s, logmu, logmu_min = DBL_MAX, s_min = 1.0;
  mpz_poly df;
  usp_root_data Roots[6];
  int i, k;

  mpz_poly_init (df, 6);
  for (i = 0; i < 6; i++)
    usp_root_data_init (Roots + i);

  /* Sage code:
     var('r,s,t,y')
     R.<x> = PolynomialRing(ZZ)
     S.<a> = InfinitePolynomialRing(R)
     d=6; f = SR(sum(a[i]*x^i for i in range(d+1)))
     F = expand(f(x=x/y)*y^d)
     F = F.subs(x=s^(1/2)*r*cos(t),y=r/s^(1/2)*sin(t))
     v = integrate(integrate(F^2*r,(r,0,1)),(t,0,2*pi))
     v = (7168*v/pi).expand()
     dv = v.diff(s)
     dv = (dv*s^7/14).expand().collect(s)
     99*a6^2 * s^12 +
     6*(2*a4*a6 + a5^2) * s^10 +
     (2*a2*a6 + 2*a3*a5 + a4^2) * s^8 -
     (2*a0*a4 + 2*a1*a3 + a2^2) * s^4 -
     6*(2*a0*a2 + a1^2) * s^2 -
     99*a0^2
  */
#if 1 /* using numberOfRealRoots */
  mpz_mul (df->coeff[6], f->coeff[6], f->coeff[6]);
  mpz_mul_ui (df->coeff[6], df->coeff[6], 99); /* 99*a6^2 */
  mpz_mul (df->coeff[5], f->coeff[4], f->coeff[6]);
  mpz_mul_2exp (df->coeff[5], df->coeff[5], 1);
  mpz_addmul (df->coeff[5], f->coeff[5], f->coeff[5]);
  mpz_mul_ui (df->coeff[5], df->coeff[5], 6); /* 6*(2*a4*a6 + a5^2) */
  mpz_mul (df->coeff[4], f->coeff[2], f->coeff[6]);
  mpz_addmul (df->coeff[4], f->coeff[3], f->coeff[5]);
  mpz_mul_2exp (df->coeff[4], df->coeff[4], 1);
  mpz_addmul (df->coeff[4], f->coeff[4], f->coeff[4]); /*2*a2*a6+2*a3*a5+a4^2*/
  mpz_set_ui (df->coeff[3], 0);
  mpz_mul (df->coeff[2], f->coeff[0], f->coeff[4]);
  mpz_addmul (df->coeff[2], f->coeff[1], f->coeff[3]);
  mpz_mul_2exp (df->coeff[2], df->coeff[2], 1);
  mpz_addmul (df->coeff[2], f->coeff[2], f->coeff[2]);
  mpz_neg (df->coeff[2], df->coeff[2]); /* -(2*a0*a4+2*a1*a3+a2^2) */
  mpz_mul (df->coeff[1], f->coeff[0], f->coeff[2]);
  mpz_mul_2exp (df->coeff[1], df->coeff[1], 1);
  mpz_addmul (df->coeff[1], f->coeff[1], f->coeff[1]);
  mpz_mul_si (df->coeff[1], df->coeff[1], -6); /* -6*(2*a0*a2 + a1^2) */
  mpz_mul (df->coeff[0], f->coeff[0], f->coeff[0]);
  mpz_mul_si (df->coeff[0], df->coeff[0], -99); /* -99*a0^2 */

  df->deg = 6;
  k = numberOfRealRoots (df->coeff, 6, 0.0, 0, Roots);
  int kpos = 0;
  for (i = 0; i < k; i++)
    if (mpz_sgn (Roots[i].b) > 0)
      {
        kpos ++;
        s = rootRefine (Roots + i, df->coeff, 6, ldexp (1.0, -prec));
        s = sqrt (s);
        logmu = L2_lognorm_d (ff, s);
        if (logmu < logmu_min)
          {
            logmu_min = logmu;
            s_min = s;
          }
      }
#else /* using double_poly_compute_roots */
  double *dfd = dff->coeff;
  double *fd = ff->coeff;
  double roots[6];

  dfd[6] = 99.0 * fd[6] * fd[6];
  dfd[5] = 6.0 * ( 2.0 * fd[4] * fd[6] + fd[5] * fd[5] );
  dfd[4] = 2.0 * ( fd[2] * fd[6] + fd[3] * fd[5] ) + fd[4] * fd[4];
  dfd[3] = 0.0;
  dfd[2] = -2.0 * ( fd[0] * fd[4] + fd[1] * fd[3] ) - fd[2] * fd[2];
  dfd[1] = -6.0 * ( 2.0 * fd[0] * fd[2] + fd[1] * fd[1] );
  dfd[0] = -99.0 * fd[0] * fd[0];
  double B = double_poly_bound_roots (dff);
  k = double_poly_compute_roots (roots, dff, B);
  ASSERT_ALWAYS(k > 0);
  for (i = 0; i < k; i++)
    {
      s = sqrt (roots[i]);
      logmu = L2_lognorm_d (ff, s);
      if (logmu < logmu_min)
        {
          logmu_min = logmu;
          s_min = s;
        }
    }
#endif

  mpz_poly_clear (df);
  for (i = 0; i < 6; i++)
    usp_root_data_clear (Roots + i);

  return s_min;
}

/* return the skewness giving the best lognorm sum for two polynomials,
   by using trichotomy between the optimal skewness of both polynomials */
double
L2_combined_skewness2 (mpz_poly_srcptr f, mpz_poly_srcptr g, int prec)
{
  double a, b, c, d, va, vb, vc, vd;

  a = L2_skewness (f, prec);
  b = L2_skewness (g, prec);

  if (b < a)
    {
      c = b;
      b = a;
      a = c;
    }

  ASSERT(a <= b);

  va = L2_lognorm (f, a) + L2_lognorm (g, a);
  vb = L2_lognorm (f, b) + L2_lognorm (g, b);

  while (b - a > ldexp (a, -prec))
    {
      c = (2.0 * a + b) / 3.0;
      vc = L2_lognorm (f, c) + L2_lognorm (g, c);

      d = (a + 2.0 * b) / 3.0;
      vd = L2_lognorm (f, d) + L2_lognorm (g, d);

      if (va < vd && va < vb && vc < vd && vc < vb) /* minimum is in a or c */
        {
          b = d;
          vb = vd;
        }
      else /* the minimum is in d or b */
        {
          a = c;
          va = vc;
        }
    }
  return (a + b) * 0.5;
}

/* Use derivative test, with ellipse regions */
double
L2_skewness (mpz_poly_srcptr f, int prec)
{
  double_poly ff, df;
  double s = 0.0, a = 0.0, b = 0.0, c, nc, *fd, *dfd,
    s1, s2, s3, s4, s5, s6, s7;
  unsigned int d = f->deg;

  ASSERT_ALWAYS(1 <= d && d <= 7);

  double_poly_init (ff, d);
  double_poly_init (df, d);

  /* convert once for all to double's to avoid expensive mpz_get_d() */
  double_poly_set_mpz_poly (ff, f);
  fd = ff->coeff;
  dfd = df->coeff;
  if (d == 7)
    {
      /* Sage code:
         var('r,s,t,y')
         R.<x> = PolynomialRing(ZZ)
         S.<a> = InfinitePolynomialRing(R)
         d=7; f = SR(sum(a[i]*x^i for i in range(d+1)))
         F = expand(f(x=x/y)*y^d)
         F = F.subs(x=s^(1/2)*r*cos(t),y=r/s^(1/2)*sin(t))
         v = integrate(integrate(F^2*r,(r,0,1)),(t,0,2*pi))
         v = (16384*v/pi).expand()
         dv = v.diff(s)
         dv = (dv*s^8).expand().collect(s)
         3003*a7^2*s^14 + 165*a6^2*s^12 + 330*a5*a7*s^12 + 27*a5^2*s^10
         + 54*a4*a6*s^10 + 54*a3*a7*s^10 + 5*a4^2*s^8 + 10*a3*a5*s^8
         + 10*a2*a6*s^8 + 10*a1*a7*s^8 - 5*a3^2*s^6 - 10*a2*a4*s^6
         - 10*a1*a5*s^6 - 10*a0*a6*s^6 - 27*a2^2*s^4 - 54*a1*a3*s^4
         - 54*a0*a4*s^4 - 165*a1^2*s^2 - 330*a0*a2*s^2 - 3003*a0^2
      */
      dfd[7] = 3003.0 * fd[7] * fd[7];
      dfd[6] = 165.0 * (fd[6] * fd[6] + 2.0 * fd[5] * fd[7]);
      dfd[5] = 27.0 * (fd[5]*fd[5] + 2.0*fd[4]*fd[6] + 2.0*fd[3]*fd[7]);
      dfd[4] = 5.0*(fd[4]*fd[4]+2.0*fd[3]*fd[5]+2.0*fd[2]*fd[6]+2.0*fd[1]*fd[7]);
      dfd[3] = 5.0*(fd[3]*fd[3]+2.0*fd[2]*fd[4]+2.0*fd[1]*fd[5]+2.0*fd[0]*fd[6]);
      dfd[2] = 27.0 * (fd[2]*fd[2] + 2.0*fd[1]*fd[3] + 2.0*fd[0]*fd[4]);
      dfd[1] = 165.0 * (fd[1]*fd[1] + 2.0*fd[0]*fd[2]);
      dfd[0] = 3003 * fd[0] * fd[0];
      s = 1.0;
      nc = dfd[7] + dfd[6] + dfd[5] + dfd[4] - dfd[3] - dfd[2] - dfd[1]
        - dfd[0];
      /* first isolate the minimum in an interval [s, 2s] by dichotomy */
      while (nc > 0)
        {
          s = 0.5 * s;
          s1 = s * s;   /* s^2 */
          s2 = s1 * s1; /* s^4 */
          s3 = s2 * s1; /* s^6 */
          s4 = s2 * s2; /* s^8 */
          s5 = s4 * s1; /* s^10 */
          s6 = s3 * s3; /* s^12 */
          s7 = s6 * s1; /* s^14 */
          nc = dfd[7] * s7 + dfd[6] * s6 + dfd[5] * s5 + dfd[4] * s4
            - dfd[3] * s3 - dfd[2] * s2 - dfd[1] * s1 - dfd[0];
        }
      do
        {
          s = 2.0 * s;
          s1 = s * s;   /* s^2 */
          s2 = s1 * s1; /* s^4 */
          s3 = s2 * s1; /* s^6 */
          s4 = s2 * s2; /* s^8 */
          s5 = s4 * s1; /* s^10 */
          s6 = s3 * s3; /* s^12 */
          s7 = s6 * s1; /* s^14 */
          nc = dfd[7] * s7 + dfd[6] * s6 + dfd[5] * s5 + dfd[4] * s4
            - dfd[3] * s3 - dfd[2] * s2 - dfd[1] * s1 - dfd[0];
        }
      while (nc < 0);

      /* now dv(s/2) < 0 < dv(s) thus the minimum is in [s/2, s] */
      a = (s == 2.0) ? 1.0 : 0.5 * s;
      b = s;
      /* use dichotomy to refine the root */
      while (prec--)
        {
          c = (a + b) * 0.5;
          s1 = c * c;
          s2 = s1 * s1;
          s3 = s2 * s1;
          s4 = s2 * s2;
          s5 = s4 * s1;
          s6 = s3 * s3;
          s7 = s6 * s1;

          nc = dfd[7] * s7 + dfd[6] * s6 + dfd[5] * s5 + dfd[4] * s4
            - dfd[3] * s3 - dfd[2] * s2 - dfd[1] * s1 - dfd[0];
          if (nc > 0)
            b = c;
          else
            a = c;
        }
    }
  else if (d == 6)
    {
      s = L2_skewness_deg6_approx (f, ff, df, prec);
      goto end;
    }
  else if (d == 5)
    {
      /* Sage code:
         R.<x> = PolynomialRing(ZZ)
         S.<a> = InfinitePolynomialRing(R)
         d=5; f = SR(sum(a[i]*x^i for i in range(d+1)))
         F = expand(f(x=x/y)*y^d)
         var('r,s,t')
         F = F.subs(x=s^(1/2)*r*cos(t),y=r/s^(1/2)*sin(t))
         v = integrate(integrate(F^2*r,(r,0,1)),(t,0,2*pi))
         v = (1536*v/pi).expand()
         dv = v.diff(s)
         dv = (dv*s^6/3).expand().collect(s)
      */
      dfd[5] = 105.0 * fd[5] * fd[5];
      dfd[4] = 7.0 * (2.0 * fd[3] * fd[5] + fd[4] * fd[4]);
      dfd[3] = 2.0 * (fd[1] * fd[5] + fd[2] * fd[4]) + fd[3] * fd[3];
      dfd[2] = 2.0 * (fd[0] * fd[4] + fd[1] * fd[3]) + fd[2] * fd[2];
      dfd[1] = 7.0 * (2.0 * fd[0] * fd[2] + fd[1] * fd[1]);
      dfd[0] = 105.0 * fd[0] * fd[0];
      s = 1.0;
      nc = dfd[5] + dfd[4] + dfd[3] - dfd[2] - dfd[1] - dfd[0];
      /* first isolate the minimum in an interval [s, 2s] by dichotomy */
      while (nc > 0)
        {
          s = 0.5 * s;
          s1 = s * s;   /* s^2 */
          s2 = s1 * s1; /* s^4 */
          s3 = s2 * s1; /* s^6 */
          s4 = s2 * s2; /* s^8 */
          s5 = s4 * s1; /* s^10 */
          nc = dfd[5] * s5 + dfd[4] * s4 + dfd[3] * s3
            - dfd[2] * s2 - dfd[1] * s1 - dfd[0];
        }
      do
        {
          s = 2.0 * s;
          s1 = s * s;   /* s^2 */
          s2 = s1 * s1; /* s^4 */
          s3 = s2 * s1; /* s^6 */
          s4 = s2 * s2; /* s^8 */
          s5 = s4 * s1; /* s^10 */
          nc = dfd[5] * s5 + dfd[4] * s4 + dfd[3] * s3
            - dfd[2] * s2 - dfd[1] * s1 - dfd[0];
        }
      while (nc < 0);

      /* now dv(s/2) < 0 < dv(s) thus the minimum is in [s/2, s] */
      a = (s == 2.0) ? 1.0 : 0.5 * s;
      b = s;
      /* use dichotomy to refine the root */
      while (prec--)
        {
          c = (a + b) * 0.5;
          s1 = c * c;   /* s^2 */
          s2 = s1 * s1; /* s^4 */
          s3 = s2 * s1; /* s^6 */
          s4 = s2 * s2; /* s^8 */
          s5 = s4 * s1; /* s^10 */
          nc = dfd[5] * s5 + dfd[4] * s4 + dfd[3] * s3
            - dfd[2] * s2 - dfd[1] * s1 - dfd[0];
          if (nc > 0)
            b = c;
          else
            a = c;
        }
    }
  else if (d == 4)
    {
      /* Sage code:
         R.<x> = PolynomialRing(ZZ)
         S.<a> = InfinitePolynomialRing(R)
         d=4; f = SR(sum(a[i]*x^i for i in range(d+1)))
         var('r,s,t,y')
         F = expand(f(x=x/y)*y^d)
         F = F.subs(x=s^(1/2)*r*cos(t),y=r/s^(1/2)*sin(t))
         v = integrate(integrate(F^2*r,(r,0,1)),(t,0,2*pi))
         v = (640*v/pi).expand()
         dv = v.diff(s)
         dv = (dv*s^5/10).expand().collect(s)
      */
      dfd[4] = 14.0 * fd[4] * fd[4];
      dfd[3] = 2.0 * fd[2] * fd[4] + fd[3] * fd[3];
      dfd[1] = 2.0 * fd[0] * fd[2] + fd[1] * fd[1];
      dfd[0] = 14.0 * fd[0] * fd[0];
      s = 1.0;
      nc = dfd[4] + dfd[3] - dfd[1] - dfd[0];
      /* first isolate the minimum in an interval [s, 2s] by dichotomy */
      while (nc > 0)
        {
          s = 0.5 * s;
          s1 = s * s;   /* s^2 */
          s2 = s1 * s1; /* s^4 */
          s3 = s2 * s1; /* s^6 */
          s4 = s2 * s2; /* s^8 */
          nc = dfd[4] * s4 + dfd[3] * s3 - dfd[1] * s1 - dfd[0];
        }
      do
        {
          s = 2.0 * s;
          s1 = s * s;   /* s^2 */
          s2 = s1 * s1; /* s^4 */
          s3 = s2 * s1; /* s^6 */
          s4 = s2 * s2; /* s^8 */
          nc = dfd[4] * s4 + dfd[3] * s3 - dfd[1] * s1 - dfd[0];
        }
      while (nc < 0);

      /* now dv(s/2) < 0 < dv(s) thus the minimum is in [s/2, s] */
      a = (s == 2.0) ? 1.0 : 0.5 * s;
      b = s;
      /* use dichotomy to refine the root */
      while (prec--)
        {
          c = (a + b) * 0.5;
          s1 = c * c;   /* s^2 */
          s2 = s1 * s1; /* s^4 */
          s3 = s2 * s1; /* s^6 */
          s4 = s2 * s2; /* s^8 */
          nc = dfd[4] * s4 + dfd[3] * s3 - dfd[1] * s1 - dfd[0];
          if (nc > 0)
            b = c;
          else
            a = c;
        }
    }
  else if (d == 3)
    {
      /* Sage code:
         R.<x> = PolynomialRing(ZZ)
         S.<a> = InfinitePolynomialRing(R)
         d=3; f = SR(sum(a[i]*x^i for i in range(d+1)))
         var('r,s,t,y')
         F = expand(f(x=x/y)*y^d)
         F = F.subs(x=s^(1/2)*r*cos(t),y=r/s^(1/2)*sin(t))
         v = integrate(integrate(F^2*r,(r,0,1)),(t,0,2*pi))
         v = (64*v/pi).expand()
         dv = v.diff(s)
         dv = (dv*s^4).expand().collect(s)
      */
      dfd[3] = 15.0 * fd[3] * fd[3];
      dfd[2] = 2.0 * fd[1] * fd[3] + fd[2] * fd[2];
      dfd[1] = 2.0 * fd[0] * fd[2] + fd[1] * fd[1];
      dfd[0] = 15.0 * fd[0] * fd[0];
      s = 1.0;
      nc = dfd[3] + dfd[2] - dfd[1] - dfd[0];
      /* first isolate the minimum in an interval [s, 2s] by dichotomy */
      while (nc > 0)
        {
          s = 0.5 * s;
          s1 = s * s;   /* s^2 */
          s2 = s1 * s1; /* s^4 */
          s3 = s2 * s1; /* s^6 */
          nc = dfd[3] * s3 + dfd[2] * s2 - dfd[1] * s1 - dfd[0];
        }
      do
        {
          s = 2.0 * s;
          s1 = s * s;   /* s^2 */
          s2 = s1 * s1; /* s^4 */
          s3 = s2 * s1; /* s^6 */
          nc = dfd[3] * s3 + dfd[2] * s2 - dfd[1] * s1 - dfd[0];
        }
      while (nc < 0);

      /* now dv(s/2) < 0 < dv(s) thus the minimum is in [s/2, s] */
      a = (s == 2.0) ? 1.0 : 0.5 * s;
      b = s;
      /* use dichotomy to refine the root */
      while (prec--)
        {
          c = (a + b) * 0.5;
          s1 = c * c;   /* s^2 */
          s2 = s1 * s1; /* s^4 */
          s3 = s2 * s1; /* s^6 */
          nc = dfd[3] * s3 + dfd[2] * s2 - dfd[1] * s1 - dfd[0];
          if (nc > 0)
            b = c;
          else
            a = c;
        }
    }
  else if (d == 2)
    {
      /* Sage code:
         var('r,s,t,y')
         R.<x> = PolynomialRing(ZZ)
         S.<a> = InfinitePolynomialRing(R)
         d=2; f = SR(sum(a[i]*x^i for i in range(d+1)))
         F = expand(f(x=x/y)*y^d)
         F = F.subs(x=s^(1/2)*r*cos(t),y=r/s^(1/2)*sin(t))
         v = integrate(integrate(F^2*r,(r,0,1)),(t,0,2*pi))
         v = (24*v/pi).expand()
         dv = v.diff(s)
         dv = (dv*s^3).expand().collect(s)
         We get dv = 6*a_2^2*s^4 - 6*a_0^2
         thus the optimal skewness is sqrt(|a0|/|a2|).
      */
      a = b = sqrt (fabs (fd[0] / fd[2]));
    }
  else /* d == 1 */
    a = b = fabs (fd[0] / fd[1]);

  s = (a + b) * 0.5;

 end:
  double_poly_clear (ff);
  double_poly_clear (df);

  return s;
}

double L2_skew_lognorm (mpz_poly_srcptr f, int prec)
{
  return L2_lognorm (f, L2_skewness (f, prec));
}

#ifdef OPTIMIZE_MP

/* Use derivative test, with ellipse regions */
void
L2_skewness_derivative_mp (mpz_poly_ptr F, int prec, mpz_t skewness)
{
  mpz_t s, s1, s2, s3, s4, s5, s6, a, b, c, nc;
  mpz_init (s);
  mpz_init (s1);
  mpz_init (s2);
  mpz_init (s3);
  mpz_init (s4);
  mpz_init (s5);
  mpz_init (s6);
  mpz_init (a);
  mpz_init (b);
  mpz_init (c);
  mpz_init (nc);

  int i, d = F->deg;
  mpz_t *f = F->coeff;

  if (d == 6) {
    mpz_t df[d+1];
    mpz_t tmp;
    mpz_init_set_ui (tmp, 1);
    for (i=0; i<=d; i++)
      mpz_init (df[i]);

    // dfd[6] = 99.0 * fd[6] * fd[6];
    mpz_mul (df[6], f[6], f[6]);
    mpz_mul_ui(df[6], df[6], 99);
    // dfd[5] = 6.0 * ( 2.0 * fd[4] * fd[6] + fd[5] * fd[5] );
    mpz_mul (df[5], f[5], f[5]);
    mpz_mul (tmp, f[4], f[6]);
    mpz_add (df[5], df[5], tmp);
    mpz_add (df[5], df[5], tmp);
    mpz_mul_ui (df[5], df[5], 6);
    // dfd[4] = 2.0 * ( fd[2] * fd[6] + fd[3] * fd[5] ) + fd[4] * fd[4];
    mpz_mul (df[4], f[4], f[4]);
    mpz_mul (tmp, f[3], f[5]);
    mpz_add (df[4], df[4], tmp);
    mpz_add (df[4], df[4], tmp);
    mpz_mul (tmp, f[2], f[6]);
    mpz_add (df[4], df[4], tmp);
    mpz_add (df[4], df[4], tmp);
    //  dfd[2] = 2.0 * ( fd[0] * fd[4] + fd[1] * fd[3] ) + fd[2] * fd[2];
    mpz_mul (df[2], f[2], f[2]);
    mpz_mul (tmp, f[1], f[3]);
    mpz_add (df[2], df[2], tmp);
    mpz_add (df[2], df[2], tmp);
    mpz_mul (tmp, f[0], f[4]);
    mpz_add (df[2], df[2], tmp);
    mpz_add (df[2], df[2], tmp);
    // dfd[1] = 6.0 * ( 2.0 * fd[0] * fd[2] + fd[1] * fd[1] );
    mpz_mul (df[1], f[1], f[1]);
    mpz_mul (tmp, f[0], f[2]);
    mpz_add (df[1], df[1], tmp);
    mpz_add (df[1], df[1], tmp);
    mpz_mul_ui (df[1], df[1], 6);
    // dfd[0] = 99.0 * fd[0] * fd[0] ;
    mpz_mul (df[0], f[0], f[0]);
    mpz_mul_ui(df[0], df[0], 99);
    /*
    gmp_fprintf (stderr, "df[6]: %Zd\n", df[6]);
    gmp_fprintf (stderr, "df[5]: %Zd\n", df[5]);
    gmp_fprintf (stderr, "df[4]: %Zd\n", df[4]);
    gmp_fprintf (stderr, "df[2]: %Zd\n", df[2]);
    gmp_fprintf (stderr, "df[1]: %Zd\n", df[1]);
    gmp_fprintf (stderr, "df[0]: %Zd\n", df[0]);
    */

    mpz_set_si (nc, -1);
    mpz_set_ui (s, 1);

    /* first isolate the minimum in an interval [s, 2s] by dichotomy */
    while ( mpz_cmp_ui(nc, 0) < 0 ) {

      mpz_add (s, s, s); /* s = 2.0 * s */
      mpz_mul (s1, s, s); /* s^2 */
      mpz_mul (s2, s1, s1); /* s^4 */
      mpz_mul (s4, s2, s2); /* s^8 */
      mpz_mul (s5, s4, s1); /* s^10 */
      mpz_mul (s6, s5, s1); /* s^12 */

      /* nc = dfd[6] * s6 + dfd[5] * s5 + dfd[4] * s4
         - dfd[2] * s2 - dfd[1] * s1 - dfd[0];         */
      mpz_mul (s6, s6, df[6]);
      mpz_mul (s5, s5, df[5]);
      mpz_mul (s4, s4, df[4]);
      mpz_mul (s2, s2, df[2]);
      mpz_mul (s1, s1, df[1]);
      mpz_add (nc, s6, s5);
      mpz_add (nc, nc, s4);
      mpz_sub (nc, nc, s2);
      mpz_sub (nc, nc, s1);
      mpz_sub (nc, nc, df[0]);

    }

    /* now dv(s/2) < 0 < dv(s) thus the minimum is in [s/2, s] */
    mpz_cdiv_q_2exp (a, s, 1);
    mpz_set (b, s);
    /* use dichotomy to refine the root */
    while (prec--)
    {
      mpz_add (tmp, a, b);
      mpz_cdiv_q_2exp (c, tmp, 1);
      mpz_mul (s1, c, c); //s1 = c * c;
      mpz_mul (s2, s1, s1); //s2 = s1 * s1;
      mpz_mul (s4, s2, s2); //s4 = s2 * s2;
      mpz_mul (s5, s4, s1); //s5 = s4 * s1;
      mpz_mul (s6, s5, s1); //s6 = s5 * s1;

      /* nc = dfd[6] * s6 + dfd[5] * s5 + dfd[4] * s4
         - dfd[2] * s2 - dfd[1] * s1 - dfd[0]; */
      mpz_mul (s6, s6, df[6]);
      mpz_mul (s5, s5, df[5]);
      mpz_mul (s4, s4, df[4]);
      mpz_mul (s2, s2, df[2]);
      mpz_mul (s1, s1, df[1]);
      mpz_add (nc, s6, s5);
      mpz_add (nc, nc, s4);
      mpz_sub (nc, nc, s2);
      mpz_sub (nc, nc, s1);
      mpz_sub (nc, nc, df[0]);

      if (mpz_cmp_ui (nc, 0) > 0)
        mpz_set (b, c);
      else
        mpz_set (a, c);
    }

    mpz_clear (tmp);
    for (i=0; i<=d; i++)
      mpz_clear (df[i]);

  } // end
  else  {
    fprintf (stderr, "L2_skewness_derivative_mp not yet implemented for degree %d\n", d);
    exit (1);
  }

  mpz_add (s, a, b);
  mpz_cdiv_q_2exp (skewness, s, 1);

  mpz_clear (s);
  mpz_clear (s1);
  mpz_clear (s2);
  mpz_clear (s3);
  mpz_clear (s4);
  mpz_clear (s5);
  mpz_clear (s6);
  mpz_clear (a);
  mpz_clear (b);
  mpz_clear (c);
  mpz_clear (nc);
}
#endif

/************************** polynomial arithmetic ****************************/

/* h(x) <- h(x + r/p), where the coefficients of h(x + r/p) are known to
   be integers */
static void
poly_shift_divp (mpz_t *h, unsigned int d, unsigned long r, unsigned long p)
{
  unsigned int i, k;
  mpz_t t;

  mpz_init (t);
  for (i = 1; i <= d; i++)
    for (k = d - i; k < d; k++)
      { /* h[k] <- h[k] + r/p h[k+1] */
        ASSERT (mpz_divisible_ui_p (h[k+1], p) != 0);
        mpz_divexact_ui (t, h[k+1], p);
        mpz_addmul_ui (h[k], t, r);
      }
  mpz_clear (t);
}

/********************* computation of alpha **********************************/

/* Auxiliary routine for special_valuation(), see below. It returns the
   average p-valuation of the polynomial f. Works recursively.
   Assumes f is square-free, otherwise it will loop. */
static double
special_val0 (mpz_poly_srcptr f, unsigned long p)
{
  double v;
  mpz_t c,  *h;
  unsigned long *roots, r, r0;
  int i, d = f->deg, nroots;
  mpz_poly g, H;

  mpz_init (c);
  mpz_poly_content (c, f);
  for (v = 0.0; mpz_divisible_ui_p (c, p); v++, mpz_divexact_ui (c, c, p));

  mpz_poly_init(g, d);
  g->deg = d;

  /* g <- f/p^v */
  if (v != 0.0)
    {
      mpz_ui_pow_ui (c, p, (unsigned long) v); /* p^v */
      for (i = 0; i <= d; i++)
        mpz_divexact (g->coeff[i], f->coeff[i], c);
    }
  else
    mpz_poly_set (g, f);

  mpz_poly_init (H, d);
  H->deg = d;
  h = H->coeff;
  /* first compute h(x) = g(px) */
  mpz_set_ui (c, 1);
  for (i = 0; i <= d; i++)
    {
      mpz_mul (h[i], g->coeff[i], c);
      mpz_mul_ui (c, c, p);
    }
  /* Search for roots of g mod p */
  ASSERT (d > 0);
  roots = (unsigned long*) malloc (d * sizeof (unsigned long));
  FATAL_ERROR_CHECK(roots == NULL, "not enough memory");

  nroots = mpz_poly_roots_ulong (roots, g, p);
  ASSERT (nroots <= d);
  for (r0 = 0, i = 0; i < nroots; i++)
    {
      r = roots[i];
      mpz_poly_eval_diff_ui (c, g, r);
      if (mpz_divisible_ui_p (c, p) == 0) /* g'(r) <> 0 mod p */
        v += 1.0 / (double) (p - 1);
      else /* hard case */
        {
          /* g(px+r) = h(x + r/p), thus we can go from h0(x)=g(px+r0)
             to h1(x)=g(px+r1) by computing h0(x + (r1-r0)/p).
             Warning: we can have h = f, and thus an infinite loop, when
             the p-valuation of f is d, and f has a single root r/(1-p) of
             multiplicity d.
             Moreover if f(x) = c*p^d*(x-r+b*p)^d, where c is coprime to p,
             then h(x) = f(p*x+r)/p^d = c*p^d*(x+b)^d, and most likely after
             at most p iterations we'll go back to f(x), thus we should avoid
             all cases where f(x) has a root of multiplicity d, but how to
             check that efficiently? And which value to return in such a case?
          */
          ASSERT_ALWAYS (r >= r0); /* the roots are sorted */
          poly_shift_divp (h, d, r - r0, p);
          r0 = r;
          v += special_val0 (H, p) / (double) p;
        }
    }
  free (roots);
  mpz_poly_clear (H);
  mpz_poly_clear (g);
  mpz_clear (c);

  return v;
}

/* Compute the average valuation of F(a,b) for gcd(a,b)=1, for a prime p
   dividing the discriminant of f, using the following algorithm from
   Guillaume Hanrot (which is some kind of p-adic variant of Uspensky's
   algorithm):

   val(f, p)
     return val0(f, p) * p / (p+1) + val0(f(1/(p*x))*(p*x)^d, p) * 1/(p+1)

   val0(f, p).
     v <- valuation (content(f), p);
     f <- f/p^v

     r <- roots mod p(f, p)

     for r_i in r do
         if f'(r_i) <> 0 mod p then v +=  1/(p-1).
         else
              f2 <- f(p*x + r_i)
              v += val0(f2, p) / p.
         endif
     endfor
     Return v.

A special case when:
(a) p^2 does not divide disc(f),
(b) p does not divide lc(f),
then the average valuation is (p q_p - 1)/(p^2 - 1), where q_p is the number
of roots of f mod p. When q_p=1, we get 1/(p+1).

Note: when p does not divide lc(f), the val0(f(1/(p*x))*(p*x)^d, p) call
always returns 0 in val(f,p).

Assumes p divides disc = disc(f), d is the degree of f.
*/
double
special_valuation (mpz_poly_srcptr f, unsigned long p, mpz_t disc)
{
    double v;
    int p_divides_lc;
    int pvaluation_disc = 0;
    double pd = (double) p;
    int d = f->deg;

    if (mpz_divisible_ui_p(disc, p)) {
  mpz_t t;
  pvaluation_disc++;
  mpz_init(t);
  mpz_divexact_ui(t, disc, p);
  if (mpz_divisible_ui_p(t, p))
      pvaluation_disc++;
  mpz_clear(t);
    }

    p_divides_lc = mpz_divisible_ui_p(f->coeff[d], p);

    if (pvaluation_disc == 0) {
  /* easy ! */
  int e;
  e = mpz_poly_roots_ulong (NULL, f, p);
  if (p_divides_lc) {
      /* Or the discriminant would have valuation 1 at least */
      ASSERT(mpz_divisible_ui_p(f->coeff[d - 1], p) == 0);
      e++;
  }
  return (pd * e) / (pd * pd - 1);
    } else if (pvaluation_disc == 1) {
      /* special case where p^2 does not divide disc */
  int e;
  e = mpz_poly_roots_ulong (NULL, f, p);
        if (p_divides_lc)
          e ++;
  /* something special here. */
  return (pd * e - 1) / (pd * pd - 1);
    } else {
  v = special_val0(f, p) * pd;
  if (p_divides_lc) {
      /* compute g(x) = f(1/(px))*(px)^d, i.e., g[i] = f[d-i]*p^i */
      /* IOW, the reciprocal polynomial evaluated at px */
      mpz_poly G;
      mpz_t *g;
      mpz_t t;
      int i;

      mpz_poly_init (G, d);
      G->deg = d;
      g = G->coeff;
      mpz_init_set_ui(t, 1);  /* will contains p^i */
      for (i = 0; i <= d; i++) {
        mpz_mul(g[i], f->coeff[d - i], t);
        mpz_mul_ui(t, t, p);
      }
      v += special_val0(G, p);
      mpz_poly_clear (G);
      mpz_clear(t);
  }
  v /= pd + 1.0;
  return v;
    }
}

/* Compute the value alpha(F) from Murphy's thesis, page 49:
   alpha(F) = sum(prime p <= B, (1 - q_p*p/(p+1)) log(p)/(p-1))
   where q_p is the number of roots of F mod p, including the number of
   projective roots (i.e., the zeros of the reciprocal polynomial mod p).

   alpha(F) is an estimate of the average logarithm of the part removed
   from sieving, compared to a random integer.

   We want alpha as small as possible, i.e., alpha negative with a large
   absolute value. Typical good values are alpha=-4, -5, ...
*/
double
get_alpha (mpz_poly_srcptr f, unsigned long B)
{
  double alpha, e;
  unsigned long p;
  mpz_t disc;

  /* for F linear, we have q_p = 1 for all p, thus
     alpha(F) = sum(prime p <= B, log(p)/(p^2-1)) ~ 0.569959993064325 */
  if (f->deg == 1)
    return 0.569959993064325;

  mpz_init (disc);
  mpz_poly_discriminant (disc, f);

  /* special_valuation returns the expected average exponent of p in F(a,b)
     for coprime a, b, i.e., e = q_p*p/(p^2-1), thus the contribution for p
     is (1/(p-1) - e) * log(p) */

  /* prime p=2 */
  e = special_valuation (f, 2, disc);
  alpha = (1.0 - e) * log (2.0);

  /* FIXME: generate all primes up to B and pass them to get_alpha */
  for (p = 3; p <= B; p += 2)
    if (ulong_isprime (p))
      {
        e = special_valuation (f, p, disc);
        alpha += (1.0 / (double) (p - 1) - e) * log ((double) p);
      }
  mpz_clear (disc);
  return alpha;
}

/* affine part of the special valution for polynomial f over p. */
double
special_valuation_affine (mpz_poly_srcptr f, unsigned long p, mpz_t disc)
{
   double v;
   int pvaluation_disc = 0;
   double pd = (double) p;

   if (mpz_divisible_ui_p(disc, p)) {
      mpz_t t;
      pvaluation_disc++;
      mpz_init(t);
      mpz_divexact_ui(t, disc, p);
      if (mpz_divisible_ui_p(t, p))
         pvaluation_disc++;
      mpz_clear(t);
   }

   if (pvaluation_disc == 0) {
      /* case 1: root must be simple*/
      int e = 0;
      e = mpz_poly_roots_ulong (NULL, f, p);

      return (pd * e) / (pd * pd - 1);
   }
   /* else if (pvaluation_disc == 1) { */
   /*     /\* case 2: special case where p^2 does not divide disc *\/ */
   /*     int e = 0; */
   /*     e = mpz_poly_roots_ulong (NULL, f, p); */

   /*     /\* something special here. *\/ */
   /*     return (pd * e - 1) / (pd * pd - 1); */

   /* } */
   else {
      v = special_val0(f, p) * pd;
      v /= pd + 1.0;
      return v;
   }
}


/*
  Find alpha_projective for a poly f. It uses
  some hacks here which need to be changed in future.
  Until now, since this will only be done several
  times, hence the speed is not critical.

  Note that, the returned alpha is the -val * log(p)
  part in the alpha. Hence, we can just add
  this to our affine part.
*/
double
get_alpha_projective (mpz_poly_srcptr f, unsigned long B)
{
   double alpha, e;
   unsigned long p;
   mpz_t disc;

   mpz_init (disc);
   mpz_poly_discriminant (disc, f);

   /* prime p=2 */
   e = special_valuation (f, 2, disc) - special_valuation_affine (f, 2, disc);

   /* 1/(p-1) is counted in the affine part */
   alpha =  (- e) * log (2.0);

   /* FIXME: generate all primes up to B and pass them to get_alpha */
   for (p = 3; p <= B; p += 2)
      if (ulong_isprime (p)) {
         e = special_valuation(f, p, disc) - special_valuation_affine (f, p, disc);
         alpha += (- e) * log ((double) p);
      }

   mpz_clear (disc);

   return alpha;
}

/*
  Similar to above, but for affine part.
*/
double
get_alpha_affine (mpz_poly_srcptr f, unsigned long B)
{
   double alpha, e;
   unsigned long p;
   mpz_t disc;

   mpz_init (disc);
   mpz_poly_discriminant (disc, f);

   /* prime p=2 */
   e = special_valuation_affine (f, 2, disc);
   alpha =  (1.0 - e) * log (2.0);

   //printf ("\np: %u, val: %f, alpha: %f\n", 2, e, alpha);

   /* FIXME: generate all primes up to B and pass them to get_alpha */
   for (p = 3; p <= B; p += 2)
      if (ulong_isprime (p)) {
         e = special_valuation_affine (f, p, disc);
         alpha += (1.0 / (double) (p - 1) - e) * log ((double) p);
         //printf ("\np: %u, val: %f, alpha: %f\n", p, e, alpha);

      }
   mpz_clear (disc);
   return alpha;
}

/*
  Similar to above, but for a given prime p.
*/
double
get_alpha_affine_p (mpz_poly_srcptr f, unsigned long p)
{
   double alpha, e;
   mpz_t disc;

   mpz_init (disc);
   mpz_poly_discriminant (disc, f);

   if (p == 2)
     {
       e = special_valuation_affine (f, 2, disc);
       alpha =  (1.0 - e) * log (2.0);
     }
   else
     {
       ASSERT (ulong_isprime (p));
       e = special_valuation_affine (f, p, disc);
       alpha = (1.0 / (double) (p - 1) - e) * log ((double) p);
     }
   mpz_clear (disc);
   return alpha;
}

#if 0
/*
  Contribution from a particular multiple root r of the polynomial f
  over p. Note, r must also be a double root of f mod p.
*/
static double
average_valuation_affine_root (mpz_poly_ptr f, unsigned long p, unsigned long r )
{
   unsigned long v = 0UL;
   int i, j;
   mpz_t c, *fv;
   double val;

   mpz_init (c);

   /* init fv */
   fv = (mpz_t*) malloc ((d + 1) * sizeof (mpz_t));
   if (fv == NULL) {
      fprintf (stderr, "Error, cannot allocate memory in average_valuation_affine_root.\n");
      exit (1);
   }

   for (i = 0; i <= d; i++)
      mpz_init_set (fv[i], f[i]);

   /* remove the p-valuations from fv */
   mpz_poly_content (c, f);
   while (mpz_divisible_ui_p(c, p)) {
      v += 1;
      for (i = 0; i <= d; i ++) {
         mpz_fdiv_q_ui (fv[i], f[i], p);
      }
   }

   /* first translate, then scale */
   for (i = d - 1; i >= 0; i--)
      for (j = i; j < d; j++)
         mpz_addmul_ui (fv[j], fv[j+1], r);
   /* t is p^i */
   mpz_set_ui(c, 1);
   for (i = 0; i <= d; i++) {
      mpz_mul(fv[i], fv[i], c);
      mpz_mul_ui(c, c, p);
   }

   /* now c is disc. */
   discriminant (c, fv, d);
   val = special_valuation_affine (fv, d, p, c);
   val = val / (double) p;

   /* clear */
   for (i = 0; i <= d; i++) {
      mpz_clear (fv[i]);
   }

   /* !!! REMEMBER THIS !!! */
   free (fv);
   mpz_clear(c);
   return val;
}
#endif

/**************************** rotation ***************************************/

/* replace f + k0 * x^t * (b*x + m) by f + k * x^t * (b*x + m), and return k */
long
rotate_aux (mpz_t *f, mpz_t b, mpz_t m, long k0, long k, unsigned int t)
{
  /* Warning: k - k0 might not be representable in a long! */
  unsigned long diff;
  if (k >= k0)
    {
      diff = k - k0; /* k - k0 always fits in an unsigned long */
      mpz_addmul_ui (f[t + 1], b, diff);
      mpz_addmul_ui (f[t], m, diff);
    }
  else
    {
      diff = k0 - k;
      mpz_submul_ui (f[t + 1], b, diff);
      mpz_submul_ui (f[t], m, diff);
    }
  return k;
}

/* replace f by f + k * x^t * (b*x + g0) */
void
rotate_auxg_z (mpz_t *f, const mpz_t b, const mpz_t g0, const mpz_t k, unsigned int t)
{
  mpz_addmul (f[t + 1], b, k);
  mpz_addmul (f[t], g0, k);
}

/* replace f by f - k * x^t * (b*x + g0) */
void
derotate_auxg_z (mpz_t *f, const mpz_t b, const mpz_t g0, const mpz_t k, unsigned int t)
{
  mpz_submul (f[t + 1], b, k);
  mpz_submul (f[t], g0, k);
}

/*
   Print f, g only.
   Note: it's a backend for print_cadopoly().
*/
void
print_cadopoly_fg (FILE *fp, mpz_t *f, int df, mpz_t *g, int dg, mpz_t n )
{
   int i;

   /* n */
   gmp_fprintf (fp, "\nn: %Zd\n", n);

   /* Y[i] */
   for (i = dg; i >= 0; i--)
     gmp_fprintf (fp, "Y%d: %Zd\n", i, g[i]);

   /* c[i] */
   for (i = df; i >= 0; i--)
     gmp_fprintf (fp, "c%d: %Zd\n", i, f[i]);
}


/*
   Print f, g only, lognorm, skew, alpha, MurphyE.
   Note:  it's a backend for print_cadopoly_extra().
*/
double
print_cadopoly (FILE *fp, cado_poly p)
{
   unsigned int nroots = 0;
   double alpha, alpha_proj, logmu, e;
   mpz_poly F, G;

   F->coeff = p->pols[ALG_SIDE]->coeff;
   F->deg = p->pols[ALG_SIDE]->deg;
   G->coeff = p->pols[RAT_SIDE]->coeff;
   G->deg = p->pols[RAT_SIDE]->deg;

   /* print f, g only*/
   print_cadopoly_fg (fp, F->coeff, F->deg, G->coeff, G->deg, p->n);

#ifdef DEBUG
   fprintf (fp, "# ");
   fprint_polynomial (fp, F->coeff, F->deg);
   fprintf (fp, "# ");
   fprint_polynomial (fp, G->coeff, G->deg);
#endif

   fprintf (fp, "skew: %1.3f\n", p->skew);

   if (G->deg > 1)
   {
    logmu = L2_lognorm (G, p->skew);
    alpha = get_alpha (G, ALPHA_BOUND);
    alpha_proj = get_alpha_projective (G, ALPHA_BOUND);
    nroots = numberOfRealRoots (G->coeff, G->deg, 0, 0, NULL);
    fprintf (fp, "# lognorm: %1.2f, alpha: %1.2f (proj: %1.2f), E: %1.2f, "
                 "nr: %u\n", logmu, alpha, alpha_proj, logmu + alpha, nroots);
   }

   logmu = L2_lognorm (F, p->skew);
   alpha = get_alpha (F, ALPHA_BOUND);
   alpha_proj = get_alpha_projective (F, ALPHA_BOUND);
   nroots = numberOfRealRoots (F->coeff, F->deg, 0, 0, NULL);
   fprintf (fp, "# lognorm: %1.2f, alpha: %1.2f (proj: %1.2f), E: %1.2f, "
                "nr: %u\n", logmu, alpha, alpha_proj, logmu + alpha, nroots);

   e = MurphyE (p, bound_f, bound_g, area, MURPHY_K, ALPHA_BOUND);
   cado_poly_fprintf_MurphyE (fp, e, bound_f, bound_g, area, "");

   return e;
}


/*
   Print f, g, lognorm, skew, alpha, MurphyE, REV, time duration.
*/
void
print_cadopoly_extra (FILE *fp, cado_poly cpoly, int argc, char *argv[], double st)
{
   int i;

   print_cadopoly (fp, cpoly);
   /* extra info */
   fprintf (fp, "# generated by %s: %s", cado_revision_string, argv[0]);
   for (i = 1; i < argc; i++)
      fprintf (fp, " %s", argv[i]);
   fprintf (fp, " in %.2fs\n", (seconds () - st));
}


/*
  Call print_cadopoly, given f, g and return MurphyE.
*/
double
print_poly_fg (mpz_poly_srcptr f, mpz_t *g, mpz_t N, int mode)
{
   double e;
   int i;
   int d = f->deg;

   cado_poly cpoly;
   cado_poly_init(cpoly);
   for (i = 0; i < (d + 1); i++)
      mpz_set(cpoly->pols[ALG_SIDE]->coeff[i], f->coeff[i]);
   for (i = 0; i < 2; i++)
      mpz_set(cpoly->pols[RAT_SIDE]->coeff[i], g[i]);
   mpz_set(cpoly->n, N);
   cpoly->skew = L2_skewness (f, SKEWNESS_DEFAULT_PREC);
   cpoly->pols[ALG_SIDE]->deg = d;
   cpoly->pols[RAT_SIDE]->deg = 1;

   if (mode == 1)
     {
       e = print_cadopoly (stdout, cpoly);
       fflush(stdout);
     }
   else
     e = MurphyE (cpoly, bound_f, bound_g, area, MURPHY_K, ALPHA_BOUND);

   cado_poly_clear (cpoly);
   return e;
}

/* f <- f(x+k), g <- g(x+k) */
void
do_translate_z (mpz_poly_ptr f, mpz_t *g, const mpz_t k)
{
  int i, j;
  int d = f->deg;

  for (i = d - 1; i >= 0; i--)
    for (j = i; j < d; j++)
      mpz_addmul (f->coeff[j], f->coeff[j+1], k);
  mpz_addmul (g[0], g[1], k);
}

/* f <- f(x-k), g <- g(x-k) */
void
do_detranslate_z (mpz_poly_ptr f, mpz_t *g, const mpz_t k)
{
  int i, j;
  int d = f->deg;

  for (i = d - 1; i >= 0; i--)
    for (j = i; j < d; j++)
      mpz_submul (f->coeff[j], f->coeff[j+1], k);
  mpz_submul (g[0], g[1], k);
}


/* If final <> 0, print the real value of E (root-optimized polynomial),
   otherwise print the expected value of E. Return E or exp_E accordingly.
   TODO: adapt for more than 2 polynomials and two algebraic polynomials */
double
cado_poly_fprintf_with_info (FILE *fp, cado_poly_ptr poly, const char *prefix,
                             int final)
{
  unsigned int nrroots;
  double lognorm, alpha, alpha_proj, exp_E;

  nrroots = numberOfRealRoots (poly->pols[ALG_SIDE]->coeff, poly->pols[ALG_SIDE]->deg, 0, 0, NULL);
  if (poly->skew <= 0.0) /* If skew is undefined, compute it. */
    poly->skew = L2_skewness (poly->pols[ALG_SIDE], SKEWNESS_DEFAULT_PREC);
  lognorm = L2_lognorm (poly->pols[ALG_SIDE], poly->skew);
  alpha = get_alpha (poly->pols[ALG_SIDE], ALPHA_BOUND);
  alpha_proj = get_alpha_projective (poly->pols[ALG_SIDE], ALPHA_BOUND);
  exp_E = (final) ? 0.0 : lognorm
    + expected_rotation_gain (poly->pols[ALG_SIDE], poly->pols[RAT_SIDE]);

  cado_poly_fprintf (stdout, poly, prefix);
  cado_poly_fprintf_info (fp, lognorm, exp_E, alpha, alpha_proj, nrroots,
                          prefix);
  return (final) ? lognorm + alpha : exp_E;
}

/* TODO: adapt for more than 2 polynomials and two algebraic polynomials */
double
cado_poly_fprintf_with_info_and_MurphyE (FILE *fp, cado_poly_ptr poly,
                                         double MurphyE, double bound_f,
                                         double bound_g, double area,
                                         const char *prefix)
{
  double exp_E;
  exp_E = cado_poly_fprintf_with_info (fp, poly, prefix, 1);
  cado_poly_fprintf_MurphyE (fp, MurphyE, bound_f, bound_g, area, prefix);
  return exp_E;
}

static double
expected_alpha (double S)
{
  double logS, t;

  if (S <= 1.0)
    return 0.0;

  logS = log (S);
  t = sqrt (2 * logS);
  return -0.824 * (t - (log (logS) + 1.3766) / (2 * t));
}

/* compute largest interval kmin <= k <= kmax such that when we add k*x^i*g(x)
   to f(x), the lognorm does not exceed maxlognorm (with skewness s) */
void
expected_growth (rotation_space *r, mpz_poly_srcptr f, mpz_poly_srcptr g, int i,
                 double maxlognorm, double s)
{
  mpz_t fi, fip1, kmin, kmax, k;
  double n2;

  mpz_init_set (fi, f->coeff[i]);
  mpz_init_set (fip1, f->coeff[i+1]);
  mpz_init (kmin);
  mpz_init (kmax);
  mpz_init (k);

  /* negative side */
  mpz_set_si (kmin, -1);
  for (;;)
    {
      mpz_set (f->coeff[i], fi);
      mpz_set (f->coeff[i+1], fip1);
      rotate_auxg_z (f->coeff, g->coeff[1], g->coeff[0], kmin, i);
      n2 = L2_lognorm (f, s);
      if (n2 > maxlognorm)
        break;
      mpz_mul_2exp (kmin, kmin, 1);
    }
  /* now kmin < k < kmin/2 */
  mpz_tdiv_q_2exp (kmax, kmin, 1);
  while (1)
    {
      mpz_add (k, kmin, kmax);
      mpz_div_2exp (k, k, 1);
      if (mpz_cmp (k, kmin) == 0 || mpz_cmp (k, kmax) == 0)
        break;
      mpz_set (f->coeff[i], fi);
      mpz_set (f->coeff[i+1], fip1);
      rotate_auxg_z (f->coeff, g->coeff[1], g->coeff[0], k, i);
      n2 = L2_lognorm (f, s);
      if (n2 > maxlognorm)
        mpz_set (kmin, k);
      else
        mpz_set (kmax, k);
    }
  r->kmin = mpz_get_d (kmax);

  /* positive side */
  mpz_set_ui (kmax, 1);
  for (;;)
    {
      mpz_set (f->coeff[i], fi);
      mpz_set (f->coeff[i+1], fip1);
      rotate_auxg_z (f->coeff, g->coeff[1], g->coeff[0], kmax, i);
      n2 = L2_lognorm (f, s);
      if (n2 > maxlognorm)
        break;
      mpz_mul_2exp (kmax, kmax, 1);
    }
  /* now kmax < k < kmax/2 */
  mpz_tdiv_q_2exp (kmin, kmax, 1);
  while (1)
    {
      mpz_add (k, kmin, kmax);
      mpz_div_2exp (k, k, 1);
      if (mpz_cmp (k, kmin) == 0 || mpz_cmp (k, kmax) == 0)
        break;
      mpz_set (f->coeff[i], fi);
      mpz_set (f->coeff[i+1], fip1);
      rotate_auxg_z (f->coeff, g->coeff[1], g->coeff[0], k, i);
      n2 = L2_lognorm (f, s);
      if (n2 > maxlognorm)
        mpz_set (kmax, k);
      else
        mpz_set (kmin, k);
    }
  r->kmax = mpz_get_d (kmin);

  /* reset f[i] and f[i+1] */
  mpz_set (f->coeff[i], fi);
  mpz_set (f->coeff[i+1], fip1);

  mpz_clear (fi);
  mpz_clear (fip1);
  mpz_clear (kmin);
  mpz_clear (kmax);
  mpz_clear (k);
}

/* for a given pair (f,g), tries to estimate the value of alpha one might
   expect from rotation (including the projective alpha) */
double
expected_rotation_gain (mpz_poly_srcptr f, mpz_poly_srcptr g)
{
  double S = 1.0, s, incr = 0.0;
  rotation_space r;
  double proj_alpha = get_alpha_projective (f, ALPHA_BOUND_SMALL);
  double skew = L2_skewness (f, SKEWNESS_DEFAULT_PREC);
  double n = L2_lognorm (f, skew);

  for (int i = 0; 2 * i < f->deg; i++)
    {
      expected_growth (&r, f, g, i, n + NORM_MARGIN, skew);
      s = r.kmax - r.kmin + 1.0;
      S *= s;
      /* assume each non-zero rotation increases on average by NORM_MARGIN/2 */
      if (s >= 2.0)
        incr += NORM_MARGIN / 2.0;
    }
  return proj_alpha + expected_alpha (S) + incr;
}<|MERGE_RESOLUTION|>--- conflicted
+++ resolved
@@ -25,13 +25,6 @@
 #include <float.h> /* for DBL_MAX */
 #include <math.h>
 #include <gmp.h>
-<<<<<<< HEAD
-
-=======
-#include "macros.h" /* for ASSERT_ALWAYS */
-#include "portability.h"
-#include "utils.h"
->>>>>>> 38efe62c
 #include "auxiliary.h"
 #include "gmp_aux.h"    // ulong_isprime
 #include "macros.h" /* for ASSERT_ALWAYS */
