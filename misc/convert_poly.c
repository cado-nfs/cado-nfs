--- conflicted
+++ resolved
@@ -10,12 +10,7 @@
 #include <stdio.h>
 #include <stdlib.h>
 #include <string.h>
-<<<<<<< HEAD
-#include "gmp.h"
-=======
 #include <gmp.h>
-#include "portability.h"
->>>>>>> 38efe62c
 
 #define MAX_DEGREE 6
 
