--- conflicted
+++ resolved
@@ -260,12 +260,7 @@
                 fmt::print(" all_ideals.append(I{:x})", c);
                 fmt::print("\n");
             } else {
-<<<<<<< HEAD
-                fmt::print(tab.debug_data_machine_description(c));
-                fmt::print("\n");
-=======
                 fmt::print("{}\n", tab.debug_data_machine_description(c));
->>>>>>> f2885f6b
             }
         }
     }
