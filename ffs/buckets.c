#include <stdint.h>

#include "buckets.h"
#include "ijvec.h"
#include "macros.h"



/* Bucket updates.
 *
 * Each update contains:
 * - pos:  the position (i, j) of the update, represented using an unsigned
 *         integer of UPDATE_POS_BITS bits.
 * - hint: the most significant coefficients of the prime p corresponding to
 *         the update, represented using an unsigned integer of
 *         UPDATE_HINT_BITS bits.
 *
 * The actual size in memory of a bucket update is UPDATE_POS_BITS +
 * UPDATE_HINT_BITS, rounded up to a multiple of 8 bits.
 *****************************************************************************/

// Size of the two fields and of an update, in bits.
<<<<<<< HEAD
#define UPDATE_POS_BITS  12
=======
#define UPDATE_POS_BITS  14
>>>>>>> 1549fea6
#define UPDATE_HINT_BITS  6
#define UPDATE_BITS     (UPDATE_POS_BITS + UPDATE_HINT_BITS)

// Smallest unsigned integer in which an update will fit.
#if   UPDATE_BITS <= 16
typedef uint16_t update_t;
#elif UPDATE_BITS <= 32
typedef uint32_t update_t;
#else
typedef uint64_t update_t;
#endif

// In memory, an update will be packed into an array of bytes.
struct __update_packed_struct {
  uint8_t d[(UPDATE_BITS+7) / 8];
};

// Internal type for converting between normal and packed representations
// of updates.
typedef union {
  update_t        update;
  update_packed_t packed;
} __update_conv_t;

// Pack an update.
static inline
update_packed_t update_pack(update_t update)
{ __update_conv_t conv = { .update = update };
  return conv.packed; }

// Unpack an update.
static inline
update_t update_unpack(update_packed_t packed)
{ __update_conv_t conv = { .packed = packed };
  return conv.update; }


// Types for positions and hints as exported by the functions.
typedef unsigned pos_t;
typedef unsigned hint_t;

// Construct an update from a prime hint only, leaving space for adjoining the
// position later on.
static inline
update_t update_set_hint(hint_t hint)
{ return (update_t)hint << UPDATE_POS_BITS; }

// Adjoin a position to a hint-only update.
// /!\ The result is undefined if this update already contains a position.
static inline
update_t update_adj_pos(update_t update, pos_t pos)
{ return update | pos; }

// Construct an update from a position and a prime hint.
static inline
update_t update_set(pos_t pos, hint_t hint)
{ return update_adj_pos(update_set_hint(hint), pos); }

// Retrieve the position from an update.
static inline
pos_t update_get_pos(update_t update)
{ return update & (((pos_t)1<<UPDATE_POS_BITS)-1); }

// Retrieve the prime hint from an update.
static inline
hint_t update_get_hint(update_t update)
{ return (update >> UPDATE_POS_BITS) & (((hint_t)1<<UPDATE_HINT_BITS)-1); }



/* Array of buckets: basic management.
 *****************************************************************************/

// Return the number of updates in bucket k.
static inline
unsigned bucket_size(buckets_srcptr buckets, unsigned k)
{ return buckets->end[k] - buckets->begin[k]; }

// Return 1 if all updates of bucket k have been processed.
static inline
int bucket_is_done(buckets_srcptr buckets, unsigned k)
{ return buckets->iter[k] == buckets->end[k]; }

// Push an update into bucket k.
static inline
void bucket_push(buckets_ptr buckets, unsigned k, update_t update)
{ *buckets->end[k]++ = update_pack(update); }

// Return the next update in bucket k.
static inline
update_t bucket_next(buckets_ptr buckets, unsigned k)
{ return update_unpack(*buckets->iter[k]++); }


// Initialize structure and allocate buckets.
void buckets_init(buckets_ptr buckets, unsigned I, unsigned J, unsigned size)
{
  unsigned n     = 1 + ((ijvec_get_max_pos(I, J)-1) >> UPDATE_POS_BITS);
  buckets->n     = n;
  buckets->size  = size;
  buckets->begin = (update_packed_t **)malloc(n * sizeof(update_packed_t *));
  buckets->iter  = (update_packed_t **)malloc(n * sizeof(update_packed_t *));
  buckets->end   = (update_packed_t **)malloc(n * sizeof(update_packed_t *));
  ASSERT_ALWAYS(buckets->begin != NULL);
  ASSERT_ALWAYS(buckets->iter  != NULL);
  ASSERT_ALWAYS(buckets->end   != NULL);
  for (unsigned k = 0; k < buckets->n; ++k) {
    buckets->begin[k] = buckets->iter[k] = buckets->end[k] =
      (update_packed_t *)malloc(size * sizeof(update_packed_t));
    ASSERT_ALWAYS(buckets->begin[k] != NULL);
  }
}


// Print information about the buckets
void print_bucket_info(buckets_ptr buckets)
{
  printf("# bucket info:\n");
  printf("#   size of buckets = %u\n", buckets->size);
  printf("#   size of bucket-region (aka 1<<UPDATE_POS_BITS) = %d\n",
          1<<UPDATE_POS_BITS);
  printf("#   nb of buckets   = %u\n", buckets->n);
  printf("#   number of bits for the hint = %d\n", UPDATE_HINT_BITS);
  printf("#   bit-size of a bucket-update = %d\n", UPDATE_BITS);
}


// Re-initialize the bucket pointers so as to start with empty buckets.
void buckets_reset(buckets_ptr buckets)
{
  for (unsigned k = 0; k < buckets->n; ++k)
    buckets->iter[k] = buckets->end[k] = buckets->begin[k];
}


// Clean up memory.
void buckets_clear(buckets_ptr buckets)
{
  for (unsigned k = 0; k < buckets->n; ++k)
    free(buckets->begin[k]);
  free(buckets->begin);
  free(buckets->iter);
  free(buckets->end);
}


// Return the size of a bucket region.
unsigned bucket_region_size()
{ return 1u << UPDATE_POS_BITS; }



/* Array of buckets: filling buckets.
 *****************************************************************************/

// In the case of sublattices, compute the starting point for the sieve
// by gothp for the current sublattice.
// If there is no starting point return 0.
static int compute_starting_point(ijvec_ptr V0, ijbasis_ptr euclid,
                                  sublat_srcptr sublat)
{
    if (!use_sublat(sublat)) {
        ijvec_set_zero(V0);
        return 1;
    }
    int hatI = euclid->I;
    int hatJ = euclid->J;
    // TODO: FIXME: WARNING: this whole block is to be rewritten
    // completely!

    // There must be some Thm that says that a combination of
    // the first two or of the second two basis vectors is
    // enough to find a valid starting point (assuming that
    // the basis is sorted in increasing order for deg j).
    // Cf a .tex that is to be written.
    // If p is too large, then the code below is broken (and
    // anyway, this is a weird idea to sieve with such
    // parameters).

    // Try with the first 2 fundamental vectors and if this does not
    // work, try with the second 2 vectors.
    // TODO: question: does it ensures that vectors will be
    // visited in increasing order of j ?
    // FIXME: What if there are only 2 fundamental vectors?
    //
    //

    // Naive approach: check all combinations.
    ij_t ijmod, xi, yi;
    ij_set_16(ijmod, sublat->modulus);
    ij_set_16(xi, sublat->lat[sublat->n][0]);
    ij_set_16(yi, sublat->lat[sublat->n][1]);
    int found = 0;

    // case of just one vector in euclid.vec
    if (euclid->dim == 1) {
      ij_t rem;
      ij_rem(rem, euclid->v[0]->i, ijmod);
      if (ij_eq(rem, xi)) {
        ij_rem(rem, euclid->v[0]->j, ijmod);
        if (ij_eq(rem, yi)) {
          // Got a valid point!
          ij_sub(V0->i, euclid->v[0]->i, xi);
          ij_div(V0->i, V0->i, ijmod);
          ij_sub(V0->j, euclid->v[0]->j, yi);
          ij_div(V0->j, V0->j, ijmod);
          found = 1;
        }
      }
    }

    for (unsigned int ind = 0; (!found) && ind < euclid->dim-1; ++ind) {
      for (int i0 = 0; (!found) && i0 < 2; ++i0)
        for (int i1 = 0; (!found) && i1 < 2; ++i1)
          for (int i2 = 0; (!found) && i2 < 2; ++i2)
            for (int i3 = 0; (!found) && i3 < 2; ++i3){
              ijvec_t W, tmp;
              ijvec_set_zero(W);
              int i01 = i0 ^ i1;
              int i23 = i2 ^ i3;
              if (i0) ijvec_add(W,W,euclid->v[ind]);
              if (i2) ijvec_add(W,W,euclid->v[ind+1]);
              if (i01) {
                ijvec_mul_ti(tmp,euclid->v[ind],1);
                ijvec_add(W, W, tmp);
              }
              if (i23) {
                ijvec_mul_ti(tmp,euclid->v[ind+1],1);
                ijvec_add(W, W, tmp);
              }
              if ((ij_deg(W->i) >= hatI)
                  || (ij_deg(W->j) >= hatJ))
                continue;
              ij_t rem;
              ij_rem(rem, W->i, ijmod);
              if (!ij_eq(rem, xi))
                continue;
              ij_rem(rem, W->j, ijmod);
              if (!ij_eq(rem, yi))
                continue;
              // Got a valid point!
              ij_sub(W->i, W->i, xi);
              ij_div(V0->i, W->i, ijmod);
              ij_sub(W->j, W->j, yi);
              ij_div(V0->j, W->j, ijmod);
              found = 1;
            }
    }
    return found;
}


// Fill the buckets with updates corresponding to divisibility by elements of
// the factor base.
void buckets_fill(buckets_ptr buckets, factor_base_srcptr FB,
                  sublat_srcptr sublat, unsigned I, unsigned J)
{
  ijbasis_t basis;
  ijbasis_t euclid;
  unsigned  hatI, hatJ;
  hatI = I + sublat->deg;
  hatJ = J + sublat->deg;

  ijbasis_init(basis,     I,    J);
  ijbasis_init(euclid, hatI, hatJ);

  // Skip prime ideals of degree less than I.
  unsigned i;
  for (i = 0; i < FB->n && FB->elts[i]->degp < I; ++i);

  // Go through each remaining prime ideal.
  for (fbideal_srcptr gothp = FB->elts[i]; i < FB->n; ++i, ++gothp) {
    // List of cases that are not handled yet:
    if (gothp->proj) continue;
    if (use_sublat(sublat) && gothp->degp == 1) continue;

    ijbasis_compute(euclid, basis, gothp);
    ijvec_t v;
    if (use_sublat(sublat)) {
      int st = compute_starting_point(v, euclid, sublat);
      if (!st)
        continue; // next factor base prime.
    }
    else
      ijvec_set_zero(v);

    // The prime hint is the same for all updates.
    update_t update_hint = update_set_hint(gothp->degp);

    // Enumeration of the p-lattice is done via:
    // - nested for loops for the first ENUM_LATTICE_NESTED coordinates, and
    // - p-ary Gray codes for the remaining coordinates.
#   define ENUM_LATTICE_NESTED 8
#   define ENUM_LATTICE(ctx, n)                              \
      for (int i = 0; (!i || basis->dim > n) && i < FP_SIZE; \
           ++i, ijvec_add(v, v, basis->v[n]))

    ij_t s, t;
    ij_set_zero(t);
    int rc = basis->dim > ENUM_LATTICE_NESTED;
    do {

      // Nested enumeration on ENUM_LATTICE_NESTED levels.
      FOR(ENUM_LATTICE, , ENUM_LATTICE_NESTED) {
        if (ij_is_monic(v->j) || ij_is_zero(v->j)) {
          ijpos_t pos = ijvec_get_pos(v, I, J);
          unsigned b  = pos >> UPDATE_POS_BITS;
          pos_t    p  = pos & (((pos_t)1<<UPDATE_POS_BITS)-1);
          update_t u  = update_adj_pos(update_hint, p);
          bucket_push(buckets, b, u);
        }
      }

      // Gray code enumeration: using ij_set_next, the degree of the difference
      // with the previous one indicates which basis vector should be added to
      // the current lattice point.
      // rc is set to 0 when all vectors have been enumerated.
      ij_set(s, t);
      rc = rc && ij_set_next(t, t, basis->dim-ENUM_LATTICE_NESTED);
      if (rc) {
        ij_diff(s, s, t);
        ijvec_add(v, v, basis->v[ij_deg(s)+ENUM_LATTICE_NESTED]);
      }
    } while (rc);

#   undef ENUM_LATTICE
  }

  //for (unsigned k = 0; k < buckets->n; ++k)
  //  printf("# #updates[%u] = %u\n", k, bucket_size(buckets, k));

  ijbasis_clear(euclid);
  ijbasis_clear(basis);
}


// Apply all the updates from a given bucket to the sieve region S.
void bucket_apply(uint8_t *S, buckets_ptr buckets, unsigned k)
{
  while (!bucket_is_done(buckets, k)) {
    update_t u = bucket_next(buckets, k);
    pos_t    p = update_get_pos(u);
    hint_t   h = update_get_hint(u);
    ASSERT((k == 0 && p == 0) || S[p] >= h);
    S[p] -= h;
  }
}<|MERGE_RESOLUTION|>--- conflicted
+++ resolved
@@ -20,11 +20,7 @@
  *****************************************************************************/
 
 // Size of the two fields and of an update, in bits.
-<<<<<<< HEAD
-#define UPDATE_POS_BITS  12
-=======
 #define UPDATE_POS_BITS  14
->>>>>>> 1549fea6
 #define UPDATE_HINT_BITS  6
 #define UPDATE_BITS     (UPDATE_POS_BITS + UPDATE_HINT_BITS)
 
