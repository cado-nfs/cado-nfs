#include <stdio.h>
#include <stdlib.h>
#include <errno.h>
#include <string.h>
#include "macros.h"

#include "types.h"
#include "fppol.h"
#include "ffspol.h"
#include "qlat.h"
#include "fb.h"
#include "latsieve.h"
#include "norm.h"
#include "cofactor.hh"
#include "timing.h"
#include "ijvec.h"
#include "params.h"
#include "sublat.h"
#include "smoothness.h"
#include "polyfactor.h"
#include "buckets.h"

int my_factor_survivor(fppol_t a, fppol_t b, ffspol_t* F, int *B, sq_t q,
        int side) 
{
    fppol_t Nab;
    fppol_init(Nab);
    for (int twice = 0; twice < 2; twice++) {
        ffspol_norm(Nab, F[twice], a, b);
        if (side == twice) {
            fppol_t qq;
            fppol_init(qq);
            fppol_set_sq(qq, q);
            fppol_div(Nab, Nab, qq);
            fppol_clear(qq);
        }
        if (!fppol_is_smooth(Nab, B[twice])) {
            fppol_clear(Nab);
            return 0;
        }
    }

    // OK. Now we know that we have a relation.
    // Let's factor it completely and print it.

    // In the case of char != 2, we still rely on NTL
    if (FP_SIZE != 2)
      return factor_survivor(a, b, F, B);

    fppol_fact_t factors;
    fppol_fact_init(factors);
    fppol_out(stdout, a); printf(",");
    fppol_out(stdout, b); printf(":");
    for (int twice = 0; twice < 2; twice++) {
        ffspol_norm(Nab, F[twice], a, b);
        fppol_factor(factors, Nab);
        fppol_fact_out(stdout, factors);
        if (!twice)
            printf(":");
    }
    printf("\n");
    fppol_fact_clear(factors);
    fppol_clear(Nab);
    return 1;
}


void usage(const char *argv0, const char * missing)
{
    fprintf(stderr, "Usage: %s [options | optionfile] \n", argv0);
    fprintf(stderr, "  Command line options have the form '-optname optval'\n");
    fprintf(stderr, "  and take the form 'optname=optval' in the optionfile\n");
    fprintf(stderr, "List of options (a * means mandatory, default value in []):\n");
    fprintf(stderr, "  pol0 *           function field polynomial on side 0\n");
    fprintf(stderr, "  pol1 *           function field polynomial on side 1\n");
    fprintf(stderr, "  fb0  *           factor base file on side 0\n");
    fprintf(stderr, "  fb1  *           factor base file on side 1\n");
    fprintf(stderr, "  fbb0             factor base bound on side 0\n");
    fprintf(stderr, "  fbb1             factor base bound on side 1\n");
    fprintf(stderr, "  I    *           degree bound for i\n");
    fprintf(stderr, "  J    *           degree bound for j\n");
    fprintf(stderr, "  lpb0 *           large prime bound on side 0\n");
    fprintf(stderr, "  lpb1 *           large prime bound on side 1\n");
    fprintf(stderr, "  thresh0 [2*lpb0] survivor threshold on side 0\n");
    fprintf(stderr, "  thresh1 [2*lpb1] survivor threshold on side 1\n");
    fprintf(stderr, "  q    *           q-poly of the special-q\n");
    fprintf(stderr, "  rho  *           rho-poly of the special-q\n");
    fprintf(stderr, "  sublat           toggle the sublattice sieving\n");
 
    if (missing != NULL)
        fprintf(stderr, "Missing parameter: %s\n", missing);
    exit(1);
}

// usage: ./a.out q rho
int main(int argc, char **argv)
{
    ffspol_t ffspol[2]; 
    qlat_t qlat;
    factor_base_t FB[2];
    int fbb[2] = {0, 0};
    int I=0, J=0;  
    int lpb[2] = {0, 0};  
    unsigned int threshold[2] = {0, 0};  
    char *argv0 = argv[0];
    int want_sublat = 0;

    param_list pl;
    param_list_init(pl);
    param_list_configure_knob(pl, "-sublat", &want_sublat);
    argv++, argc--;
    for (; argc;) {
        if (param_list_update_cmdline(pl, &argc, &argv)) {
            continue;
        }
        /* Could also be a parameter file */
        FILE *f;
        if ((f = fopen(argv[0], "r")) != NULL) {
            param_list_read_stream(pl, f);
            fclose(f);
            argv++, argc--;
            continue;
        }
        fprintf(stderr, "Unhandled parameter %s\n", argv[0]);
        usage(argv0, NULL);
    }
    param_list_print_command_line(stderr, pl);

    // read function field polynomials
    {
        const char * polstr;
        ffspol_init(ffspol[0]);
        ffspol_init(ffspol[1]);
        polstr = param_list_lookup_string(pl, "pol0");
        if (polstr == NULL) usage(argv0, "pol0");
        ffspol_set_str(ffspol[0], polstr);
        polstr = param_list_lookup_string(pl, "pol1");
        if (polstr == NULL) usage(argv0, "pol1");
        ffspol_set_str(ffspol[1], polstr);
    }
    // read various bounds
    param_list_parse_int(pl, "I", &I); 
    param_list_parse_int(pl, "J", &J); 
    param_list_parse_int(pl, "lpb0", &lpb[0]);
    param_list_parse_int(pl, "lpb1", &lpb[1]);
    param_list_parse_int(pl, "fbb0", &fbb[0]);
    param_list_parse_int(pl, "fbb1", &fbb[1]);
    param_list_parse_uint(pl, "thresh0", &threshold[0]);
    param_list_parse_uint(pl, "thresh1", &threshold[1]);
    if (I == 0) usage(argv0, "I");
    if (J == 0) usage(argv0, "J");
    if (lpb[0] == 0) usage(argv0, "lpb0");
    if (lpb[1] == 0) usage(argv0, "lpb1");
    if (threshold[0] == 0) 
        threshold[0] = 2*lpb[0];
    if (threshold[1] == 0) 
        threshold[1] = 2*lpb[1];
    // read q, rho
    {
        const char *sqstr;
        int noerr;
        sqstr = param_list_lookup_string(pl, "q");
        if (sqstr == NULL) usage(argv0, "q");
        noerr = sq_set_str(qlat->q, sqstr);
        if (!noerr) {
            fprintf(stderr, "Could not parse q: %s\n", sqstr);
            exit(EXIT_FAILURE);
        }
        sqstr = param_list_lookup_string(pl, "rho");
        if (sqstr == NULL) usage(argv0, "rho");
        noerr = sq_set_str(qlat->rho, sqstr);
        if (!noerr) {
            fprintf(stderr, "Could not parse rho: %s\n", sqstr);
            exit(EXIT_FAILURE);
        }
        if (sq_deg(qlat->q) > lpb[0]) {
            fprintf(stderr, "WARNING: not a good idea to have a special-q beyond the large prime bound!\n");
        }
    }
    // Read the factor bases
    {
        const char *filename;
        int noerr;
        for (int i = 0; i < 2; ++i) {
            char param[4] = {'f', 'b', '0', '\0'};
            if (i == 1) 
                param[2] = '1';
            filename = param_list_lookup_string(pl, param);
            if (filename == NULL) usage(argv0, param);
            double tm = seconds();
            noerr = factor_base_init(FB[i], filename, fbb[i]);
            fprintf(stderr, "# Reading factor base %d took %1.1f s\n", 
                    i, seconds()-tm);
            if (!noerr) {
                fprintf(stderr, "Could not read %s: %s\n", param, filename);
                exit(EXIT_FAILURE);
            }
        }
    }

    param_list_clear(pl);

#ifdef USE_F2
    sublat_ptr sublat;
    if (want_sublat)
        sublat = &nine_sublat[0];
    else
        sublat = &no_sublat[0];
#else
    if (want_sublat)
        fprintf(stderr, "# Sorry, no sublattices in characteristic > 2. Ignoring the 'sublat' option\n");
    sublat_ptr sublat = &no_sublat[0];
#endif

    double t_tot = seconds();

    // Most of what we do is at the sublattice level. 
    // So we fix I and J accordingly.
    I -= sublat->deg;
    J -= sublat->deg;

    // Allocated size of the sieve array.
    unsigned IIJJ = ijvec_get_max_pos(I, J);

    qlat->side = 0; // assume that the special-q is on the algebraic side.

    // Reduce the q-lattice
    int noerr = skewGauss(qlat, 0);
    assert (noerr);
    print_qlat_info(qlat);

    // Precompute lambda for each element of the factor bases.
    for (int i = 0; i < 2; ++i) {
        double tm = seconds();
        factor_base_precomp_lambda(FB[i], qlat, sublat);
        fprintf(stderr, "# Precomputing lambda on side %d took %1.1f s\n",
                i, seconds()-tm);
    }

    double t_norms = 0;
    double t_sieve = 0;
    double t_buckets = 0;
    double t_cofact = 0;
    double t_initS = 0;
    int nrels = 0;

    // Loop on all sublattices
    // In the no_sublat case, this loops degenerates into one pass, since
    // nb = 1.
    for (sublat->n = 0; sublat->n < sublat->nb; sublat->n++) {
        if (use_sublat(sublat)) {
            fprintf(stderr, "# Sublattice (");
            fppol16_out(stderr, sublat->lat[sublat->n][0]);
            fprintf(stderr, ", ");
            fppol16_out(stderr, sublat->lat[sublat->n][1]);
            fprintf(stderr, ") :\n");
        }

        t_initS -= seconds();
        // Allocate and init the sieve space
        uint8_t *S;
        S = (uint8_t *) malloc(IIJJ*sizeof(uint8_t));
        ASSERT_ALWAYS(S != NULL);
        memset(S, 0, IIJJ*sizeof(uint8_t));

        // Kill trivial positions.
        // When there are no sublattices:
        //   (i,0) for i != 1
        //   (0,j) for j != 1
        // When using sublattices, just the position (0,0)
        {
            S[0] = 255;  // that's (0,0)
            if (!use_sublat(sublat)) {
                ij_t i, j;
                for (ij_set_zero(j), ij_monic_set_next(j, j, J);
                        ij_monic_set_next(j, j, J); )
                    S[ijvec_get_start_pos(j, I, J)] = 255;
                for (ij_set_zero(i), ij_set_next(i, i, I);
                        ij_set_next(i, i, I); )
                    S[ijvec_get_offset(i, I)] = 255;
            }
        }
#if 0
        // Kill positions where gcd(hat i, hat j) != 1
        {
            ij_t i, j;
            ij_t hati, hatj, g;
            int rci, rcj = 1;
            for (ij_set_zero(j); rcj; rcj = ij_monic_set_next(j, j, J)) {
                ijpos_t start = ijvec_get_start_pos(j, I, J);
                rci = 1;
                for (ij_set_zero(i); rci; rci = ij_set_next(i, i, I)) {
                    ijpos_t pos = start + ijvec_get_offset(i, I);
                    ij_convert_sublat(hati, hatj, i, j, sublat);
                    ij_gcd(g, hati, hatj);
                    if (ij_deg(g) != 0 && ij_deg(hati)>0  && ij_deg(hatj)>0)
                        S[pos] = 255;
                }
            }
        }
#endif
        t_initS += seconds();

        buckets_t buckets;
        // FIXME: The bucket capacity is hardcoded for the moment.
<<<<<<< HEAD
        buckets_init(buckets, I, J, 1<<20);
=======
        buckets_init(buckets, I, J, 1<<19);
        if (sublat->n == 0)
            print_bucket_info(buckets);
>>>>>>> 1549fea6
        for (int twice = 0; twice < 2; twice++) {
            // This variable allows to change in which order we handle
            // the polynomials.
            // Put side = 1 - twice, to do the "rational" side first.
            int side = twice;

            // Norm initialization.
            // convention: if a position contains 255, it must stay like
            // this. It means that the other side is hopeless.
            t_norms -= seconds();
            init_norms(S, ffspol[side], I, J, qlat, qlat->side == side, sublat);
            t_norms += seconds();

            // sieve
            t_sieve -= seconds();
            sieveFB(S, FB[side], I, J, sublat);
            t_sieve += seconds();

            t_buckets -= seconds();
            buckets_reset(buckets);
            buckets_fill(buckets, FB[side], sublat, I, J);
            uint8_t *Sptr = S;
            for (unsigned k = 0; k < buckets->n; ++k) {
              bucket_apply(Sptr, buckets, k);
              Sptr += bucket_region_size();
            }
            t_buckets += seconds();

            // mark survivors
            // no need to check if this is a valid position
            Sptr = S;
            for (unsigned int k = 0; k < IIJJ; ++k, ++Sptr) {
                if (*Sptr > threshold[side])
                    *Sptr = 255; 
            }
            // since (0,0) is divisible by everyone, its position might
            // have been clobbered.
            S[0] = 255;
        }
        buckets_clear(buckets);

        t_cofact -= seconds();
        // survivors cofactorization
        {
            fppol_t a, b;
            ij_t i, j, g;
            ij_t hati, hatj;
            fppol_init(a);
            fppol_init(b);

            int rci, rcj = 1;
            for (ij_set_zero(j); rcj; rcj = ij_monic_set_next(j, j, J)) {
                ijpos_t start = ijvec_get_start_pos(j, I, J);
                rci = 1;
                for (ij_set_zero(i); rci; rci = ij_set_next(i, i, I)) {
                    ijpos_t pos = start + ijvec_get_offset(i, I);

                    if (S[pos] != 255) {
#ifdef TRACE_POS
                        if (pos == TRACE_POS) {
                            fprintf(stderr, "TRACE_POS(%d): ", pos);
                            fprintf(stderr,
                                    "entering cofactorization, S[pos] = %d\n",
                                    S[pos]);
                        }
#endif 
                        ij_convert_sublat(hati, hatj, i, j, sublat);
                        ij_gcd(g, hati, hatj);
                        if (ij_deg(g) != 0 && ij_deg(hati)>0  && ij_deg(hatj)>0)
                            continue;
                        ij2ab(a, b, hati, hatj, qlat);
                        nrels += my_factor_survivor(a, b, ffspol, lpb,
                                qlat->q, qlat->side);
                    }
                }
            }
            fppol_clear(a);
            fppol_clear(b);
        }
        t_cofact += seconds();
        
        free(S);
    }  // End of loop on sublattices.

    t_tot = seconds()-t_tot;

    fprintf(stdout, "# Total: %d relations found\n", nrels);
    fprintf(stdout, "# Time spent: %1.1f s (initS); %1.1f s (norms); %1.1f s"
            " (sieve); %1.1f s (buckets); %1.1f s (cofact)\n",
            t_initS, t_norms, t_sieve, t_buckets, t_cofact);
    fprintf(stdout, "# Total: %1.1f s (sum of previous: %1.1f s)\n",
            t_tot, t_initS+t_norms+t_sieve+t_buckets+t_cofact);
    fprintf(stdout, "# Rate: %1.5f s/rel\n", t_tot/nrels);

    ffspol_clear(ffspol[0]);
    ffspol_clear(ffspol[1]);

    return EXIT_SUCCESS;
}<|MERGE_RESOLUTION|>--- conflicted
+++ resolved
@@ -303,13 +303,9 @@
 
         buckets_t buckets;
         // FIXME: The bucket capacity is hardcoded for the moment.
-<<<<<<< HEAD
-        buckets_init(buckets, I, J, 1<<20);
-=======
         buckets_init(buckets, I, J, 1<<19);
         if (sublat->n == 0)
             print_bucket_info(buckets);
->>>>>>> 1549fea6
         for (int twice = 0; twice < 2; twice++) {
             // This variable allows to change in which order we handle
             // the polynomials.
