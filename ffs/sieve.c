#include <stdio.h>
#include <stdlib.h>
#include <errno.h>
#include <string.h>
#include "macros.h"

#include "types.h"
#include "fppol.h"
#include "ffspol.h"
#include "qlat.h"
#include "fb.h"
#include "latsieve.h"
#include "norm.h"
#include "cofactor.hh"
#include "timing.h"
#include "ijvec.h"

// #define EXPENSIVE_CHECK

// usage: ./a.out q rho
int main(int argc, char **argv)
{
    ffspol_t ffspol[2]; 
    qlat_t qlat;
    factorbase_t FB[2];
    int I, J;  // strict bound on the degrees of the (i,j)
    // Corresponding maximum integers. These are used for:
    //   - bounds on integer loops allowing to visit the sieve space
    //   - IIJJ is the allocated size of the sieve array.
    unsigned int II, JJ, IIJJ; 

#ifdef USE_F2
    unsigned char threshold[2] = { 50, 50};  // should not be fixed here.
    int lpb[2] = { 25, 25};  // should not be fixed here.
    I = 9; J = 9;
    II = 1u<<I;
    JJ = 1u<<J;
    IIJJ = 1u<<(I+J);
#else
    unsigned char threshold[2] = { 30, 30};  // should not be fixed here.
    int lpb[2] = { 15, 15};  // should not be fixed here.
    I = 5; J = 5;
    {
        ij_t max;
        ij_set_ti(max, I);
        II = ij_get_ui(max, I+1);
        ij_set_ti(max, J);
        JJ = ij_monic_get_ui(max, J+1);
        ij_set_ti(max, I+J);
        IIJJ = ij_monic_get_ui(max, I+J+1);
    }
#endif

    int noerr;
    ffspol_init(ffspol[0]);
    ffspol_init(ffspol[1]);

#ifdef USE_F2
    // Hardcoded GF(2^127) example.
    /*
       F = x^5 + x^4 + x^3 + x^2 + x + t^2
       G =  x*t^25 + x*t^24 + x*t^23 + x*t^21 + x*t^17 + x*t^16 + x*t^15
       + x*t^13 + x*t^10 + x*t^9 + x*t^7 + x*t^5 + x*t^3 + x + t^26 +
       t^25 + t^24 + t^23 + t^21 + t^20 + t^17 + t^14 + t^13 + t^11 + t^9
       + t^6 + t^4 + t^3 + t^2
       Typical special q: 3f29c8d 1e3dc3
    */
    ffspol_set_str(ffspol[0], "4,1,1,1,1,1");
    ffspol_set_str(ffspol[1], "7b26a5c,3a3a6a9");
#else
#ifdef USE_F3
    // Hardcoded GF(3^97) example.
    /*
       F = x^5 + x*t + x + t^2;
       G = x*t^25 + x*t^23 + 2*x*t^22 + 2*x*t^21 + 2*x*t^20 + x*t^18 +
       2*x*t^17 + x*t^16 + 2*x*t^14 + 2*x*t^13 + 2*x*t^11 + x*t^10 +
       2*x*t^9 + 2*x*t^8 + x*t^7 + 2*x*t^6 + x*t^5 + x*t^4 + 2*x*t^2 +
       x*t + 2*x + t^26 + 2*t^25 + t^23 + t^22 + 2*t^20 + t^19 + t^18 +
       2*t^17 + t^16 + t^12 + t^11 + 2*t^10 + t^8 + t^7 + 2*t^6 + t^4 +
       2*t^3 + t + 2;
       Typical special q: 41409965 2aaa4696
     */
    ffspol_set_str(ffspol[0], "10,5,0,0,0,1");
    ffspol_set_str(ffspol[1], "18525901616186,46a19289a6526");
#else
// USE_F3 or USE_F2 must be defined
    ASSERT_ALWAYS(0);
#endif
#endif

    // Read q, rho on command line:
    ASSERT_ALWAYS(argc == 3);
    noerr = sq_set_str(qlat->q, argv[1]);
    ASSERT_ALWAYS(noerr);
    noerr = sq_set_str(qlat->rho, argv[2]);
    ASSERT_ALWAYS(noerr);

    qlat->side = 0; // assume that the special-q is on the algebraic side.

    // Reduce the q-lattice
    noerr = skewGauss(qlat, 0);
    assert (noerr);
    print_qlat_info(qlat);

    // Read the factor bases
    ASSERT_ALWAYS(factor_base_init(FB[0], "Aroots"));
    ASSERT_ALWAYS(factor_base_init(FB[1], "Rroots"));

    // Precompute lambda for each element of the factor bases.
    factor_base_precomp_lambda(FB[0], qlat);
    factor_base_precomp_lambda(FB[1], qlat);

    // Allocate and init the sieve space
    uint8_t *S;
<<<<<<< HEAD
    S = (uint8_t *)malloc((II*JJ)*sizeof(uint8_t));
=======
    S = (uint8_t *) malloc((IIJJ)*sizeof(uint8_t));
>>>>>>> eda601db
    ASSERT_ALWAYS(S != NULL);
    memset(S, 0, (IIJJ));
    S[0] = 255;
    double t_norms = 0;
    double t_sieve = 0;
    double t_cofact = 0;
    int nrels = 0;
    
    for (int twice = 0; twice < 2; twice++) {
        int side = twice; // put 1-twice here, to do the rational side first.

        // Norm initialization.
        // convention: if a position contains 255, it must stay like
        // this. It means that the other side is hopeless.
        t_norms -= seconds();
        init_norms(S, ffspol[side], I, J, qlat, qlat->side == side);
        t_norms += seconds();

#ifdef EXPENSIVE_CHECK
        // Check special-q divides the norm
        // if (side == qlat->side) {
        if (1) {
            fppol_t a, b;
            fppol_init(a);
            fppol_init(b);
            fppol_t norm, bigq, rem;
            fppol_init(norm);
            fppol_init(bigq);
            fppol_init(rem);
            fppol_set_sq(bigq, qlat->q);

            ijvec_t V;
            for (unsigned int jj = 0; jj < JJ; jj++) {
                if (!ij_monic_set_ui(V->j, jj, J))
                    continue;
                ij_set_zero(V->i);
                unsigned int jj0 = ijvec_get_pos(V, I, J);
                for (unsigned int ii = 0; ii < II; ii++) {
                    if (!ij_set_ui(V->i, ii, I))
                        continue;
                    position = ii + jj0;
                    if (position == 0)
                        continue;
                    if (S[position] != 255) {
                        ij2ab(a, b, V->i, V->j, qlat);
                        ffspol_norm(norm, &ffspol[side], a, b);
                        //ASSERT_ALWAYS(fppol_deg(norm) == S[position]);
                        if (side == qlat->side) {
                            fppol_rem(rem, norm, bigq);
                            ASSERT_ALWAYS(fppol_is_zero(rem));
                        }
                    }
                }
            }
            fppol_clear(a);
            fppol_clear(b);
            fppol_clear(norm);
            fppol_clear(bigq);
            fppol_clear(rem);
        }
#endif

        // sieve
        t_sieve -= seconds();
        sieveFB(S, FB[side], I, J, qlat);
        t_sieve += seconds();

        // mark survivors
        // no need to check if this is a valid position
        uint8_t *Sptr = S;
        for (unsigned int k = 0; k < IIJJ; ++k, ++Sptr) {
            if (*Sptr > threshold[side])
                *Sptr = 255; 
        }
    }


    t_cofact -= seconds();
    // survivors cofactorization
    {
        fppol_t a, b;
        ij_t gg;
        fppol_init(a);
        fppol_init(b);
        ijvec_t V;
        for (unsigned int j = 0; j < JJ; ++j) {
            if (!ij_monic_set_ui(V->j, j, J))
                continue;
            ij_set_zero(V->i);
            unsigned int j0 = ijvec_get_pos(V, I, J);
            for (unsigned int i = 0; i < II; ++i) {
                if (!ij_set_ui(V->i, i, I))
                    continue;
                unsigned int position = i + j0;
                if (S[position] != 255) {
    //                printf("i,j = %u %u\n", i, j);
                    ij_gcd(gg, V->i, V->j);
                    if (ij_deg(gg) != 0 && i != 1 && j != 1)
                        continue;
                    ij2ab(a, b, V->i, V->j, qlat);
                    nrels += factor_survivor(a, b, ffspol, lpb);
                }
            }
        }
        fppol_clear(a);
        fppol_clear(b);
    }
    t_cofact += seconds();

    fprintf(stdout, "# Total: %d relations found\n", nrels);
    fprintf(stdout, "# Time spent: %1.1f s (norms); %1.1f s (sieve); %1.1f s (cofact)\n", t_norms, t_sieve, t_cofact);
    fprintf(stdout, "# Rate: %1.4f s/rel\n", (t_norms+t_sieve+t_cofact)/nrels);

    ffspol_clear(ffspol[0]);
    ffspol_clear(ffspol[1]);
    free(S);

    return EXIT_SUCCESS;
}<|MERGE_RESOLUTION|>--- conflicted
+++ resolved
@@ -112,11 +112,7 @@
 
     // Allocate and init the sieve space
     uint8_t *S;
-<<<<<<< HEAD
-    S = (uint8_t *)malloc((II*JJ)*sizeof(uint8_t));
-=======
     S = (uint8_t *) malloc((IIJJ)*sizeof(uint8_t));
->>>>>>> eda601db
     ASSERT_ALWAYS(S != NULL);
     memset(S, 0, (IIJJ));
     S[0] = 255;
